name: ci-build

on:
  push:
    branches: [ main, release/** ]
  pull_request:
  workflow_dispatch:
    inputs:
      divviup_ts_interop_container:
        description: divviup-ts container image tag for use in integration tests
        required: false
        type: string

jobs:
  janus_build:
    runs-on: ubuntu-20.04
    permissions:
      id-token: "write"
      contents: "read"
    env:
      CARGO_INCREMENTAL: 0
      CARGO_TERM_COLOR: always
      DAPHNE_INTEROP_CONTAINER: prebuilt=${{ secrets.DAPHNE_PREBUILT_IMAGE_NAME_AND_TAG }}
      RUSTFLAGS: "-D warnings"
    steps:
    - name: Set default input values
      id: default-input-values
      run: |
        DIVVIUP_TS_INTEROP_CONTAINER= ${{ inputs.divviup_ts_interop_container }}
        echo "divviup_ts_interop_container=${DIVVIUP_TS_INTEROP_CONTAINER:-us-west2-docker.pkg.dev/divviup-artifacts-public/divviup-ts/divviup_ts_interop_client:dap-draft-02@sha256:dc4c111adce5719fef9d231f79aecb842c3f626d51363b04355e987d6a40aadc}" >> $GITHUB_OUTPUT
    - uses: actions/checkout@v3
    # See https://github.com/google-github-actions/auth#authenticating-to-container-registry-and-artifact-registry
    - id: "gcp-auth"
      name: "Authenticate to GCP"
      uses: "google-github-actions/auth@v1"
      with:
        workload_identity_provider: ${{ secrets.GCP_ARTIFACT_READER_WORKFLOW_IDENTITY_PROVIDER }}
        service_account: ${{ secrets.GCP_ARTIFACT_READER_SERVICE_ACCOUNT }}
        token_format: "access_token"
        access_token_lifetime: "3600s"
        access_token_scopes: "https://www.googleapis.com/auth/cloud-platform"
        export_environment_variables: true
    - uses: "docker/login-action@v2"
      with:
        registry: "us-west2-docker.pkg.dev"
        username: "oauth2accesstoken"
        password: ${{ steps.gcp-auth.outputs.access_token }}
    - name: Setup Go toolchain
      uses: actions/setup-go@v3
    - name: Install Kind
      # We should always make sure that the `kind` CLI we install is from the
      # same release as the node image version used by
      # `janus_core::test_util::kubernetes::EphemeralCluster`
      run: go install sigs.k8s.io/kind@v0.14.0
    - name: Install Rust toolchain
      uses: dtolnay/rust-toolchain@stable
    - name: Install Protoc
      uses: arduino/setup-protoc@v1
      with:
        repo-token: ${{ secrets.GITHUB_TOKEN }}
    - name: Cache dependencies
      uses: Swatinem/rust-cache@v2
    - name: Build
      run: cargo test -p janus_core --no-run --locked --all-targets
    - name: Test
      id: test
      env:
        DIVVIUP_TS_INTEROP_CONTAINER: ${{ steps.default-input-values.outputs.divviup_ts_interop_container }}
<<<<<<< HEAD
      run: cargo test -p janus_core --all-targets
=======
      run: cargo test --all-targets
      # Continue on error so we can upload logs
      continue-on-error: true
    - name: Upload container logs
      # Only get logs on test failure
      if: steps.test.outcome == 'failure'
      uses: actions/upload-artifact@v3
      with:
        name: container-logs
        path: ${{ github.workspace }}/test-logs/
        # Not all test failures yield log files
        if-no-files-found: ignore
    # Force overall job to fail if tests fail
    - name: test status
      if: steps.test.outcome == 'failure'
      run: exit 1
  
  janus_lints:
    runs-on: ubuntu-20.04
    env:
      CARGO_INCREMENTAL: 0
      CARGO_TERM_COLOR: always
      DAPHNE_INTEROP_CONTAINER: skip
      JANUS_INTEROP_CONTAINER: skip
      RUSTDOCFLAGS: "-D warnings"
      RUSTFLAGS: "-D warnings"
    steps:
    - uses: actions/checkout@v3
    - name: Install Rust toolchain
      uses: dtolnay/rust-toolchain@stable
      with:
        components: clippy, rustfmt
    - name: Install Protoc
      uses: arduino/setup-protoc@v1
      with:
        repo-token: ${{ secrets.GITHUB_TOKEN }}
    - name: Format
      run: cargo fmt --message-format human -- --check
    - name: Clippy
      run: cargo clippy --workspace --all-targets
    - name: Clippy (all features)
      run: cargo clippy --workspace --all-targets --all-features
    - name: Document
      run: cargo doc --workspace

  janus_docker:
    runs-on: ubuntu-20.04
    env:
      DOCKER_BUILDKIT: 1
    steps:
    - uses: actions/checkout@v3
    - run: docker build --tag janus_aggregator .
    - run: docker build --tag janus_aggregation_job_creator --build-arg BINARY=aggregation_job_creator .
    - run: docker build --tag janus_aggregation_job_driver --build-arg BINARY=aggregation_job_driver .
    - run: docker build --tag janus_collect_job_driver --build-arg BINARY=collect_job_driver .
    - run: docker build --tag janus_cli --build-arg BINARY=janus_cli .
    - run: docker run --rm janus_aggregator --help
    - run: docker run --rm janus_aggregation_job_creator --help
    - run: docker run --rm janus_aggregation_job_driver --help
    - run: docker run --rm janus_collect_job_driver --help
    - run: docker run --rm janus_cli --help

  janus_interop_docker:
    runs-on: ubuntu-20.04
    env:
      DOCKER_BUILDKIT: 1
    steps:
    - uses: actions/checkout@v3
    - run: docker build --tag janus_interop_client --build-arg BINARY=janus_interop_client -f Dockerfile.interop .
    - run: docker build --tag janus_interop_aggregator -f Dockerfile.interop_aggregator .
    - run: docker build --tag janus_interop_collector --build-arg BINARY=janus_interop_collector -f Dockerfile.interop .
>>>>>>> d022056a
<|MERGE_RESOLUTION|>--- conflicted
+++ resolved
@@ -13,7 +13,7 @@
 
 jobs:
   janus_build:
-    runs-on: ubuntu-20.04
+    runs-on: ubuntu-22.04
     permissions:
       id-token: "write"
       contents: "read"
@@ -66,78 +66,4 @@
       id: test
       env:
         DIVVIUP_TS_INTEROP_CONTAINER: ${{ steps.default-input-values.outputs.divviup_ts_interop_container }}
-<<<<<<< HEAD
-      run: cargo test -p janus_core --all-targets
-=======
-      run: cargo test --all-targets
-      # Continue on error so we can upload logs
-      continue-on-error: true
-    - name: Upload container logs
-      # Only get logs on test failure
-      if: steps.test.outcome == 'failure'
-      uses: actions/upload-artifact@v3
-      with:
-        name: container-logs
-        path: ${{ github.workspace }}/test-logs/
-        # Not all test failures yield log files
-        if-no-files-found: ignore
-    # Force overall job to fail if tests fail
-    - name: test status
-      if: steps.test.outcome == 'failure'
-      run: exit 1
-  
-  janus_lints:
-    runs-on: ubuntu-20.04
-    env:
-      CARGO_INCREMENTAL: 0
-      CARGO_TERM_COLOR: always
-      DAPHNE_INTEROP_CONTAINER: skip
-      JANUS_INTEROP_CONTAINER: skip
-      RUSTDOCFLAGS: "-D warnings"
-      RUSTFLAGS: "-D warnings"
-    steps:
-    - uses: actions/checkout@v3
-    - name: Install Rust toolchain
-      uses: dtolnay/rust-toolchain@stable
-      with:
-        components: clippy, rustfmt
-    - name: Install Protoc
-      uses: arduino/setup-protoc@v1
-      with:
-        repo-token: ${{ secrets.GITHUB_TOKEN }}
-    - name: Format
-      run: cargo fmt --message-format human -- --check
-    - name: Clippy
-      run: cargo clippy --workspace --all-targets
-    - name: Clippy (all features)
-      run: cargo clippy --workspace --all-targets --all-features
-    - name: Document
-      run: cargo doc --workspace
-
-  janus_docker:
-    runs-on: ubuntu-20.04
-    env:
-      DOCKER_BUILDKIT: 1
-    steps:
-    - uses: actions/checkout@v3
-    - run: docker build --tag janus_aggregator .
-    - run: docker build --tag janus_aggregation_job_creator --build-arg BINARY=aggregation_job_creator .
-    - run: docker build --tag janus_aggregation_job_driver --build-arg BINARY=aggregation_job_driver .
-    - run: docker build --tag janus_collect_job_driver --build-arg BINARY=collect_job_driver .
-    - run: docker build --tag janus_cli --build-arg BINARY=janus_cli .
-    - run: docker run --rm janus_aggregator --help
-    - run: docker run --rm janus_aggregation_job_creator --help
-    - run: docker run --rm janus_aggregation_job_driver --help
-    - run: docker run --rm janus_collect_job_driver --help
-    - run: docker run --rm janus_cli --help
-
-  janus_interop_docker:
-    runs-on: ubuntu-20.04
-    env:
-      DOCKER_BUILDKIT: 1
-    steps:
-    - uses: actions/checkout@v3
-    - run: docker build --tag janus_interop_client --build-arg BINARY=janus_interop_client -f Dockerfile.interop .
-    - run: docker build --tag janus_interop_aggregator -f Dockerfile.interop_aggregator .
-    - run: docker build --tag janus_interop_collector --build-arg BINARY=janus_interop_collector -f Dockerfile.interop .
->>>>>>> d022056a
+      run: cargo test -p janus_core --all-targets