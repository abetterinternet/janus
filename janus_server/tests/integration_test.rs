use chrono::Duration;
use janus_server::{
    aggregator::aggregator_server,
    client::{self, Client},
    datastore::test_util::{ephemeral_datastore, DbHandle},
    hpke::{HpkeRecipient, Label},
    message::{Role, TaskId},
    task::TaskParameters,
    time::RealClock,
    trace::install_subscriber,
};
<<<<<<< HEAD
use prio::vdaf::{prio3::Prio3Aes128Count, Vdaf};
use ring::{
    hmac::{self, HMAC_SHA256},
    rand::SystemRandom,
};
=======
use prio::vdaf::prio3::Prio3Aes128Count;
>>>>>>> 07842cae
use std::{
    net::{IpAddr, Ipv4Addr, SocketAddr},
    sync::Arc,
};
use tokio::task::JoinHandle;
use url::Url;

fn endpoint_from_socket_addr(addr: &SocketAddr) -> Url {
    assert!(addr.ip().is_loopback());
    let mut endpoint: Url = "http://localhost".parse().unwrap();
    endpoint.set_port(Some(addr.port())).unwrap();

    endpoint
}

struct TestCase {
    client: Client<Prio3Aes128Count, (), RealClock>,
    _leader_db_handle: DbHandle,
    _helper_db_handle: DbHandle,
    leader_task_handle: JoinHandle<()>,
    helper_task_handle: JoinHandle<()>,
}

async fn setup_test() -> TestCase {
    install_subscriber().unwrap();

    let task_id = TaskId::random();

    let vdaf = Prio3Aes128Count::new(2).unwrap();
    let mut verify_params = vdaf.setup().unwrap().1;
    let mut verify_params_iter = verify_params.drain(..);
    let leader_verify_param = verify_params_iter.next().unwrap();
    let helper_verify_param = verify_params_iter.next().unwrap();

    let agg_auth_key = hmac::Key::generate(HMAC_SHA256, &SystemRandom::new()).unwrap();

    let (leader_datastore, _leader_db_handle) = ephemeral_datastore().await;
    let leader_datastore = Arc::new(leader_datastore);

    let leader_hpke_recipient =
        HpkeRecipient::generate(task_id, Label::InputShare, Role::Client, Role::Leader);
    let (leader_address, leader_server) = aggregator_server(
<<<<<<< HEAD
        vdaf.clone(),
        Arc::new(leader_datastore),
=======
        leader_datastore.clone(),
>>>>>>> 07842cae
        RealClock::default(),
        Duration::minutes(10),
        Role::Leader,
        leader_verify_param,
        leader_hpke_recipient,
        agg_auth_key.clone(),
        SocketAddr::new(IpAddr::V4(Ipv4Addr::new(127, 0, 0, 1)), 0),
    )
    .unwrap();
    let leader_task_handle = tokio::spawn(leader_server);

    let (helper_datastore, _helper_db_handle) = ephemeral_datastore().await;
    let helper_hpke_recipient =
        HpkeRecipient::generate(task_id, Label::InputShare, Role::Client, Role::Helper);
    let (helper_address, helper_server) = aggregator_server(
        vdaf.clone(),
        Arc::new(helper_datastore),
        RealClock::default(),
        Duration::minutes(10),
        Role::Helper,
        helper_verify_param,
        helper_hpke_recipient,
        agg_auth_key.clone(),
        SocketAddr::new(IpAddr::V4(Ipv4Addr::new(127, 0, 0, 1)), 0),
    )
    .unwrap();
    let helper_task_handle = tokio::spawn(helper_server);

    let task_parameters = TaskParameters::new_dummy(
        task_id,
        vec![
            endpoint_from_socket_addr(&leader_address),
            endpoint_from_socket_addr(&helper_address),
        ],
    );

    leader_datastore
        .run_tx(|tx| {
            let task_parameters = task_parameters.clone();
            Box::pin(async move { tx.put_task(&task_parameters).await })
        })
        .await
        .unwrap();

    let http_client = client::default_http_client().unwrap();
    let leader_report_sender =
        client::aggregator_hpke_sender(&task_parameters, Role::Leader, &http_client)
            .await
            .unwrap();

    let helper_report_sender =
        client::aggregator_hpke_sender(&task_parameters, Role::Helper, &http_client)
            .await
            .unwrap();

    let vdaf = Prio3Aes128Count::new(2).unwrap();

    let client = Client::new(
        task_parameters,
        vdaf,
        (), // no public parameter for prio3
        RealClock::default(),
        &http_client,
        leader_report_sender,
        helper_report_sender,
    );

    TestCase {
        client,
        _leader_db_handle,
        _helper_db_handle,
        leader_task_handle,
        helper_task_handle,
    }
}

async fn teardown_test(test_case: TestCase) {
    test_case.leader_task_handle.abort();
    test_case.helper_task_handle.abort();

    test_case
        .leader_task_handle
        .await
        .unwrap_err()
        .is_cancelled();
    test_case
        .helper_task_handle
        .await
        .unwrap_err()
        .is_cancelled();
}

#[tokio::test]
async fn upload() {
    let test_case = setup_test().await;

    test_case.client.upload(&1).await.unwrap();

    teardown_test(test_case).await
}<|MERGE_RESOLUTION|>--- conflicted
+++ resolved
@@ -9,15 +9,11 @@
     time::RealClock,
     trace::install_subscriber,
 };
-<<<<<<< HEAD
 use prio::vdaf::{prio3::Prio3Aes128Count, Vdaf};
 use ring::{
     hmac::{self, HMAC_SHA256},
     rand::SystemRandom,
 };
-=======
-use prio::vdaf::prio3::Prio3Aes128Count;
->>>>>>> 07842cae
 use std::{
     net::{IpAddr, Ipv4Addr, SocketAddr},
     sync::Arc,
@@ -60,12 +56,8 @@
     let leader_hpke_recipient =
         HpkeRecipient::generate(task_id, Label::InputShare, Role::Client, Role::Leader);
     let (leader_address, leader_server) = aggregator_server(
-<<<<<<< HEAD
         vdaf.clone(),
-        Arc::new(leader_datastore),
-=======
         leader_datastore.clone(),
->>>>>>> 07842cae
         RealClock::default(),
         Duration::minutes(10),
         Role::Leader,
