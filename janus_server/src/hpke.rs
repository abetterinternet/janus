//! Encryption and decryption of messages using HPKE (RFC 9180).

use crate::message::{HpkeAeadId, HpkeCiphertext, HpkeConfig, HpkeKdfId, HpkeKemId, Role, TaskId};
use hpke::{
    aead::{Aead, AesGcm128, AesGcm256, ChaCha20Poly1305},
    kdf::{HkdfSha256, HkdfSha384, HkdfSha512, Kdf},
    kem::{DhP256HkdfSha256, X25519HkdfSha256},
    Deserializable, HpkeError, Kem, OpModeR, OpModeS, Serializable,
};
use rand::thread_rng;
use std::str::FromStr;

#[derive(Debug, thiserror::Error)]
pub enum Error {
    /// Wrapper around errors from crate hpke. See [`hpke::HpkeError`] for more
    /// details on possible variants.
    #[error("HPKE error")]
    Hpke(#[from] HpkeError),
    #[error("invalid HPKE configuration: {0}")]
    InvalidConfiguration(&'static str),
}

/// Labels incorporated into HPKE application info string
#[derive(Clone, Copy, Debug, PartialEq, Eq)]
pub enum Label {
    InputShare,
    AggregateShare,
}

impl Label {
    fn as_bytes(&self) -> &'static [u8] {
        match self {
            Self::InputShare => b"ppm input share",
            Self::AggregateShare => b"ppm aggregate share",
        }
    }
}

/// An HPKE private key, serialized using the `SerializePrivateKey` function as
/// described in RFC 9180, §4 and §7.1.2.
#[derive(Clone, Debug, PartialEq, Eq)]
pub struct HpkePrivateKey(Vec<u8>);

impl HpkePrivateKey {
    pub(crate) fn new(bytes: Vec<u8>) -> Self {
        Self(bytes)
    }
}

impl AsRef<[u8]> for HpkePrivateKey {
    fn as_ref(&self) -> &[u8] {
        self.0.as_ref()
    }
}

impl From<Vec<u8>> for HpkePrivateKey {
    fn from(v: Vec<u8>) -> Self {
        Self::new(v)
    }
}

impl FromStr for HpkePrivateKey {
    type Err = hex::FromHexError;

    fn from_str(s: &str) -> Result<Self, Self::Err> {
        Ok(HpkePrivateKey(hex::decode(s)?))
    }
}

/// Application info used in HPKE context construction
#[derive(Clone, Debug)]
struct HpkeApplicationInfo(Vec<u8>);

impl HpkeApplicationInfo {
    /// Construct HPKE application info from the provided PPM task ID, label and
    /// participant roles.
    fn new(task_id: TaskId, label: Label, sender_role: Role, recipient_role: Role) -> Self {
        Self(
            [
                task_id.as_bytes(),
                label.as_bytes(),
                &[sender_role as u8],
                &[recipient_role as u8],
            ]
            .concat(),
        )
    }
}

/// A one-shot HPKE sender that encrypts messages to the public key in
/// `recipient_config` using the AEAD, key derivation and key encapsulation
/// mechanisms specified in `recipient_config`, and using `label`, `sender_role`
/// and `recipient_role` to derive application info.
//
// This type only exists separately from Sender so that we can have a type that
// doesn't "leak" the generic type parameters into the caller.
#[derive(Clone, Debug)]
pub struct HpkeSender {
    task_id: TaskId,
    recipient_config: HpkeConfig,
    label: Label,
    sender_role: Role,
    recipient_role: Role,
}

impl HpkeSender {
    /// Create an [`HpkeSender`] with the provided parameters.
    pub fn new(
        task_id: TaskId,
        recipient_config: HpkeConfig,
        label: Label,
        sender_role: Role,
        recipient_role: Role,
    ) -> Self {
        Self {
            task_id,
            recipient_config,
            label,
            sender_role,
            recipient_role,
        }
    }

    /// Create an [`HpkeSender`] configured to encrypt messages to the provided
    /// [`HpkeRecipient`].
    #[cfg(test)]
    pub(crate) fn from_recipient(recipient: &HpkeRecipient) -> Self {
        Self {
            task_id: recipient.task_id,
            recipient_config: recipient.config.clone(),
            label: recipient.label,
            sender_role: recipient.sender_role,
            recipient_role: recipient.recipient_role,
        }
    }

    /// Encrypt `plaintext` and return the HPKE ciphertext.
    ///
    /// In PPM, an HPKE context can only be used once (we have no means of
    /// ensuring that sender and recipient "increment" nonces in lockstep), so
    /// this method creates a new HPKE context on each call.
    pub(crate) fn seal(
        &self,
        plaintext: &[u8],
        associated_data: &[u8],
    ) -> Result<HpkeCiphertext, Error> {
        // We must manually dispatch to each possible specialization of seal
        let seal = match (
            self.recipient_config.aead_id,
            self.recipient_config.kdf_id,
            self.recipient_config.kem_id,
        ) {
            (HpkeAeadId::Aes128Gcm, HpkeKdfId::HkdfSha256, HpkeKemId::P256HkdfSha256) => {
                seal::<AesGcm128, HkdfSha256, DhP256HkdfSha256>
            }
            (HpkeAeadId::Aes256Gcm, HpkeKdfId::HkdfSha256, HpkeKemId::P256HkdfSha256) => {
                seal::<AesGcm256, HkdfSha256, DhP256HkdfSha256>
            }
            (HpkeAeadId::ChaCha20Poly1305, HpkeKdfId::HkdfSha256, HpkeKemId::P256HkdfSha256) => {
                seal::<ChaCha20Poly1305, HkdfSha256, DhP256HkdfSha256>
            }
            (HpkeAeadId::Aes128Gcm, HpkeKdfId::HkdfSha384, HpkeKemId::P256HkdfSha256) => {
                seal::<AesGcm128, HkdfSha384, DhP256HkdfSha256>
            }
            (HpkeAeadId::Aes256Gcm, HpkeKdfId::HkdfSha384, HpkeKemId::P256HkdfSha256) => {
                seal::<AesGcm256, HkdfSha384, DhP256HkdfSha256>
            }
            (HpkeAeadId::ChaCha20Poly1305, HpkeKdfId::HkdfSha384, HpkeKemId::P256HkdfSha256) => {
                seal::<ChaCha20Poly1305, HkdfSha384, DhP256HkdfSha256>
            }
            (HpkeAeadId::Aes128Gcm, HpkeKdfId::HkdfSha512, HpkeKemId::P256HkdfSha256) => {
                seal::<AesGcm128, HkdfSha512, DhP256HkdfSha256>
            }
            (HpkeAeadId::Aes256Gcm, HpkeKdfId::HkdfSha512, HpkeKemId::P256HkdfSha256) => {
                seal::<AesGcm256, HkdfSha512, DhP256HkdfSha256>
            }
            (HpkeAeadId::ChaCha20Poly1305, HpkeKdfId::HkdfSha512, HpkeKemId::P256HkdfSha256) => {
                seal::<ChaCha20Poly1305, HkdfSha512, DhP256HkdfSha256>
            }
            (HpkeAeadId::Aes128Gcm, HpkeKdfId::HkdfSha256, HpkeKemId::X25519HkdfSha256) => {
                seal::<AesGcm128, HkdfSha256, X25519HkdfSha256>
            }
            (HpkeAeadId::Aes256Gcm, HpkeKdfId::HkdfSha256, HpkeKemId::X25519HkdfSha256) => {
                seal::<AesGcm256, HkdfSha256, X25519HkdfSha256>
            }
            (HpkeAeadId::ChaCha20Poly1305, HpkeKdfId::HkdfSha256, HpkeKemId::X25519HkdfSha256) => {
                seal::<ChaCha20Poly1305, HkdfSha256, X25519HkdfSha256>
            }
            (HpkeAeadId::Aes128Gcm, HpkeKdfId::HkdfSha384, HpkeKemId::X25519HkdfSha256) => {
                seal::<AesGcm128, HkdfSha384, X25519HkdfSha256>
            }
            (HpkeAeadId::Aes256Gcm, HpkeKdfId::HkdfSha384, HpkeKemId::X25519HkdfSha256) => {
                seal::<AesGcm256, HkdfSha384, X25519HkdfSha256>
            }
            (HpkeAeadId::ChaCha20Poly1305, HpkeKdfId::HkdfSha384, HpkeKemId::X25519HkdfSha256) => {
                seal::<ChaCha20Poly1305, HkdfSha384, X25519HkdfSha256>
            }
            (HpkeAeadId::Aes128Gcm, HpkeKdfId::HkdfSha512, HpkeKemId::X25519HkdfSha256) => {
                seal::<AesGcm128, HkdfSha512, X25519HkdfSha256>
            }
            (HpkeAeadId::Aes256Gcm, HpkeKdfId::HkdfSha512, HpkeKemId::X25519HkdfSha256) => {
                seal::<AesGcm256, HkdfSha512, X25519HkdfSha256>
            }
            (HpkeAeadId::ChaCha20Poly1305, HpkeKdfId::HkdfSha512, HpkeKemId::X25519HkdfSha256) => {
                seal::<ChaCha20Poly1305, HkdfSha512, X25519HkdfSha256>
            }
        };
        let application_info = HpkeApplicationInfo::new(
            self.task_id,
            self.label,
            self.sender_role,
            self.recipient_role,
        );
        seal(
            &self.recipient_config,
            application_info,
            plaintext,
            associated_data,
        )
    }
}

// This function exists separately from struct HpkeSender to abstract away its
// generic parameters
fn seal<Encrypt: Aead, Derive: Kdf, Encapsulate: Kem>(
    recipient_config: &HpkeConfig,
    application_info: HpkeApplicationInfo,
    plaintext: &[u8],
    associated_data: &[u8],
) -> Result<HpkeCiphertext, Error> {
    // Deserialize recipient pub into the appropriate PublicKey type for the KEM.
    let recipient_public_key = Encapsulate::PublicKey::from_bytes(&recipient_config.public_key.0)?;

    let (encapsulated_context, ciphertext) =
        hpke::single_shot_seal::<Encrypt, Derive, Encapsulate, _>(
            &OpModeS::Base,
            &recipient_public_key,
            &application_info.0,
            plaintext,
            associated_data,
            &mut thread_rng(),
        )?;

    Ok(HpkeCiphertext {
        config_id: recipient_config.id,
        encapsulated_context: encapsulated_context.to_bytes().to_vec(),
        payload: ciphertext,
    })
}

/// An HPKE recipient that decrypts messages encrypted to the public key in
/// `recipient_config`, using the AEAD, key derivation and key encapsulation
/// mechanisms specified in `recipient_config`, and using `label`, `sender_role`
/// and `recipient_role` to derive application info.
//
// This type only exists separately from Recipient so that we can have a type
// that doesn't "leak" the generic type parameters into the caller.
#[derive(Clone, Debug, PartialEq, Eq)]
pub struct HpkeRecipient {
    task_id: TaskId,
    config: HpkeConfig,
    label: Label,
    sender_role: Role,
    recipient_role: Role,
    recipient_private_key: HpkePrivateKey,
}

impl HpkeRecipient {
    /// Create an HPKE recipient from the provided parameters.
    pub fn new(
        task_id: TaskId,
        hpke_config: HpkeConfig,
        label: Label,
        sender_role: Role,
        recipient_role: Role,
        serialized_private_key: HpkePrivateKey,
    ) -> Self {
        Self {
            task_id,
            config: hpke_config,
            label,
            sender_role,
            recipient_role,
            recipient_private_key: serialized_private_key,
        }
    }

    /// The HPKE configuration for this recipient.
    pub fn config(&self) -> &HpkeConfig {
        &self.config
    }

    /// The private key used by this recipient.
    pub fn private_key(&self) -> &HpkePrivateKey {
        &self.recipient_private_key
    }

    /// Decrypt `ciphertext` and return the plaintext.
    ///
    /// In PPM, an HPKE context can only be used once (we have no means of
    /// ensuring that sender and recipient "increment" nonces in lockstep), so
    /// this method creates a new HPKE context on each call.
    pub(crate) fn open(
        &self,
        ciphertext: &HpkeCiphertext,
        associated_data: &[u8],
    ) -> Result<Vec<u8>, Error> {
        let application_info = HpkeApplicationInfo::new(
            self.task_id,
            self.label,
            self.sender_role,
            self.recipient_role,
        );
        self.open_internal(ciphertext, application_info, associated_data)
    }

    /// Decrypt `ciphertext` and return the plaintext, but with a directly-specified application
    /// information byte string. In normal operation, this is called by [open] with the
    /// PPM-specified domain separation information. Test may use this directly to provide non-PPM
    /// application information byte strings, for example to check against the HPKE RFC's test
    /// vectors.
    fn open_internal(
        &self,
        ciphertext: &HpkeCiphertext,
        application_info: HpkeApplicationInfo,
        associated_data: &[u8],
    ) -> Result<Vec<u8>, Error> {
        // We must manually dispatch to each possible specialization of open
        let open = match (self.config.aead_id, self.config.kdf_id, self.config.kem_id) {
            (HpkeAeadId::Aes128Gcm, HpkeKdfId::HkdfSha256, HpkeKemId::P256HkdfSha256) => {
                open::<AesGcm128, HkdfSha256, DhP256HkdfSha256>
            }
            (HpkeAeadId::Aes256Gcm, HpkeKdfId::HkdfSha256, HpkeKemId::P256HkdfSha256) => {
                open::<AesGcm256, HkdfSha256, DhP256HkdfSha256>
            }
            (HpkeAeadId::ChaCha20Poly1305, HpkeKdfId::HkdfSha256, HpkeKemId::P256HkdfSha256) => {
                open::<ChaCha20Poly1305, HkdfSha256, DhP256HkdfSha256>
            }
            (HpkeAeadId::Aes128Gcm, HpkeKdfId::HkdfSha384, HpkeKemId::P256HkdfSha256) => {
                open::<AesGcm128, HkdfSha384, DhP256HkdfSha256>
            }
            (HpkeAeadId::Aes256Gcm, HpkeKdfId::HkdfSha384, HpkeKemId::P256HkdfSha256) => {
                open::<AesGcm256, HkdfSha384, DhP256HkdfSha256>
            }
            (HpkeAeadId::ChaCha20Poly1305, HpkeKdfId::HkdfSha384, HpkeKemId::P256HkdfSha256) => {
                open::<ChaCha20Poly1305, HkdfSha384, DhP256HkdfSha256>
            }
            (HpkeAeadId::Aes128Gcm, HpkeKdfId::HkdfSha512, HpkeKemId::P256HkdfSha256) => {
                open::<AesGcm128, HkdfSha512, DhP256HkdfSha256>
            }
            (HpkeAeadId::Aes256Gcm, HpkeKdfId::HkdfSha512, HpkeKemId::P256HkdfSha256) => {
                open::<AesGcm256, HkdfSha512, DhP256HkdfSha256>
            }
            (HpkeAeadId::ChaCha20Poly1305, HpkeKdfId::HkdfSha512, HpkeKemId::P256HkdfSha256) => {
                open::<ChaCha20Poly1305, HkdfSha512, DhP256HkdfSha256>
            }
            (HpkeAeadId::Aes128Gcm, HpkeKdfId::HkdfSha256, HpkeKemId::X25519HkdfSha256) => {
                open::<AesGcm128, HkdfSha256, X25519HkdfSha256>
            }
            (HpkeAeadId::Aes256Gcm, HpkeKdfId::HkdfSha256, HpkeKemId::X25519HkdfSha256) => {
                open::<AesGcm256, HkdfSha256, X25519HkdfSha256>
            }
            (HpkeAeadId::ChaCha20Poly1305, HpkeKdfId::HkdfSha256, HpkeKemId::X25519HkdfSha256) => {
                open::<ChaCha20Poly1305, HkdfSha256, X25519HkdfSha256>
            }
            (HpkeAeadId::Aes128Gcm, HpkeKdfId::HkdfSha384, HpkeKemId::X25519HkdfSha256) => {
                open::<AesGcm128, HkdfSha384, X25519HkdfSha256>
            }
            (HpkeAeadId::Aes256Gcm, HpkeKdfId::HkdfSha384, HpkeKemId::X25519HkdfSha256) => {
                open::<AesGcm256, HkdfSha384, X25519HkdfSha256>
            }
            (HpkeAeadId::ChaCha20Poly1305, HpkeKdfId::HkdfSha384, HpkeKemId::X25519HkdfSha256) => {
                open::<ChaCha20Poly1305, HkdfSha384, X25519HkdfSha256>
            }
            (HpkeAeadId::Aes128Gcm, HpkeKdfId::HkdfSha512, HpkeKemId::X25519HkdfSha256) => {
                open::<AesGcm128, HkdfSha512, X25519HkdfSha256>
            }
            (HpkeAeadId::Aes256Gcm, HpkeKdfId::HkdfSha512, HpkeKemId::X25519HkdfSha256) => {
                open::<AesGcm256, HkdfSha512, X25519HkdfSha256>
            }
            (HpkeAeadId::ChaCha20Poly1305, HpkeKdfId::HkdfSha512, HpkeKemId::X25519HkdfSha256) => {
                open::<ChaCha20Poly1305, HkdfSha512, X25519HkdfSha256>
            }
        };
        open(
            application_info,
            ciphertext,
            associated_data,
            &self.recipient_private_key,
        )
    }
}

// This function exists separately from struct HpkeRecipient to abstract away its
// generic parameters
fn open<Encrypt: Aead, Derive: Kdf, Encapsulate: Kem>(
    application_info: HpkeApplicationInfo,
    ciphertext: &HpkeCiphertext,
    associated_data: &[u8],
    serialized_recipient_private_key: &HpkePrivateKey,
) -> Result<Vec<u8>, Error> {
    // Deserialize recipient priv into the appropriate PrivateKey type for the KEM.
    let recipient_private_key =
        Encapsulate::PrivateKey::from_bytes(&serialized_recipient_private_key.0)?;

    // Deserialize sender encapsulated key into the appropriate EncappedKey for the KEM.
    let sender_encapped_key =
        Encapsulate::EncappedKey::from_bytes(&ciphertext.encapsulated_context)?;

    Ok(hpke::single_shot_open::<Encrypt, Derive, Encapsulate>(
        &OpModeR::Base,
        &recipient_private_key,
        &sender_encapped_key,
        &application_info.0,
        &ciphertext.payload,
        associated_data,
    )?)
}

// This is public to allow use in integration tests.
#[doc(hidden)]
pub mod test_util {
    use super::HpkePrivateKey;
    use crate::message::{
        HpkeAeadId, HpkeConfig, HpkeConfigId, HpkeKdfId, HpkeKemId, HpkePublicKey,
    };
    use hpke::{kem::X25519HkdfSha256, Kem, Serializable};
    use rand::thread_rng;

    /// Generate a new HPKE keypair and return it as an HpkeConfig (public portion) and
    /// HpkePrivateKey (private portion).
    pub fn generate_hpke_config_and_private_key() -> (HpkeConfig, HpkePrivateKey) {
        let (private_key, public_key) = X25519HkdfSha256::gen_keypair(&mut thread_rng());
        (
            HpkeConfig {
                id: HpkeConfigId(0),
                kem_id: HpkeKemId::X25519HkdfSha256,
                kdf_id: HpkeKdfId::HkdfSha512,
                aead_id: HpkeAeadId::ChaCha20Poly1305,
                public_key: HpkePublicKey(public_key.to_bytes().as_slice().to_vec()),
            },
            HpkePrivateKey(private_key.to_bytes().as_slice().to_vec()),
        )
    }
}

#[cfg(test)]
mod tests {
<<<<<<< HEAD
    use super::{test_util::generate_hpke_config_and_private_key, *};
    use crate::trace::test_util::install_test_trace_subscriber;
=======
    use std::collections::HashSet;

    use serde::Deserialize;

    use super::*;
    use crate::{
        message::{HpkeConfigId, HpkePublicKey},
        trace::test_util::install_test_trace_subscriber,
    };
>>>>>>> b3e7470f

    #[test]
    fn exchange_message() {
        install_test_trace_subscriber();
        let task_id = TaskId::random();
        // Sender and receiver must agree on AAD for each message
        let associated_data = b"message associated data";
        let message = b"a message that is secret";

        let (hpke_config, hpke_private_key) = generate_hpke_config_and_private_key();
        let recipient = HpkeRecipient::new(
            task_id,
            hpke_config,
            Label::InputShare,
            Role::Client,
            Role::Leader,
            hpke_private_key,
        );

        let sender = HpkeSender {
            task_id: recipient.task_id,
            recipient_config: recipient.config.clone(),
            label: Label::InputShare,
            sender_role: Role::Client,
            recipient_role: Role::Leader,
        };

        let ciphertext = sender.seal(message, associated_data).unwrap();
        let plaintext = recipient.open(&ciphertext, associated_data).unwrap();

        assert_eq!(plaintext, message);
    }

    #[test]
    fn wrong_private_key() {
        install_test_trace_subscriber();
        let task_id = TaskId::random();
        // Sender and receiver must agree on AAD for each message
        let associated_data = b"message associated data";
        let message = b"a message that is secret";

        let (hpke_config, hpke_private_key) = generate_hpke_config_and_private_key();
        let recipient = HpkeRecipient::new(
            task_id,
            hpke_config,
            Label::InputShare,
            Role::Client,
            Role::Leader,
            hpke_private_key,
        );

        let sender = HpkeSender {
            task_id: recipient.task_id,
            recipient_config: recipient.config,
            label: Label::InputShare,
            sender_role: Role::Client,
            recipient_role: Role::Leader,
        };

        let ciphertext = sender.seal(message, associated_data).unwrap();

        // Attempt to decrypt with different private key
        let (wrong_hpke_config, wrong_hpke_private_key) = generate_hpke_config_and_private_key();
        let wrong_recipient = HpkeRecipient::new(
            task_id,
            wrong_hpke_config,
            Label::InputShare,
            Role::Client,
            Role::Leader,
            wrong_hpke_private_key,
        );

        wrong_recipient
            .open(&ciphertext, associated_data)
            .unwrap_err();
    }

    #[test]
    fn wrong_application_info() {
        install_test_trace_subscriber();
        let task_id = TaskId::random();
        // Sender and receiver must agree on AAD for each message
        let associated_data = b"message associated data";
        let message = b"a message that is secret";

        let (hpke_config, hpke_private_key) = generate_hpke_config_and_private_key();
        let recipient = HpkeRecipient::new(
            task_id,
            hpke_config,
            Label::InputShare,
            Role::Client,
            Role::Leader,
            hpke_private_key,
        );

        let sender = HpkeSender {
            task_id: recipient.task_id,
            recipient_config: recipient.config.clone(),
            label: Label::AggregateShare,
            sender_role: Role::Client,
            recipient_role: Role::Leader,
        };

        let ciphertext = sender.seal(message, associated_data).unwrap();
        recipient.open(&ciphertext, associated_data).unwrap_err();
    }

    #[test]
    fn wrong_associated_data() {
        install_test_trace_subscriber();
        let task_id = TaskId::random();
        let message = b"a message that is secret";

        let (hpke_config, hpke_private_key) = generate_hpke_config_and_private_key();
        let recipient = HpkeRecipient::new(
            task_id,
            hpke_config,
            Label::InputShare,
            Role::Client,
            Role::Leader,
            hpke_private_key,
        );

        let sender = HpkeSender {
            task_id: recipient.task_id,
            recipient_config: recipient.config.clone(),
            label: Label::InputShare,
            sender_role: Role::Client,
            recipient_role: Role::Leader,
        };

        let ciphertext = sender.seal(message, b"correct associated data").unwrap();
        recipient
            .open(&ciphertext, b"wrong associated data")
            .unwrap_err();
    }

    fn round_trip_check<KEM: hpke::Kem, KDF: hpke::kdf::Kdf, AEAD: hpke::aead::Aead>() {
        static ASSOCIATED_DATA: &[u8] = b"round trip test associated data";
        static MESSAGE: &[u8] = b"round trip test message";

        let task_id = TaskId::random();
        let mut rng = thread_rng();

        let (private_key, public_key) = KEM::gen_keypair(&mut rng);
        let config = HpkeConfig {
            id: HpkeConfigId(0),
            kem_id: KEM::KEM_ID.try_into().unwrap(),
            kdf_id: KDF::KDF_ID.try_into().unwrap(),
            aead_id: AEAD::AEAD_ID.try_into().unwrap(),
            public_key: HpkePublicKey(public_key.to_bytes().to_vec()),
        };
        let recipient = HpkeRecipient {
            task_id,
            config,
            label: Label::InputShare,
            sender_role: Role::Client,
            recipient_role: Role::Leader,
            recipient_private_key: HpkePrivateKey(private_key.to_bytes().to_vec()),
        };
        let sender = HpkeSender::from_recipient(&recipient);

        let ciphertext = sender.seal(MESSAGE, ASSOCIATED_DATA).unwrap();
        let plaintext = recipient.open(&ciphertext, ASSOCIATED_DATA).unwrap();

        assert_eq!(plaintext, MESSAGE);
    }

    #[test]
    fn round_trip_all_algorithms() {
        round_trip_check::<DhP256HkdfSha256, HkdfSha256, AesGcm128>();
        round_trip_check::<DhP256HkdfSha256, HkdfSha256, AesGcm256>();
        round_trip_check::<DhP256HkdfSha256, HkdfSha256, ChaCha20Poly1305>();
        round_trip_check::<DhP256HkdfSha256, HkdfSha384, AesGcm128>();
        round_trip_check::<DhP256HkdfSha256, HkdfSha384, AesGcm256>();
        round_trip_check::<DhP256HkdfSha256, HkdfSha384, ChaCha20Poly1305>();
        round_trip_check::<DhP256HkdfSha256, HkdfSha512, AesGcm128>();
        round_trip_check::<DhP256HkdfSha256, HkdfSha512, AesGcm256>();
        round_trip_check::<DhP256HkdfSha256, HkdfSha512, ChaCha20Poly1305>();
        round_trip_check::<X25519HkdfSha256, HkdfSha256, AesGcm128>();
        round_trip_check::<X25519HkdfSha256, HkdfSha256, AesGcm256>();
        round_trip_check::<X25519HkdfSha256, HkdfSha256, ChaCha20Poly1305>();
        round_trip_check::<X25519HkdfSha256, HkdfSha384, AesGcm128>();
        round_trip_check::<X25519HkdfSha256, HkdfSha384, AesGcm256>();
        round_trip_check::<X25519HkdfSha256, HkdfSha384, ChaCha20Poly1305>();
        round_trip_check::<X25519HkdfSha256, HkdfSha512, AesGcm128>();
        round_trip_check::<X25519HkdfSha256, HkdfSha512, AesGcm256>();
        round_trip_check::<X25519HkdfSha256, HkdfSha512, ChaCha20Poly1305>();
    }

    #[derive(Deserialize)]
    struct EncryptionRecord {
        #[serde(with = "hex")]
        aad: Vec<u8>,
        #[serde(with = "hex")]
        ct: Vec<u8>,
        #[serde(with = "hex")]
        nonce: Vec<u8>,
        #[serde(with = "hex")]
        pt: Vec<u8>,
    }

    /// This structure corresponds to the format of the JSON test vectors included with the HPKE
    /// RFC. Only a subset of fields are used; all intermediate calculations are ignored.
    #[derive(Deserialize)]
    struct TestVector {
        mode: u16,
        kem_id: u16,
        kdf_id: u16,
        aead_id: u16,
        #[serde(with = "hex")]
        info: Vec<u8>,
        #[serde(with = "hex")]
        enc: Vec<u8>,
        #[serde(with = "hex", rename = "pkRm")]
        serialized_public_key: Vec<u8>,
        #[serde(with = "hex", rename = "skRm")]
        serialized_private_key: Vec<u8>,
        #[serde(with = "hex")]
        base_nonce: Vec<u8>,
        encryptions: Vec<EncryptionRecord>,
    }

    #[test]
    fn decrypt_test_vectors() {
        // This test can be run with the original test vector file that accompanied the HPKE
        // specification, but the file checked in to the repository has been trimmed down to
        // exclude unused information, in the interest of smaller file sizes.
        //
        // See https://github.com/cfrg/draft-irtf-cfrg-hpke/blob/5f503c564da00b0687b3de75f1dfbdfc4079ad31/test-vectors.json
        //
        // The file was processed with the following command:
        // jq 'map({mode, kem_id, kdf_id, aead_id, info, enc, pkRm, skRm, base_nonce, encryptions: [.encryptions[0]]} | select(.mode == 0) | select(.aead_id != 65535))'
        let test_vectors: Vec<TestVector> =
            serde_json::from_str(include_str!("test-vectors.json")).unwrap();
        let mut algorithms_tested = HashSet::new();
        for test_vector in test_vectors {
            if test_vector.mode != 0 {
                // We are only interested in the "base" mode.
                continue;
            }
            let kem_id = if let Ok(kem_id) = test_vector.kem_id.try_into() {
                kem_id
            } else {
                // Skip unsupported KEMs.
                continue;
            };
            let kdf_id = test_vector.kdf_id.try_into().unwrap();
            if test_vector.aead_id == 0xffff {
                // Skip export-only test vectors.
                continue;
            }
            let aead_id = test_vector.aead_id.try_into().unwrap();
            for encryption in test_vector.encryptions {
                if encryption.nonce != test_vector.base_nonce {
                    // PPM only performs single-shot encryption with each context, ignore any
                    // other encryptions in the test vectors.
                    continue;
                }

                let config_id = HpkeConfigId(0);
                let config = HpkeConfig {
                    id: config_id,
                    kem_id,
                    kdf_id,
                    aead_id,
                    public_key: HpkePublicKey(test_vector.serialized_public_key.clone()),
                };
                let recipient = HpkeRecipient {
                    task_id: TaskId([0; 32]),
                    config,
                    label: Label::InputShare,
                    sender_role: Role::Client,
                    recipient_role: Role::Leader,
                    recipient_private_key: HpkePrivateKey(
                        test_vector.serialized_private_key.clone(),
                    ),
                };

                let application_info = HpkeApplicationInfo(test_vector.info.clone());
                let ciphertext = HpkeCiphertext {
                    config_id,
                    encapsulated_context: test_vector.enc.clone(),
                    payload: encryption.ct.clone(),
                };
                let plaintext = recipient
                    .open_internal(&ciphertext, application_info, &encryption.aad)
                    .unwrap();
                assert_eq!(plaintext, encryption.pt);

                algorithms_tested.insert((kem_id as u16, kdf_id as u16, aead_id as u16));
            }
        }

        // We expect that this tests 12 out of the 18 implemented algorithm combinations. The test
        // vector file that accompanies the HPKE does include any vectors for the SHA-384 KDF, only
        // HKDF-SHA256 and HKDF-SHA512. (This can be confirmed with the command
        // `jq '.[] | .kdf_id' test-vectors.json | sort | uniq`) The `hpke` crate only supports two
        // KEMs, DHKEM(P-256, HKDF-SHA256) and DHKEM(X25519, HKDF-SHA256). There are three AEADs,
        // all of which are supported by the `hpke` crate, and all of which have test vectors
        // provided. (AES-128-GCM, AES-256-GCM, and ChaCha20Poly1305) This makes for an expected
        // total of 2 * 2 * 3 = 12 unique combinations of algorithms.
        assert_eq!(algorithms_tested.len(), 12);
    }
}<|MERGE_RESOLUTION|>--- conflicted
+++ resolved
@@ -446,20 +446,13 @@
 
 #[cfg(test)]
 mod tests {
-<<<<<<< HEAD
     use super::{test_util::generate_hpke_config_and_private_key, *};
-    use crate::trace::test_util::install_test_trace_subscriber;
-=======
-    use std::collections::HashSet;
-
-    use serde::Deserialize;
-
-    use super::*;
     use crate::{
         message::{HpkeConfigId, HpkePublicKey},
         trace::test_util::install_test_trace_subscriber,
     };
->>>>>>> b3e7470f
+    use serde::Deserialize;
+    use std::collections::HashSet;
 
     #[test]
     fn exchange_message() {
