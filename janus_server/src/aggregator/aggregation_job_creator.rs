--- conflicted
+++ resolved
@@ -393,8 +393,9 @@
         task::VdafInstance,
         time::Clock,
     };
-<<<<<<< HEAD
-    use janus_test_util::{dummy_vdaf::VdafWithAggregationParameter, MockClock};
+    use janus_test_util::{
+        dummy_vdaf::VdafWithAggregationParameter, install_test_trace_subscriber, MockClock,
+    };
     use prio::{
         codec::ParameterizedDecode,
         vdaf::{
@@ -402,10 +403,6 @@
             Aggregator, Vdaf,
         },
     };
-=======
-    use janus_test_util::{install_test_trace_subscriber, MockClock};
-    use prio::vdaf::prio3::{Prio3, Prio3Aes128Count};
->>>>>>> 9d50b9aa
     use std::{
         collections::{HashMap, HashSet},
         iter,
