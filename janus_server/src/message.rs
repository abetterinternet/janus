//! PPM protocol message definitions with serialization/deserialization support.

use anyhow::anyhow;
<<<<<<< HEAD
use chrono::NaiveDateTime;
=======
use chrono::naive::NaiveDateTime;
>>>>>>> b1a4ee0e
use num_enum::TryFromPrimitive;
use prio::codec::{
    decode_u16_items, encode_u16_items, CodecError, Decode, Encode, ParameterizedDecode,
    ParameterizedEncode,
};
use ring::{
    digest::SHA256_OUTPUT_LEN,
    hmac::{self, HMAC_SHA256},
};
use std::{
    fmt::Display,
    io::{Cursor, Read},
};

// TODO(brandon): retrieve HPKE identifier values from HPKE library once one is decided upon

/// PPM protocol message representing a duration with a resolution of seconds.
#[derive(Clone, Copy, Debug, Hash, PartialEq, Eq, PartialOrd, Ord)]
pub struct Duration(pub u64);

impl Encode for Duration {
    fn encode(&self, bytes: &mut Vec<u8>) {
        self.0.encode(bytes);
    }
}

impl Decode for Duration {
    fn decode(bytes: &mut Cursor<&[u8]>) -> Result<Self, CodecError> {
        Ok(Self(u64::decode(bytes)?))
    }
}

/// PPM protocol message representing an instant in time with a resolution of seconds.
#[derive(Clone, Copy, Debug, Hash, PartialEq, Eq, PartialOrd, Ord)]
pub struct Time(pub u64);

impl Time {
    pub(crate) fn as_naive_date_time(&self) -> NaiveDateTime {
        NaiveDateTime::from_timestamp(self.0 as i64, 0)
    }

<<<<<<< HEAD
=======
    #[cfg(test)]
>>>>>>> b1a4ee0e
    pub(crate) fn from_naive_date_time(time: NaiveDateTime) -> Self {
        Self(time.timestamp() as u64)
    }
}

<<<<<<< HEAD
=======
impl Display for Time {
    fn fmt(&self, f: &mut std::fmt::Formatter<'_>) -> std::fmt::Result {
        write!(f, "{}", self.0)
    }
}

>>>>>>> b1a4ee0e
impl Encode for Time {
    fn encode(&self, bytes: &mut Vec<u8>) {
        self.0.encode(bytes);
    }
}

impl Decode for Time {
    fn decode(bytes: &mut Cursor<&[u8]>) -> Result<Self, CodecError> {
        Ok(Self(u64::decode(bytes)?))
    }
}

/// PPM protocol message representing a half-open interval of time with a resolution of seconds;
/// the start of the interval is included while the end of the interval is excluded.
#[derive(Clone, Debug, Hash, PartialEq, Eq)]
pub struct Interval {
    /// The start of the interval.
    pub start: Time,
    /// The length of the interval.
    pub duration: Duration,
}

impl Encode for Interval {
    fn encode(&self, bytes: &mut Vec<u8>) {
        self.start.encode(bytes);
        self.duration.encode(bytes);
    }
}

impl Decode for Interval {
    fn decode(bytes: &mut Cursor<&[u8]>) -> Result<Self, CodecError> {
        let start = Time::decode(bytes)?;
        let duration = Duration::decode(bytes)?;

        Ok(Self { start, duration })
    }
}

/// PPM protocol message representing a nonce uniquely identifying a client report.
#[derive(Copy, Clone, Debug, Hash, PartialEq, Eq, PartialOrd, Ord)]
pub struct Nonce {
    /// The time at which the report was generated.
    pub time: Time,
    /// A randomly generated value.
    pub rand: u64,
}

impl Display for Nonce {
    fn fmt(&self, f: &mut std::fmt::Formatter<'_>) -> std::fmt::Result {
        write!(f, "{}.{}", self.time, self.rand)
    }
}

impl Encode for Nonce {
    fn encode(&self, bytes: &mut Vec<u8>) {
        self.time.encode(bytes);
        self.rand.encode(bytes);
    }
}

impl Decode for Nonce {
    fn decode(bytes: &mut Cursor<&[u8]>) -> Result<Self, CodecError> {
        let time = Time::decode(bytes)?;
        let rand = u64::decode(bytes)?;

        Ok(Self { time, rand })
    }
}

/// PPM protocol message representing the different roles that participants can adopt.
#[derive(Copy, Clone, Debug, PartialEq, Eq, TryFromPrimitive)]
#[repr(u8)]
pub enum Role {
    Collector = 0,
    Client = 1,
    Leader = 2,
    Helper = 3,
}

impl Role {
    pub(crate) fn is_aggregator(&self) -> bool {
        matches!(self, Role::Leader | Role::Helper)
    }
}

impl Encode for Role {
    fn encode(&self, bytes: &mut Vec<u8>) {
        (*self as u8).encode(bytes);
    }
}

impl Decode for Role {
    fn decode(bytes: &mut Cursor<&[u8]>) -> Result<Self, CodecError> {
        let val = u8::decode(bytes)?;
        Self::try_from(val)
            .map_err(|_| CodecError::Other(anyhow!("unexpected Role value {}", val).into()))
    }
}

/// PPM protocol message representing an identifier for an HPKE config.
#[derive(Clone, Copy, Debug, Hash, PartialEq, Eq)]
pub struct HpkeConfigId(pub u8);

impl Display for HpkeConfigId {
    fn fmt(&self, f: &mut std::fmt::Formatter<'_>) -> std::fmt::Result {
        write!(f, "{}", self.0)
    }
}

impl Encode for HpkeConfigId {
    fn encode(&self, bytes: &mut Vec<u8>) {
        self.0.encode(bytes);
    }
}

impl Decode for HpkeConfigId {
    fn decode(bytes: &mut Cursor<&[u8]>) -> Result<Self, CodecError> {
        Ok(Self(u8::decode(bytes)?))
    }
}

/// PPM protocol message representing an HPKE ciphertext.
#[derive(Clone, Debug, Eq, PartialEq)]
pub struct HpkeCiphertext {
    /// An identifier of the HPKE configuration used to seal the message.
    pub config_id: HpkeConfigId,
    /// An encasulated HPKE context.
    pub encapsulated_context: Vec<u8>,
    /// An HPKE ciphertext.
    pub payload: Vec<u8>,
}

impl Encode for HpkeCiphertext {
    fn encode(&self, bytes: &mut Vec<u8>) {
        self.config_id.encode(bytes);
        encode_u16_items(bytes, &(), &self.encapsulated_context);
        encode_u16_items(bytes, &(), &self.payload);
    }
}

impl Decode for HpkeCiphertext {
    fn decode(bytes: &mut Cursor<&[u8]>) -> Result<Self, CodecError> {
        let config_id = HpkeConfigId::decode(bytes)?;
        let encapsulated_context = decode_u16_items(&(), bytes)?;
        let payload = decode_u16_items(&(), bytes)?;

        Ok(Self {
            config_id,
            encapsulated_context,
            payload,
        })
    }
}

/// PPM protocol message representing an identifier for a PPM task.
#[derive(Clone, Copy, Debug, PartialEq, Eq)]
pub struct TaskId(pub [u8; 32]);

impl Encode for TaskId {
    fn encode(&self, bytes: &mut Vec<u8>) {
        bytes.extend_from_slice(&self.0)
    }
}

impl Decode for TaskId {
    fn decode(bytes: &mut Cursor<&[u8]>) -> Result<Self, CodecError> {
        let mut decoded = [0u8; 32];
        bytes.read_exact(&mut decoded)?;
        Ok(Self(decoded))
    }
}

impl TaskId {
    /// Get a reference to the task ID as a byte slice
    pub(crate) fn as_bytes(&self) -> &[u8] {
        &self.0
    }

    /// Generate a random [`TaskId`]
    pub fn random() -> Self {
        use rand::{thread_rng, Rng};

        let mut rng = thread_rng();

        let mut task_id = [0u8; 32];
        rng.fill(&mut task_id);

        TaskId(task_id)
    }
}

/// PPM protocol message representing an HPKE key encapsulation mechanism.
#[derive(Clone, Copy, Debug, PartialEq, Eq, TryFromPrimitive)]
#[repr(u16)]
pub enum HpkeKemId {
    /// NIST P-256 keys and HKDF-SHA256.
    P256HkdfSha256 = 0x0010,
    /// X25519 keys and HKDF-SHA256.
    X25519HkdfSha256 = 0x0020,
}

impl Encode for HpkeKemId {
    fn encode(&self, bytes: &mut Vec<u8>) {
        (*self as u16).encode(bytes);
    }
}

impl Decode for HpkeKemId {
    fn decode(bytes: &mut Cursor<&[u8]>) -> Result<Self, CodecError> {
        let val = u16::decode(bytes)?;
        Self::try_from(val)
            .map_err(|_| CodecError::Other(anyhow!("unexpected HpkeKemId value {}", val).into()))
    }
}

/// PPM protocol message representing an HPKE key derivation function.
#[derive(Clone, Copy, Debug, PartialEq, Eq, TryFromPrimitive)]
#[repr(u16)]
pub enum HpkeKdfId {
    /// HMAC Key Derivation Function SHA256.
    HkdfSha256 = 0x0001,
    /// HMAC Key Derivation Function SHA384.
    HkdfSha384 = 0x0002,
    /// HMAC Key Derivation Function SHA512.
    HkdfSha512 = 0x0003,
}

impl Encode for HpkeKdfId {
    fn encode(&self, bytes: &mut Vec<u8>) {
        (*self as u16).encode(bytes);
    }
}

impl Decode for HpkeKdfId {
    fn decode(bytes: &mut Cursor<&[u8]>) -> Result<Self, CodecError> {
        let val = u16::decode(bytes)?;
        Self::try_from(val)
            .map_err(|_| CodecError::Other(anyhow!("unexpected HpkeKdfId value {}", val).into()))
    }
}

/// PPM protocol message representing an HPKE AEAD.
#[derive(Clone, Copy, Debug, PartialEq, Eq, TryFromPrimitive)]
#[repr(u16)]
pub enum HpkeAeadId {
    /// AES-128-GCM.
    Aes128Gcm = 0x0001,
    /// AES-256-GCM.
    Aes256Gcm = 0x0002,
    /// ChaCha20Poly1305.
    ChaCha20Poly1305 = 0x0003,
}

impl Encode for HpkeAeadId {
    fn encode(&self, bytes: &mut Vec<u8>) {
        (*self as u16).encode(bytes);
    }
}

impl Decode for HpkeAeadId {
    fn decode(bytes: &mut Cursor<&[u8]>) -> Result<Self, CodecError> {
        let val = u16::decode(bytes)?;
        Self::try_from(val)
            .map_err(|_| CodecError::Other(anyhow!("unexpected HpkeKemId value {}", val).into()))
    }
}

/// PPM protocol message representing an HPKE public key.
#[derive(Clone, Debug, PartialEq, Eq)]
pub struct HpkePublicKey(pub Vec<u8>);

impl Encode for HpkePublicKey {
    fn encode(&self, bytes: &mut Vec<u8>) {
        encode_u16_items(bytes, &(), &self.0);
    }
}

impl Decode for HpkePublicKey {
    fn decode(bytes: &mut Cursor<&[u8]>) -> Result<Self, CodecError> {
        let key = decode_u16_items(&(), bytes)?;
        Ok(Self(key))
    }
}

/// PPM protocol message representing an HPKE config.
#[derive(Clone, Debug, PartialEq, Eq)]
pub struct HpkeConfig {
    pub id: HpkeConfigId,
    pub kem_id: HpkeKemId,
    pub kdf_id: HpkeKdfId,
    pub aead_id: HpkeAeadId,
    pub public_key: HpkePublicKey,
}

impl Encode for HpkeConfig {
    fn encode(&self, bytes: &mut Vec<u8>) {
        self.id.encode(bytes);
        self.kem_id.encode(bytes);
        self.kdf_id.encode(bytes);
        self.aead_id.encode(bytes);
        self.public_key.encode(bytes);
    }
}

impl Decode for HpkeConfig {
    fn decode(bytes: &mut Cursor<&[u8]>) -> Result<Self, CodecError> {
        let id = HpkeConfigId::decode(bytes)?;
        let kem_id = HpkeKemId::decode(bytes)?;
        let kdf_id = HpkeKdfId::decode(bytes)?;
        let aead_id = HpkeAeadId::decode(bytes)?;
        let public_key = HpkePublicKey::decode(bytes)?;

        Ok(Self {
            id,
            kem_id,
            kdf_id,
            aead_id,
            public_key,
        })
    }
}

/// PPM protocol message representing a client report.
#[derive(Clone, Debug, PartialEq, Eq)]
pub struct Report {
    pub task_id: TaskId,
    pub nonce: Nonce,
    pub extensions: Vec<Extension>,
    pub encrypted_input_shares: Vec<HpkeCiphertext>,
}

impl Report {
    /// Construct the HPKE associated data for sealing or opening this report,
    /// per §4.3.2 and 4.4.2.2 of draft-gpew-priv-ppm
    pub(crate) fn associated_data(nonce: Nonce, extensions: &[Extension]) -> Vec<u8> {
        let mut associated_data = vec![];
        nonce.encode(&mut associated_data);
        encode_u16_items(&mut associated_data, &(), extensions);

        associated_data
    }
}

impl Encode for Report {
    fn encode(&self, bytes: &mut Vec<u8>) {
        self.task_id.encode(bytes);
        self.nonce.encode(bytes);
        encode_u16_items(bytes, &(), &self.extensions);
        encode_u16_items(bytes, &(), &self.encrypted_input_shares);
    }
}

impl Decode for Report {
    fn decode(bytes: &mut Cursor<&[u8]>) -> Result<Self, CodecError> {
        let task_id = TaskId::decode(bytes)?;
        let timestamp = Nonce::decode(bytes)?;
        let extensions = decode_u16_items(&(), bytes)?;
        let encrypted_input_shares = decode_u16_items(&(), bytes)?;

        Ok(Self {
            task_id,
            nonce: timestamp,
            extensions,
            encrypted_input_shares,
        })
    }
}

/// PPM protocol message representing an arbitrary extension included in a client report.
#[derive(Clone, Debug, PartialEq, Eq)]
pub struct Extension {
    pub extension_type: ExtensionType,
    pub extension_data: Vec<u8>,
}

impl Encode for Extension {
    fn encode(&self, bytes: &mut Vec<u8>) {
        self.extension_type.encode(bytes);
        encode_u16_items(bytes, &(), &self.extension_data);
    }
}

impl Decode for Extension {
    fn decode(bytes: &mut Cursor<&[u8]>) -> Result<Self, CodecError> {
        let extension_type = ExtensionType::decode(bytes)?;
        let extension_data = decode_u16_items(&(), bytes)?;

        Ok(Self {
            extension_type,
            extension_data,
        })
    }
}

/// PPM protocol message representing the type of an extension included in a client report.
#[derive(Clone, Copy, Debug, Eq, PartialEq, TryFromPrimitive)]
#[repr(u16)]
pub enum ExtensionType {
    Tbd = 0,
}

impl Encode for ExtensionType {
    fn encode(&self, bytes: &mut Vec<u8>) {
        (*self as u16).encode(bytes);
    }
}

impl Decode for ExtensionType {
    fn decode(bytes: &mut Cursor<&[u8]>) -> Result<Self, CodecError> {
        let val = u16::decode(bytes)?;
        Self::try_from(val).map_err(|_| {
            CodecError::Other(anyhow!("unexpected ExtensionType value {}", val).into())
        })
    }
}

/// PPM protocol message representing one aggregator's share of a single client report.
#[derive(Clone, Debug, PartialEq, Eq)]
pub struct ReportShare {
    pub nonce: Nonce,
    pub extensions: Vec<Extension>,
    pub encrypted_input_share: HpkeCiphertext,
}

impl Encode for ReportShare {
    fn encode(&self, bytes: &mut Vec<u8>) {
        self.nonce.encode(bytes);
        encode_u16_items(bytes, &(), &self.extensions);
        self.encrypted_input_share.encode(bytes);
    }
}

impl Decode for ReportShare {
    fn decode(bytes: &mut Cursor<&[u8]>) -> Result<Self, CodecError> {
        let nonce = Nonce::decode(bytes)?;
        let extensions = decode_u16_items(&(), bytes)?;
        let encrypted_input_share = HpkeCiphertext::decode(bytes)?;

        Ok(Self {
            nonce,
            extensions,
            encrypted_input_share,
        })
    }
}

/// PPM protocol message representing a transition in the state machine of a VDAF.
#[derive(Clone, Debug, PartialEq, Eq)]
pub struct Transition {
    pub nonce: Nonce,
    pub trans_data: TransitionTypeSpecificData,
}

impl Encode for Transition {
    fn encode(&self, bytes: &mut Vec<u8>) {
        self.nonce.encode(bytes);
        self.trans_data.encode(bytes);
    }
}

impl Decode for Transition {
    fn decode(bytes: &mut Cursor<&[u8]>) -> Result<Self, CodecError> {
        let nonce = Nonce::decode(bytes)?;
        let trans_data = TransitionTypeSpecificData::decode(bytes)?;

        Ok(Self { nonce, trans_data })
    }
}

/// PPM protocol message representing transition-type-specific data, included in a Transition
/// message.
#[derive(Clone, Debug, PartialEq, Eq)]
pub enum TransitionTypeSpecificData {
    Continued { payload: Vec<u8> },
    Finished,
    Failed { error: TransitionError },
}

impl Encode for TransitionTypeSpecificData {
    fn encode(&self, bytes: &mut Vec<u8>) {
        match self {
            Self::Continued { payload } => {
                0u8.encode(bytes);
                encode_u16_items(bytes, &(), payload);
            }
            Self::Finished => 1u8.encode(bytes),
            Self::Failed { error } => {
                2u8.encode(bytes);
                error.encode(bytes);
            }
        }
    }
}

impl Decode for TransitionTypeSpecificData {
    fn decode(bytes: &mut Cursor<&[u8]>) -> Result<Self, CodecError> {
        let val = u8::decode(bytes)?;
        let trans_data = match val {
            0 => Self::Continued {
                payload: decode_u16_items(&(), bytes)?,
            },
            1 => Self::Finished,
            2 => Self::Failed {
                error: TransitionError::decode(bytes)?,
            },
            _ => {
                return Err(CodecError::Other(
                    anyhow!("unexpected TransitionType value {}", val).into(),
                ))
            }
        };

        Ok(trans_data)
    }
}

/// PPM protocol message representing an error while transitioning a VDAF's state machine.
#[derive(Clone, Copy, Debug, PartialEq, Eq, TryFromPrimitive)]
#[repr(u8)]
pub enum TransitionError {
    BatchCollected = 0,
    ReportReplayed = 1,
    ReportDropped = 2,
    HpkeUnknownConfigId = 3,
    HpkeDecryptError = 4,
    VdafPrepError = 5,
    UnrecognizedNonce = 6,
}

impl Encode for TransitionError {
    fn encode(&self, bytes: &mut Vec<u8>) {
        (*self as u8).encode(bytes);
    }
}

impl Decode for TransitionError {
    fn decode(bytes: &mut Cursor<&[u8]>) -> Result<Self, CodecError> {
        let val = u8::decode(bytes)?;
        Self::try_from(val).map_err(|_| {
            CodecError::Other(anyhow!("unexpected TransitionError value {}", val).into())
        })
    }
}

/// PPM protocol message representing an identifier for an aggregation job.
#[derive(Clone, Debug, PartialEq, Eq)]
pub struct AggregationJobId(pub [u8; 32]);

impl Encode for AggregationJobId {
    fn encode(&self, bytes: &mut Vec<u8>) {
        bytes.extend_from_slice(&self.0)
    }
}

impl Decode for AggregationJobId {
    fn decode(bytes: &mut Cursor<&[u8]>) -> Result<Self, CodecError> {
        let mut decoded = [0u8; 32];
        bytes.read_exact(&mut decoded)?;
        Ok(Self(decoded))
    }
}

/// PPM protocol message representing an aggregation request from the leader to a helper.
#[derive(Clone, Debug, PartialEq, Eq)]
pub enum AggregateReq {
    AggregateInitReq(AggregateInitReq),
    AggregateContinueReq(AggregateContinueReq),
}

impl ParameterizedEncode<hmac::Key> for AggregateReq {
    fn encode_with_param(&self, key: &hmac::Key, bytes: &mut Vec<u8>) {
        assert_eq!(key.algorithm(), HMAC_SHA256);
        let start_offset = bytes.len();

        match self {
            Self::AggregateInitReq(req) => {
                0u8.encode(bytes);
                req.encode(bytes);
            }
            Self::AggregateContinueReq(req) => {
                1u8.encode(bytes);
                req.encode(bytes);
            }
        }

        let end_offset = bytes.len();
        let tag = hmac::sign(key, &bytes[start_offset..end_offset]);
        bytes.extend_from_slice(tag.as_ref());
    }
}

impl ParameterizedDecode<hmac::Key> for AggregateReq {
    fn decode_with_param(key: &hmac::Key, bytes: &mut Cursor<&[u8]>) -> Result<Self, CodecError> {
        assert_eq!(key.algorithm(), HMAC_SHA256);
        let start_offset = bytes.position() as usize;

        let val = u8::decode(bytes)?;
        let req = match val {
            0 => Self::AggregateInitReq(AggregateInitReq::decode(bytes)?),
            1 => Self::AggregateContinueReq(AggregateContinueReq::decode(bytes)?),
            _ => {
                return Err(CodecError::Other(
                    anyhow!("unexpected AggregateReqType value {}", val).into(),
                ))
            }
        };

        let end_offset = bytes.position() as usize;
        let mut provided_tag = [0u8; SHA256_OUTPUT_LEN];
        bytes.read_exact(&mut provided_tag)?;
        hmac::verify(
            key,
            &bytes.get_ref()[start_offset..end_offset],
            &provided_tag,
        )
        .map_err(|_| CodecError::Other(anyhow!("HMAC tag verification failure").into()))?;

        Ok(req)
    }
}

/// PPM protocol message representing a request to initiate aggregation of a sequence of client
/// reports.
#[derive(Clone, Debug, PartialEq, Eq)]
pub struct AggregateInitReq {
    pub task_id: TaskId,
    pub job_id: AggregationJobId,
    pub agg_param: Vec<u8>,
    pub seq: Vec<ReportShare>,
}

impl Encode for AggregateInitReq {
    fn encode(&self, bytes: &mut Vec<u8>) {
        self.task_id.encode(bytes);
        self.job_id.encode(bytes);
        encode_u16_items(bytes, &(), &self.agg_param);
        encode_u16_items(bytes, &(), &self.seq);
    }
}

impl Decode for AggregateInitReq {
    fn decode(bytes: &mut Cursor<&[u8]>) -> Result<Self, CodecError> {
        let task_id = TaskId::decode(bytes)?;
        let job_id = AggregationJobId::decode(bytes)?;
        let agg_param = decode_u16_items(&(), bytes)?;
        let seq = decode_u16_items(&(), bytes)?;

        Ok(Self {
            task_id,
            job_id,
            agg_param,
            seq,
        })
    }
}

/// PPM protocol message representing a request to continue aggregation of a sequence of client
/// reports.
#[derive(Clone, Debug, PartialEq, Eq)]
pub struct AggregateContinueReq {
    pub task_id: TaskId,
    pub job_id: AggregationJobId,
    pub seq: Vec<Transition>,
}

impl Encode for AggregateContinueReq {
    fn encode(&self, bytes: &mut Vec<u8>) {
        self.task_id.encode(bytes);
        self.job_id.encode(bytes);
        encode_u16_items(bytes, &(), &self.seq);
    }
}

impl Decode for AggregateContinueReq {
    fn decode(bytes: &mut Cursor<&[u8]>) -> Result<Self, CodecError> {
        let task_id = TaskId::decode(bytes)?;
        let job_id = AggregationJobId::decode(bytes)?;
        let seq = decode_u16_items(&(), bytes)?;

        Ok(Self {
            task_id,
            job_id,
            seq,
        })
    }
}

/// PPM protocol message representing a helper's response to a request from the leader to initiate
/// or continue aggregation of a sequence of client reports.
#[derive(Clone, Debug, PartialEq, Eq)]
pub struct AggregateResp {
    pub seq: Vec<Transition>,
}

impl ParameterizedEncode<hmac::Key> for AggregateResp {
    fn encode_with_param(&self, key: &hmac::Key, bytes: &mut Vec<u8>) {
        assert_eq!(key.algorithm(), HMAC_SHA256);
        let start_offset = bytes.len();

        encode_u16_items(bytes, &(), &self.seq);

        let end_offset = bytes.len();
        let tag = hmac::sign(key, &bytes[start_offset..end_offset]);
        bytes.extend_from_slice(tag.as_ref());
    }
}

impl ParameterizedDecode<hmac::Key> for AggregateResp {
    fn decode_with_param(key: &hmac::Key, bytes: &mut Cursor<&[u8]>) -> Result<Self, CodecError> {
        assert_eq!(key.algorithm(), HMAC_SHA256);
        let start_offset = bytes.position() as usize;

        let seq = decode_u16_items(&(), bytes)?;

        let end_offset = bytes.position() as usize;
        let mut provided_tag = [0u8; SHA256_OUTPUT_LEN];
        bytes.read_exact(&mut provided_tag)?;
        hmac::verify(
            key,
            &bytes.get_ref()[start_offset..end_offset],
            &provided_tag,
        )
        .map_err(|_| CodecError::Other(anyhow!("HMAC tag verification failure").into()))?;

        Ok(Self { seq })
    }
}

/// PPM protocol message representing a request from the leader to a helper to provide an
/// encrypted aggregate of its share of data for a given batch interval.
#[derive(Clone, Debug, PartialEq, Eq)]
pub struct AggregateShareReq {
    pub task_id: TaskId,
    pub batch_interval: Interval,
    pub report_count: u64,
    pub checksum: [u8; 32],
}

impl ParameterizedEncode<hmac::Key> for AggregateShareReq {
    fn encode_with_param(&self, key: &hmac::Key, bytes: &mut Vec<u8>) {
        assert_eq!(key.algorithm(), HMAC_SHA256);
        let start_offset = bytes.len();

        self.task_id.encode(bytes);
        self.batch_interval.encode(bytes);
        self.report_count.encode(bytes);
        bytes.extend_from_slice(&self.checksum);

        let end_offset = bytes.len();
        let tag = hmac::sign(key, &bytes[start_offset..end_offset]);
        bytes.extend_from_slice(tag.as_ref());
    }
}

impl ParameterizedDecode<hmac::Key> for AggregateShareReq {
    fn decode_with_param(key: &hmac::Key, bytes: &mut Cursor<&[u8]>) -> Result<Self, CodecError> {
        assert_eq!(key.algorithm(), HMAC_SHA256);
        let start_offset = bytes.position() as usize;

        let task_id = TaskId::decode(bytes)?;
        let batch_interval = Interval::decode(bytes)?;
        let report_count = u64::decode(bytes)?;
        let mut checksum = [0u8; 32];
        bytes.read_exact(&mut checksum)?;

        let end_offset = bytes.position() as usize;
        let mut provided_tag = [0u8; SHA256_OUTPUT_LEN];
        bytes.read_exact(&mut provided_tag)?;
        hmac::verify(
            key,
            &bytes.get_ref()[start_offset..end_offset],
            &provided_tag,
        )
        .map_err(|_| CodecError::Other(anyhow!("HMAC tag verification failure").into()))?;

        Ok(Self {
            task_id,
            batch_interval,
            report_count,
            checksum,
        })
    }
}

/// PPM protocol message representing a helper's response to the leader's request to provide an
/// encrypted aggregate of its share of data for a given batch interval.
#[derive(Clone, Debug, PartialEq, Eq)]
pub struct AggregateShareResp {
    pub encrypted_aggregate_share: HpkeCiphertext,
}

impl ParameterizedEncode<hmac::Key> for AggregateShareResp {
    fn encode_with_param(&self, key: &hmac::Key, bytes: &mut Vec<u8>) {
        assert_eq!(key.algorithm(), HMAC_SHA256);
        let start_offset = bytes.len();

        self.encrypted_aggregate_share.encode(bytes);

        let end_offset = bytes.len();
        let tag = hmac::sign(key, &bytes[start_offset..end_offset]);
        bytes.extend_from_slice(tag.as_ref());
    }
}

impl ParameterizedDecode<hmac::Key> for AggregateShareResp {
    fn decode_with_param(key: &hmac::Key, bytes: &mut Cursor<&[u8]>) -> Result<Self, CodecError> {
        assert_eq!(key.algorithm(), HMAC_SHA256);
        let start_offset = bytes.position() as usize;

        let encrypted_aggregate_share = HpkeCiphertext::decode(bytes)?;

        let end_offset = bytes.position() as usize;
        let mut provided_tag = [0u8; SHA256_OUTPUT_LEN];
        bytes.read_exact(&mut provided_tag)?;
        hmac::verify(
            key,
            &bytes.get_ref()[start_offset..end_offset],
            &provided_tag,
        )
        .map_err(|_| CodecError::Other(anyhow!("HMAC tag verification failure").into()))?;

        Ok(Self {
            encrypted_aggregate_share,
        })
    }
}

/// PPM protocol message representing a request from the collector to the leader to provide
/// aggregate shares for a given batch interval.
#[derive(Clone, Debug, PartialEq, Eq)]
pub struct CollectReq {
    pub task_id: TaskId,
    pub batch_interval: Interval,
    pub agg_param: Vec<u8>,
}

impl Encode for CollectReq {
    fn encode(&self, bytes: &mut Vec<u8>) {
        self.task_id.encode(bytes);
        self.batch_interval.encode(bytes);
        encode_u16_items(bytes, &(), &self.agg_param);
    }
}

impl Decode for CollectReq {
    fn decode(bytes: &mut Cursor<&[u8]>) -> Result<Self, CodecError> {
        let task_id = TaskId::decode(bytes)?;
        let batch_interval = Interval::decode(bytes)?;
        let agg_param = decode_u16_items(&(), bytes)?;

        Ok(Self {
            task_id,
            batch_interval,
            agg_param,
        })
    }
}

/// PPM protocol message representing a leader's response to the collector's request to provide
/// aggregate shares for a given batch interval.
#[derive(Clone, Debug, PartialEq, Eq)]
pub struct CollectResp {
    pub encrypted_agg_shares: Vec<HpkeCiphertext>,
}

impl Encode for CollectResp {
    fn encode(&self, bytes: &mut Vec<u8>) {
        encode_u16_items(bytes, &(), &self.encrypted_agg_shares);
    }
}

impl Decode for CollectResp {
    fn decode(bytes: &mut Cursor<&[u8]>) -> Result<Self, CodecError> {
        let encrypted_agg_shares = decode_u16_items(&(), bytes)?;

        Ok(Self {
            encrypted_agg_shares,
        })
    }
}

#[cfg(test)]
mod tests {
    use super::*;
    use lazy_static::lazy_static;

    lazy_static! {
        static ref HMAC_KEY: hmac::Key = hmac::Key::new(
            HMAC_SHA256,
            &[
                0, 1, 2, 3, 4, 5, 6, 7, 8, 9, 10, 11, 12, 13, 14, 15, 16, 17, 18, 19, 20, 21, 22,
                23, 24, 25, 26, 27, 28, 29, 30, 31,
            ],
        );
    }

    fn roundtrip_encoding<T>(vals_and_encodings: &[(T, &str)])
    where
        T: Encode + Decode + core::fmt::Debug + Eq,
    {
        for (val, hex_encoding) in vals_and_encodings {
            let mut encoded_val = Vec::new();
            val.encode(&mut encoded_val);
            let encoding = hex::decode(hex_encoding).unwrap();
            assert_eq!(encoding, encoded_val);
            let decoded_val = T::decode(&mut Cursor::new(&encoded_val)).unwrap();
            assert_eq!(val, &decoded_val);
        }
    }

    fn roundtrip_encoding_with_param<P, T>(param: &P, vals_and_encodings: &[(T, &str)])
    where
        T: ParameterizedEncode<P> + ParameterizedDecode<P> + core::fmt::Debug + Eq,
    {
        for (val, hex_encoding) in vals_and_encodings {
            let mut encoded_val = Vec::new();
            val.encode_with_param(param, &mut encoded_val);
            let encoding = hex::decode(hex_encoding).unwrap();
            assert_eq!(encoding, encoded_val);
            let decoded_val = T::decode_with_param(param, &mut Cursor::new(&encoded_val)).unwrap();
            assert_eq!(val, &decoded_val);
        }
    }

    #[test]
    fn roundtrip_duration() {
        roundtrip_encoding(&[
            (Duration(u64::MIN), "0000000000000000"),
            (Duration(12345), "0000000000003039"),
            (Duration(u64::MAX), "FFFFFFFFFFFFFFFF"),
        ])
    }

    #[test]
    fn roundtrip_time() {
        roundtrip_encoding(&[
            (Time(u64::MIN), "0000000000000000"),
            (Time(12345), "0000000000003039"),
            (Time(u64::MAX), "FFFFFFFFFFFFFFFF"),
        ])
    }

    #[test]
    fn roundtrip_interval() {
        roundtrip_encoding(&[
            (
                Interval {
                    start: Time(u64::MIN),
                    duration: Duration(u64::MAX),
                },
                concat!(
                    "0000000000000000", // start
                    "FFFFFFFFFFFFFFFF", // duration
                ),
            ),
            (
                Interval {
                    start: Time(54321),
                    duration: Duration(12345),
                },
                concat!(
                    "000000000000D431", // start
                    "0000000000003039", // duration
                ),
            ),
            (
                Interval {
                    start: Time(u64::MAX),
                    duration: Duration(u64::MIN),
                },
                concat!(
                    "FFFFFFFFFFFFFFFF", // start
                    "0000000000000000", // duration
                ),
            ),
        ])
    }

    #[test]
    fn roundtrip_role() {
        roundtrip_encoding(&[
            (Role::Collector, "00"),
            (Role::Client, "01"),
            (Role::Leader, "02"),
            (Role::Helper, "03"),
        ]);
    }

    #[test]
    fn roundtrip_hpke_config_id() {
        roundtrip_encoding(&[
            (HpkeConfigId(u8::MIN), "00"),
            (HpkeConfigId(10), "0A"),
            (HpkeConfigId(u8::MAX), "FF"),
        ])
    }

    #[test]
    fn roundtrip_hpke_ciphertext() {
        roundtrip_encoding(&[
            (
                HpkeCiphertext {
                    config_id: HpkeConfigId(10),
                    encapsulated_context: Vec::from("0123"),
                    payload: Vec::from("4567"),
                },
                concat!(
                    "0A", // config_id
                    concat!(
                        // encapsulated_context
                        "0004",     // length
                        "30313233", // opaque data
                    ),
                    concat!(
                        // payload
                        "0004",     // length
                        "34353637", // opaque data
                    ),
                ),
            ),
            (
                HpkeCiphertext {
                    config_id: HpkeConfigId(12),
                    encapsulated_context: Vec::from("01234"),
                    payload: Vec::from("567"),
                },
                concat!(
                    "0C", // config_id
                    concat!(
                        // encapsulated_context
                        "0005",       // length
                        "3031323334", // opaque data
                    ),
                    concat!(
                        // payload
                        "0003",   // length
                        "353637", // opaque data
                    ),
                ),
            ),
        ])
    }

    #[test]
    fn roundtrip_task_id() {
        roundtrip_encoding(&[
            (
                TaskId([u8::MIN; 32]),
                "0000000000000000000000000000000000000000000000000000000000000000",
            ),
            (
                TaskId([
                    0, 1, 2, 3, 4, 5, 6, 7, 8, 9, 10, 11, 12, 13, 14, 15, 16, 17, 18, 19, 20, 21,
                    22, 23, 24, 25, 26, 27, 28, 29, 30, 31,
                ]),
                "000102030405060708090A0B0C0D0E0F101112131415161718191A1B1C1D1E1F",
            ),
            (
                TaskId([u8::MAX; 32]),
                "FFFFFFFFFFFFFFFFFFFFFFFFFFFFFFFFFFFFFFFFFFFFFFFFFFFFFFFFFFFFFFFF",
            ),
        ])
    }

    #[test]
    fn roundtrip_hpke_kem_id() {
        roundtrip_encoding(&[
            (HpkeKemId::P256HkdfSha256, "0010"),
            (HpkeKemId::X25519HkdfSha256, "0020"),
        ])
    }

    #[test]
    fn roundtrip_hpke_kdf_id() {
        roundtrip_encoding(&[
            (HpkeKdfId::HkdfSha256, "0001"),
            (HpkeKdfId::HkdfSha384, "0002"),
            (HpkeKdfId::HkdfSha512, "0003"),
        ])
    }

    #[test]
    fn roundtrip_hpke_aead_id() {
        roundtrip_encoding(&[
            (HpkeAeadId::Aes128Gcm, "0001"),
            (HpkeAeadId::Aes256Gcm, "0002"),
            (HpkeAeadId::ChaCha20Poly1305, "0003"),
        ])
    }

    #[test]
    fn roundtrip_hpke_public_key() {
        roundtrip_encoding(&[
            (
                HpkePublicKey(Vec::new()),
                concat!(
                    "0000", // length
                    "",     // opaque data
                ),
            ),
            (
                HpkePublicKey(Vec::from("0123456789abcdef")),
                concat!(
                    "0010",                             // length
                    "30313233343536373839616263646566"  // opaque data
                ),
            ),
        ])
    }

    #[test]
    fn roundtrip_hpke_config() {
        roundtrip_encoding(&[
            (
                HpkeConfig {
                    id: HpkeConfigId(12),
                    kem_id: HpkeKemId::P256HkdfSha256,
                    kdf_id: HpkeKdfId::HkdfSha512,
                    aead_id: HpkeAeadId::Aes256Gcm,
                    public_key: HpkePublicKey(Vec::new()),
                },
                concat!(
                    "0C",   // id
                    "0010", // kem_id
                    "0003", // kdf_id
                    "0002", // aead_id
                    concat!(
                        // public_key
                        "0000", // length
                        "",     // opaque data
                    )
                ),
            ),
            (
                HpkeConfig {
                    id: HpkeConfigId(23),
                    kem_id: HpkeKemId::X25519HkdfSha256,
                    kdf_id: HpkeKdfId::HkdfSha256,
                    aead_id: HpkeAeadId::ChaCha20Poly1305,
                    public_key: HpkePublicKey(Vec::from("0123456789abcdef")),
                },
                concat!(
                    "17",   // id
                    "0020", // kem_id
                    "0001", // kdf_id
                    "0003", // aead_id
                    concat!(
                        // public_key
                        "0010",                             // length
                        "30313233343536373839616263646566", // opaque data
                    )
                ),
            ),
        ])
    }

    #[test]
    fn roundtrip_report() {
        roundtrip_encoding(&[
            (
                Report {
                    task_id: TaskId([u8::MIN; 32]),
                    nonce: Nonce {
                        time: Time(12345),
                        rand: 413,
                    },
                    extensions: vec![],
                    encrypted_input_shares: vec![],
                },
                concat!(
                    "0000000000000000000000000000000000000000000000000000000000000000", // task_id
                    concat!(
                        // nonce
                        "0000000000003039", // time
                        "000000000000019D", // rand
                    ),
                    concat!(
                        // extensions
                        "0000", // length
                    ),
                    concat!(
                        // encrypted_input_shares
                        "0000", // length
                    )
                ),
            ),
            (
                Report {
                    task_id: TaskId([u8::MAX; 32]),
                    nonce: Nonce {
                        time: Time(54321),
                        rand: 314,
                    },
                    extensions: vec![Extension {
                        extension_type: ExtensionType::Tbd,
                        extension_data: Vec::from("0123"),
                    }],
                    encrypted_input_shares: vec![
                        HpkeCiphertext {
                            config_id: HpkeConfigId(42),
                            encapsulated_context: Vec::from("012345"),
                            payload: Vec::from("543210"),
                        },
                        HpkeCiphertext {
                            config_id: HpkeConfigId(13),
                            encapsulated_context: Vec::from("abce"),
                            payload: Vec::from("abfd"),
                        },
                    ],
                },
                concat!(
                    "FFFFFFFFFFFFFFFFFFFFFFFFFFFFFFFFFFFFFFFFFFFFFFFFFFFFFFFFFFFFFFFF", // task_id
                    concat!(
                        "000000000000D431", // time
                        "000000000000013A", // rand
                    ),
                    concat!(
                        // extensions
                        "0008", // length
                        concat!(
                            "0000", // extension_type
                            concat!(
                                // extension_data
                                "0004",     // length
                                "30313233", // opaque data
                            ),
                        )
                    ),
                    concat!(
                        // encrypted_input_shares
                        "001E", // length
                        concat!(
                            "2A", // config_id
                            concat!(
                                // encapsulated_context
                                "0006",         // length
                                "303132333435"  // opaque data
                            ),
                            concat!(
                                // payload
                                "0006",         // length
                                "353433323130", // opaque data
                            ),
                        ),
                        concat!(
                            "0D", // config_id
                            concat!(
                                // encapsulated_context
                                "0004",     // length
                                "61626365", // opaque data
                            ),
                            concat!(
                                // payload
                                "0004",     // length
                                "61626664", // opaque data
                            ),
                        ),
                    ),
                ),
            ),
        ])
    }

    #[test]
    fn roundtrip_extension() {
        roundtrip_encoding(&[
            (
                Extension {
                    extension_type: ExtensionType::Tbd,
                    extension_data: Vec::new(),
                },
                concat!(
                    "0000", // extension_type
                    concat!(
                        // extension_data
                        "0000", // length
                        "",     // opaque data
                    ),
                ),
            ),
            (
                Extension {
                    extension_type: ExtensionType::Tbd,
                    extension_data: Vec::from("0123"),
                },
                concat!(
                    "0000", // extension_type
                    concat!(
                        // extension_data
                        "0004",     // length
                        "30313233", // opaque data
                    ),
                ),
            ),
        ])
    }

    #[test]
    fn roundtrip_extension_type() {
        roundtrip_encoding(&[(ExtensionType::Tbd, "0000")])
    }

    #[test]
    fn roundtrip_transition() {
        roundtrip_encoding(&[
            (
                Transition {
                    nonce: Nonce {
                        time: Time(54372),
                        rand: 53,
                    },
                    trans_data: TransitionTypeSpecificData::Continued {
                        payload: Vec::from("012345"),
                    },
                },
                concat!(
                    concat!(
                        // nonce
                        "000000000000D464", // time
                        "0000000000000035", // rand
                    ),
                    "00", // trans_type
                    concat!(
                        // payload
                        "0006",         // length
                        "303132333435", // opaque data
                    ),
                ),
            ),
            (
                Transition {
                    nonce: Nonce {
                        time: Time(12345),
                        rand: 413,
                    },
                    trans_data: TransitionTypeSpecificData::Finished,
                },
                concat!(
                    concat!(
                        // nonce
                        "0000000000003039", // time
                        "000000000000019D", // rand
                    ),
                    "01", // trans_type
                ),
            ),
            (
                Transition {
                    nonce: Nonce {
                        time: Time(345078),
                        rand: 98345,
                    },
                    trans_data: TransitionTypeSpecificData::Failed {
                        error: TransitionError::UnrecognizedNonce,
                    },
                },
                concat!(
                    concat!(
                        // nonce
                        "00000000000543F6", // time
                        "0000000000018029", // rand
                    ),
                    "02", // trans_type
                    "06", // trans_error
                ),
            ),
        ])
    }

    #[test]
    fn roundtrip_transition_error() {
        roundtrip_encoding(&[
            (TransitionError::BatchCollected, "00"),
            (TransitionError::HpkeDecryptError, "04"),
            (TransitionError::HpkeUnknownConfigId, "03"),
            (TransitionError::ReportDropped, "02"),
            (TransitionError::ReportReplayed, "01"),
            (TransitionError::UnrecognizedNonce, "06"),
            (TransitionError::VdafPrepError, "05"),
        ])
    }

    #[test]
    fn roundtrip_aggregation_job_id() {
        roundtrip_encoding(&[
            (
                AggregationJobId([u8::MIN; 32]),
                "0000000000000000000000000000000000000000000000000000000000000000",
            ),
            (
                AggregationJobId([
                    0, 1, 2, 3, 4, 5, 6, 7, 8, 9, 10, 11, 12, 13, 14, 15, 16, 17, 18, 19, 20, 21,
                    22, 23, 24, 25, 26, 27, 28, 29, 30, 31,
                ]),
                "000102030405060708090A0B0C0D0E0F101112131415161718191A1B1C1D1E1F",
            ),
            (
                AggregationJobId([u8::MAX; 32]),
                "FFFFFFFFFFFFFFFFFFFFFFFFFFFFFFFFFFFFFFFFFFFFFFFFFFFFFFFFFFFFFFFF",
            ),
        ])
    }

    #[test]
    fn roundtrip_aggregate_req() {
        roundtrip_encoding_with_param(
            &*HMAC_KEY,
            &[
                (
                    AggregateReq::AggregateInitReq(AggregateInitReq {
                        task_id: TaskId([u8::MAX; 32]),
                        job_id: AggregationJobId([u8::MIN; 32]),
                        agg_param: Vec::from("012345"),
                        seq: vec![
                            ReportShare {
                                nonce: Nonce {
                                    time: Time(54321),
                                    rand: 314,
                                },
                                extensions: vec![Extension {
                                    extension_type: ExtensionType::Tbd,
                                    extension_data: Vec::from("0123"),
                                }],
                                encrypted_input_share: HpkeCiphertext {
                                    config_id: HpkeConfigId(42),
                                    encapsulated_context: Vec::from("012345"),
                                    payload: Vec::from("543210"),
                                },
                            },
                            ReportShare {
                                nonce: Nonce {
                                    time: Time(73542),
                                    rand: 515,
                                },
                                extensions: vec![Extension {
                                    extension_type: ExtensionType::Tbd,
                                    extension_data: Vec::from("3210"),
                                }],
                                encrypted_input_share: HpkeCiphertext {
                                    config_id: HpkeConfigId(13),
                                    encapsulated_context: Vec::from("abce"),
                                    payload: Vec::from("abfd"),
                                },
                            },
                        ],
                    }),
                    concat!(
                        "00", // msg_type
                        concat!(
                            // agg_init_req
                            "FFFFFFFFFFFFFFFFFFFFFFFFFFFFFFFFFFFFFFFFFFFFFFFFFFFFFFFFFFFFFFFF", // task_id
                            "0000000000000000000000000000000000000000000000000000000000000000", // job_id
                            concat!(
                                // agg_param
                                "0006",         // length
                                "303132333435", // opaque data
                            ),
                            concat!(
                                // seq
                                "0052", // length
                                concat!(
                                    concat!(
                                        // nonce
                                        "000000000000D431", // time
                                        "000000000000013A", // rand
                                    ),
                                    concat!(
                                        // extensions
                                        "0008", // length
                                        concat!(
                                            "0000", // extension_type
                                            concat!(
                                                // extension_data
                                                "0004",     // length
                                                "30313233", // opaque data
                                            ),
                                        ),
                                    ),
                                    concat!(
                                        // encrypted_input_share
                                        "2A", // config_id
                                        concat!(
                                            // encapsulated_context
                                            "0006",         // length
                                            "303132333435", // opaque data
                                        ),
                                        concat!(
                                            // payload
                                            "0006",         // length
                                            "353433323130", // opaque data
                                        ),
                                    ),
                                ),
                                concat!(
                                    concat!(
                                        // nonce
                                        "0000000000011F46", // time
                                        "0000000000000203", // rand
                                    ),
                                    concat!(
                                        // extensions
                                        "0008", // length
                                        concat!(
                                            "0000", // extension_type
                                            concat!(
                                                // extension_data
                                                "0004",     // length
                                                "33323130", // opaque data
                                            ),
                                        ),
                                    ),
                                    concat!(
                                        "0D", // config_id
                                        concat!(
                                            // encapsulated_context
                                            "0004",     // length
                                            "61626365", // opaque data
                                        ),
                                        concat!(
                                            // payload
                                            "0004",     // length
                                            "61626664", // opaque data
                                        ),
                                    ),
                                ),
                            ),
                        ),
                        "68090A61334511E10EC2F78E1575FB26E19F29CC740F02FFB6BFEF0AA280A1B7", // tag
                    ),
                ),
                (
                    AggregateReq::AggregateContinueReq(AggregateContinueReq {
                        task_id: TaskId([u8::MAX; 32]),
                        job_id: AggregationJobId([u8::MIN; 32]),
                        seq: vec![
                            Transition {
                                nonce: Nonce {
                                    time: Time(54372),
                                    rand: 53,
                                },
                                trans_data: TransitionTypeSpecificData::Continued {
                                    payload: Vec::from("012345"),
                                },
                            },
                            Transition {
                                nonce: Nonce {
                                    time: Time(12345),
                                    rand: 413,
                                },
                                trans_data: TransitionTypeSpecificData::Finished,
                            },
                        ],
                    }),
                    concat!(
                        "01", // msg_type
                        concat!(
                            // agg_continue_req
                            "FFFFFFFFFFFFFFFFFFFFFFFFFFFFFFFFFFFFFFFFFFFFFFFFFFFFFFFFFFFFFFFF", // task_id
                            "0000000000000000000000000000000000000000000000000000000000000000", // job_id
                            concat!(
                                // seq
                                "002A", // length
                                concat!(
                                    concat!(
                                        // nonce
                                        "000000000000D464", // time
                                        "0000000000000035", // rand
                                    ),
                                    "00", // trans_type
                                    concat!(
                                        // payload
                                        "0006",         // length
                                        "303132333435", // opaque data
                                    ),
                                ),
                                concat!(
                                    concat!(
                                        // nonce
                                        "0000000000003039", // time
                                        "000000000000019D", // rand
                                    ),
                                    "01", // trans_type
                                )
                            ),
                        ),
                        "8E244B47B01EA78D8639D81F0F9377CA0D5C2F0119ACDDC17CCB1B89D042F62E", // tag
                    ),
                ),
            ],
        )
    }

    #[test]
    fn roundtrip_aggregate_init_req() {
        roundtrip_encoding(&[
            (
                AggregateInitReq {
                    task_id: TaskId([u8::MIN; 32]),
                    job_id: AggregationJobId([u8::MAX; 32]),
                    agg_param: Vec::new(),
                    seq: Vec::new(),
                },
                concat!(
                    "0000000000000000000000000000000000000000000000000000000000000000", // task_id
                    "FFFFFFFFFFFFFFFFFFFFFFFFFFFFFFFFFFFFFFFFFFFFFFFFFFFFFFFFFFFFFFFF", // job_id
                    concat!(
                        // agg_param
                        "0000", // length
                        "",     // opaque data
                    ),
                    concat!(
                        // seq
                        "0000", // length
                    ),
                ),
            ),
            (
                AggregateInitReq {
                    task_id: TaskId([u8::MAX; 32]),
                    job_id: AggregationJobId([u8::MIN; 32]),
                    agg_param: Vec::from("012345"),
                    seq: vec![
                        ReportShare {
                            nonce: Nonce {
                                time: Time(54321),
                                rand: 314,
                            },
                            extensions: vec![Extension {
                                extension_type: ExtensionType::Tbd,
                                extension_data: Vec::from("0123"),
                            }],
                            encrypted_input_share: HpkeCiphertext {
                                config_id: HpkeConfigId(42),
                                encapsulated_context: Vec::from("012345"),
                                payload: Vec::from("543210"),
                            },
                        },
                        ReportShare {
                            nonce: Nonce {
                                time: Time(73542),
                                rand: 515,
                            },
                            extensions: vec![Extension {
                                extension_type: ExtensionType::Tbd,
                                extension_data: Vec::from("3210"),
                            }],
                            encrypted_input_share: HpkeCiphertext {
                                config_id: HpkeConfigId(13),
                                encapsulated_context: Vec::from("abce"),
                                payload: Vec::from("abfd"),
                            },
                        },
                    ],
                },
                concat!(
                    "FFFFFFFFFFFFFFFFFFFFFFFFFFFFFFFFFFFFFFFFFFFFFFFFFFFFFFFFFFFFFFFF", // task_id
                    "0000000000000000000000000000000000000000000000000000000000000000", // job_id
                    concat!(
                        // agg_param
                        "0006",         // length
                        "303132333435", // opaque data
                    ),
                    concat!(
                        "0052", // length
                        concat!(
                            concat!(
                                // nonce
                                "000000000000D431", // time
                                "000000000000013A", // rand
                            ),
                            concat!(
                                // extensions
                                "0008", // length
                                "0000", // extension_type
                                concat!(
                                    // extension_data
                                    "0004",     // length
                                    "30313233", // opaque data
                                ),
                            ),
                            concat!(
                                // encrypted_input_share
                                "2A", // config_id
                                concat!(
                                    // encapsulated_context
                                    "0006",         // length
                                    "303132333435", // opaque data
                                ),
                                concat!(
                                    // payload
                                    "0006",         // length
                                    "353433323130", // opaque data
                                ),
                            ),
                        ),
                        concat!(
                            concat!(
                                // nonce
                                "0000000000011F46", // time
                                "0000000000000203", // rand
                            ),
                            concat!(
                                // extensions
                                "0008", // length
                                concat!(
                                    "0000", // extension_type
                                    concat!(
                                        // extension_data
                                        "0004",     // length
                                        "33323130", // opaque data
                                    ),
                                ),
                            ),
                            concat!(
                                // encrypted_input_share
                                "0D", // config_id
                                concat!(
                                    // encapsulated_context
                                    "0004",     // length
                                    "61626365", // opaque data
                                ),
                                concat!(
                                    "0004",     // length
                                    "61626664", // opaque data
                                ),
                            ),
                        ),
                    ),
                ),
            ),
        ])
    }

    #[test]
    fn roundtrip_aggregate_continue_req() {
        roundtrip_encoding(&[
            (
                AggregateContinueReq {
                    task_id: TaskId([u8::MIN; 32]),
                    job_id: AggregationJobId([u8::MAX; 32]),
                    seq: vec![],
                },
                concat!(
                    "0000000000000000000000000000000000000000000000000000000000000000", // task_id
                    "FFFFFFFFFFFFFFFFFFFFFFFFFFFFFFFFFFFFFFFFFFFFFFFFFFFFFFFFFFFFFFFF", // job_id
                    concat!(
                        // seq
                        "0000", // length
                    ),
                ),
            ),
            (
                AggregateContinueReq {
                    task_id: TaskId([u8::MAX; 32]),
                    job_id: AggregationJobId([u8::MIN; 32]),
                    seq: vec![
                        Transition {
                            nonce: Nonce {
                                time: Time(54372),
                                rand: 53,
                            },
                            trans_data: TransitionTypeSpecificData::Continued {
                                payload: Vec::from("012345"),
                            },
                        },
                        Transition {
                            nonce: Nonce {
                                time: Time(12345),
                                rand: 413,
                            },
                            trans_data: TransitionTypeSpecificData::Finished,
                        },
                    ],
                },
                concat!(
                    "FFFFFFFFFFFFFFFFFFFFFFFFFFFFFFFFFFFFFFFFFFFFFFFFFFFFFFFFFFFFFFFF", // task_id
                    "0000000000000000000000000000000000000000000000000000000000000000", // job_id
                    concat!(
                        //seq
                        "002A", // length
                        concat!(
                            concat!(
                                // nonce
                                "000000000000D464", // time
                                "0000000000000035", // rand
                            ),
                            "00", // trans_type
                            concat!(
                                // payload
                                "0006",         // length
                                "303132333435", // opaque data
                            ),
                        ),
                        concat!(
                            concat!(
                                // nonce
                                "0000000000003039", // time
                                "000000000000019D", // rand
                            ),
                            "01", // trans_type
                        ),
                    ),
                ),
            ),
        ])
    }

    #[test]
    fn roundtrip_aggregate_resp() {
        roundtrip_encoding_with_param(
            &*HMAC_KEY,
            &[
                (
                    AggregateResp { seq: vec![] },
                    concat!(
                        concat!(
                            // seq
                            "0000", // length
                        ),
                        "8D460A9EB8988604F0F282887BA39AA230A73AA6254E964FD9A4352E554B38E1", // tag
                    ),
                ),
                (
                    AggregateResp {
                        seq: vec![
                            Transition {
                                nonce: Nonce {
                                    time: Time(54372),
                                    rand: 53,
                                },
                                trans_data: TransitionTypeSpecificData::Continued {
                                    payload: Vec::from("012345"),
                                },
                            },
                            Transition {
                                nonce: Nonce {
                                    time: Time(12345),
                                    rand: 413,
                                },
                                trans_data: TransitionTypeSpecificData::Finished,
                            },
                        ],
                    },
                    concat!(
                        concat!(
                            //seq
                            "002A", // length
                            concat!(
                                concat!(
                                    // nonce
                                    "000000000000D464", // time
                                    "0000000000000035", // rand
                                ),
                                "00", // trans_type
                                concat!(
                                    // payload
                                    "0006",         // length
                                    "303132333435", // opaque data
                                ),
                            ),
                            concat!(
                                concat!(
                                    // nonce
                                    "0000000000003039", // time
                                    "000000000000019D", // rand
                                ),
                                "01", // trans_type
                            ),
                        ),
                        "3F48B7D8F0AA6E2AE5677ED356D3B18FFF5318A024A25CA0BF27CE02FB770EC3",
                    ),
                ),
            ],
        )
    }

    #[test]
    fn roundtrip_aggregate_share_req() {
        roundtrip_encoding_with_param(
            &*HMAC_KEY,
            &[
                (
                    AggregateShareReq {
                        task_id: TaskId([u8::MIN; 32]),
                        batch_interval: Interval {
                            start: Time(54321),
                            duration: Duration(12345),
                        },
                        report_count: 439,
                        checksum: [u8::MIN; 32],
                    },
                    concat!(
                        "0000000000000000000000000000000000000000000000000000000000000000", // task_id
                        concat!(
                            // batch_interval
                            "000000000000D431", // start
                            "0000000000003039", // duration
                        ),
                        "00000000000001B7", // report_count
                        "0000000000000000000000000000000000000000000000000000000000000000", // checksum
                        "B19A8933DA450A49737E56643B83F3DEF530CBAF3FCD9E3E2BF09C6D8AF373A6", // tag
                    ),
                ),
                (
                    AggregateShareReq {
                        task_id: TaskId([12u8; 32]),
                        batch_interval: Interval {
                            start: Time(50821),
                            duration: Duration(84354),
                        },
                        report_count: 8725,
                        checksum: [u8::MAX; 32],
                    },
                    concat!(
                        "0C0C0C0C0C0C0C0C0C0C0C0C0C0C0C0C0C0C0C0C0C0C0C0C0C0C0C0C0C0C0C0C", // task_id
                        concat!(
                            // batch_interval
                            "000000000000C685", // start
                            "0000000000014982", // duration
                        ),
                        "0000000000002215", // report_count
                        "FFFFFFFFFFFFFFFFFFFFFFFFFFFFFFFFFFFFFFFFFFFFFFFFFFFFFFFFFFFFFFFF", // checksum
                        "4ADD294CF991CEB12CDE2DC5F98EAE56BC1C3D8941D3FC4C46F053AE7D3BC3CA", // tag
                    ),
                ),
            ],
        )
    }

    #[test]
    fn roundtrip_aggregate_share_resp() {
        roundtrip_encoding_with_param(
            &*HMAC_KEY,
            &[
                (
                    AggregateShareResp {
                        encrypted_aggregate_share: HpkeCiphertext {
                            config_id: HpkeConfigId(10),
                            encapsulated_context: Vec::from("0123"),
                            payload: Vec::from("4567"),
                        },
                    },
                    concat!(
                        concat!(
                            // encrypted_aggregate_share
                            "0A", // config_id
                            concat!(
                                // encapsulated_context
                                "0004",     // length
                                "30313233", // opaque data
                            ),
                            concat!(
                                // payload
                                "0004",     // length
                                "34353637", // opaque data
                            ),
                        ),
                        "67C9AD957825E8A20F3E85B6343A4AB186927B01B16585A6F21115730C660EC7", // tag
                    ),
                ),
                (
                    AggregateShareResp {
                        encrypted_aggregate_share: HpkeCiphertext {
                            config_id: HpkeConfigId(12),
                            encapsulated_context: Vec::from("01234"),
                            payload: Vec::from("567"),
                        },
                    },
                    concat!(
                        concat!(
                            // encrypted_aggregate_share
                            "0C", // config_id
                            concat!(
                                // encapsulated_context
                                "0005",       // length
                                "3031323334", // opaque data
                            ),
                            concat!(
                                "0003",   // length
                                "353637", // opaque data
                            ),
                        ),
                        "DF229D520BBB475BF17CA6DECF8EF134A6868D54D5171974340A667F5129035E", // tag
                    ),
                ),
            ],
        )
    }

    #[test]
    fn roundtrip_collect_req() {
        roundtrip_encoding(&[
            (
                CollectReq {
                    task_id: TaskId([u8::MIN; 32]),
                    batch_interval: Interval {
                        start: Time(54321),
                        duration: Duration(12345),
                    },
                    agg_param: Vec::new(),
                },
                concat!(
                    "0000000000000000000000000000000000000000000000000000000000000000", // task_id,
                    concat!(
                        // batch_interval
                        "000000000000D431", // start
                        "0000000000003039", // duration
                    ),
                    concat!(
                        // agg_param
                        "0000", // length
                        "",     // opaque data
                    ),
                ),
            ),
            (
                CollectReq {
                    task_id: TaskId([13u8; 32]),
                    batch_interval: Interval {
                        start: Time(48913),
                        duration: Duration(44721),
                    },
                    agg_param: Vec::from("012345"),
                },
                concat!(
                    "0D0D0D0D0D0D0D0D0D0D0D0D0D0D0D0D0D0D0D0D0D0D0D0D0D0D0D0D0D0D0D0D", // task_id
                    concat!(
                        // batch_interval
                        "000000000000BF11", // start
                        "000000000000AEB1", // duration
                    ),
                    concat!(
                        // agg_param
                        "0006",         // length
                        "303132333435", // opaque data
                    ),
                ),
            ),
        ])
    }

    #[test]
    fn roundtrip_collect_resp() {
        roundtrip_encoding(&[
            (
                CollectResp {
                    encrypted_agg_shares: Vec::new(),
                },
                concat!(concat!(
                    // encrypted_agg_shares
                    "0000", // length
                )),
            ),
            (
                CollectResp {
                    encrypted_agg_shares: vec![
                        HpkeCiphertext {
                            config_id: HpkeConfigId(10),
                            encapsulated_context: Vec::from("0123"),
                            payload: Vec::from("4567"),
                        },
                        HpkeCiphertext {
                            config_id: HpkeConfigId(12),
                            encapsulated_context: Vec::from("01234"),
                            payload: Vec::from("567"),
                        },
                    ],
                },
                concat!(concat!(
                    // encrypted_agg_shares
                    "001A", // length
                    concat!(
                        "0A", // config_id
                        concat!(
                            // encapsulated_context
                            "0004",     // length
                            "30313233", // opaque data
                        ),
                        concat!(
                            // payload
                            "0004",     // length
                            "34353637", // opaque data
                        ),
                    ),
                    concat!(
                        "0C", // config_id
                        concat!(
                            // encapsulated_context
                            "0005",       // length
                            "3031323334", // opaque data
                        ),
                        concat!(
                            // payload
                            "0003",   // length
                            "353637", // opaque data
                        ),
                    )
                ),),
            ),
        ])
    }
}<|MERGE_RESOLUTION|>--- conflicted
+++ resolved
@@ -1,11 +1,7 @@
 //! PPM protocol message definitions with serialization/deserialization support.
 
 use anyhow::anyhow;
-<<<<<<< HEAD
 use chrono::NaiveDateTime;
-=======
-use chrono::naive::NaiveDateTime;
->>>>>>> b1a4ee0e
 use num_enum::TryFromPrimitive;
 use prio::codec::{
     decode_u16_items, encode_u16_items, CodecError, Decode, Encode, ParameterizedDecode,
@@ -47,24 +43,17 @@
         NaiveDateTime::from_timestamp(self.0 as i64, 0)
     }
 
-<<<<<<< HEAD
-=======
-    #[cfg(test)]
->>>>>>> b1a4ee0e
     pub(crate) fn from_naive_date_time(time: NaiveDateTime) -> Self {
         Self(time.timestamp() as u64)
     }
 }
 
-<<<<<<< HEAD
-=======
 impl Display for Time {
     fn fmt(&self, f: &mut std::fmt::Formatter<'_>) -> std::fmt::Result {
         write!(f, "{}", self.0)
     }
 }
 
->>>>>>> b1a4ee0e
 impl Encode for Time {
     fn encode(&self, bytes: &mut Vec<u8>) {
         self.0.encode(bytes);
