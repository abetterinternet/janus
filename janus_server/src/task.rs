//! Shared parameters for a PPM task.

use base64::URL_SAFE_NO_PAD;
use derivative::Derivative;
use janus_core::{
    hpke::HpkePrivateKey,
    message::{
        Duration, HpkeAeadId, HpkeConfig, HpkeConfigId, HpkeKdfId, HpkeKemId, HpkePublicKey,
        Interval, Role, TaskId,
    },
};
use ring::constant_time;
use serde::{de::Error as _, Deserialize, Deserializer, Serialize, Serializer};
use std::collections::HashMap;
use url::Url;

/// HTTP header where auth tokens are provided in inter-aggregator messages.
pub const DAP_AUTH_HEADER: &str = "DAP-Auth-Token";

/// Errors that methods and functions in this module may return.
#[derive(Debug, thiserror::Error)]
pub enum Error {
    #[error("invalid parameter {0}")]
    InvalidParameter(&'static str),
    #[error("URL parse error")]
    Url(#[from] url::ParseError),
    #[error("aggregator auth key size out of range")]
    AggregatorAuthKeySize,
}

/// Identifiers for VDAFs supported by this aggregator, corresponding to
/// definitions in [draft-irtf-cfrg-vdaf-00][1] and implementations in
/// [`prio::vdaf::prio3`].
///
/// [1]: https://datatracker.ietf.org/doc/draft-irtf-cfrg-vdaf/00/
#[derive(Debug, Clone, PartialEq, Eq, PartialOrd, Ord)]
pub enum VdafInstance {
    Real(janus_core::task::VdafInstance),

    #[cfg(test)]
    Fake,
    #[cfg(test)]
    FakeFailsPrepInit,
    #[cfg(test)]
    FakeFailsPrepStep,
}

impl From<janus_core::task::VdafInstance> for VdafInstance {
    fn from(vdaf: janus_core::task::VdafInstance) -> Self {
        VdafInstance::Real(vdaf)
    }
}

/// The length of the verify key parameter for Prio3 AES-128 VDAF instantiations.
pub const PRIO3_AES128_VERIFY_KEY_LENGTH: usize = 16;

impl Serialize for VdafInstance {
    fn serialize<S>(&self, serializer: S) -> Result<S::Ok, S::Error>
    where
        S: serde::Serializer,
    {
        let flattened = match self {
            VdafInstance::Real(janus_core::task::VdafInstance::Prio3Aes128Count) => {
                VdafSerialization::Prio3Aes128Count
            }
            VdafInstance::Real(janus_core::task::VdafInstance::Prio3Aes128Sum { bits }) => {
                VdafSerialization::Prio3Aes128Sum { bits: *bits }
            }
            VdafInstance::Real(janus_core::task::VdafInstance::Prio3Aes128Histogram {
                buckets,
            }) => VdafSerialization::Prio3Aes128Histogram {
                buckets: buckets.clone(),
            },
            VdafInstance::Real(janus_core::task::VdafInstance::Poplar1 { bits }) => {
                VdafSerialization::Poplar1 { bits: *bits }
            }
            #[cfg(test)]
            VdafInstance::Fake => VdafSerialization::Fake,
            #[cfg(test)]
            VdafInstance::FakeFailsPrepInit => VdafSerialization::FakeFailsPrepInit,
            #[cfg(test)]
            VdafInstance::FakeFailsPrepStep => VdafSerialization::FakeFailsPrepStep,
        };
        flattened.serialize(serializer)
    }
}

impl<'de> Deserialize<'de> for VdafInstance {
    fn deserialize<D>(deserializer: D) -> Result<Self, D::Error>
    where
        D: serde::Deserializer<'de>,
    {
        let flattened = <VdafSerialization as Deserialize<'de>>::deserialize(deserializer)?;
        match flattened {
            VdafSerialization::Prio3Aes128Count => Ok(VdafInstance::Real(
                janus_core::task::VdafInstance::Prio3Aes128Count,
            )),
            VdafSerialization::Prio3Aes128Sum { bits } => Ok(VdafInstance::Real(
                janus_core::task::VdafInstance::Prio3Aes128Sum { bits },
            )),
            VdafSerialization::Prio3Aes128Histogram { buckets } => Ok(VdafInstance::Real(
                janus_core::task::VdafInstance::Prio3Aes128Histogram { buckets },
            )),
            VdafSerialization::Poplar1 { bits } => Ok(VdafInstance::Real(
                janus_core::task::VdafInstance::Poplar1 { bits },
            )),
            #[cfg(test)]
            VdafSerialization::Fake => Ok(VdafInstance::Fake),
            #[cfg(test)]
            VdafSerialization::FakeFailsPrepInit => Ok(VdafInstance::FakeFailsPrepInit),
            #[cfg(test)]
            VdafSerialization::FakeFailsPrepStep => Ok(VdafInstance::FakeFailsPrepStep),
        }
    }
}

/// An internal helper enum to allow representing [`VdafInstance`] flattened as a
/// single JSON object, without having to implement [`Serialize`] and
/// [`Deserialize`] by hand.
#[derive(Debug, Clone, PartialEq, Eq, PartialOrd, Ord, Serialize, Deserialize)]
#[serde(rename = "Vdaf")]
enum VdafSerialization {
    /// A `prio3` counter using the AES 128 pseudorandom generator.
    Prio3Aes128Count,
    /// A `prio3` sum using the AES 128 pseudorandom generator.
    Prio3Aes128Sum { bits: u32 },
    /// A `prio3` histogram using the AES 128 pseudorandom generator.
    Prio3Aes128Histogram { buckets: Vec<u64> },
    /// The `poplar1` VDAF. Support for this VDAF is experimental.
    Poplar1 { bits: usize },

    #[cfg(test)]
    Fake,
    #[cfg(test)]
    FakeFailsPrepInit,
    #[cfg(test)]
    FakeFailsPrepStep,
}

/// An authentication (bearer) token used by aggregators for aggregator-to-aggregator &
/// collector-to-aggregator authentication.
#[derive(Clone)]
pub struct AuthenticationToken(Vec<u8>);

impl From<Vec<u8>> for AuthenticationToken {
    fn from(token: Vec<u8>) -> Self {
        Self(token)
    }
}

impl AuthenticationToken {
    /// Returns a view of the aggregator authentication token as a byte slice.
    pub fn as_bytes(&self) -> &[u8] {
        &self.0
    }
}

impl PartialEq for AuthenticationToken {
    fn eq(&self, other: &Self) -> bool {
        // We attempt constant-time comparisons of the token data. Note that this function still
        // leaks whether the lengths of the tokens are equal -- this is acceptable because we expect
        // the content of the tokens to provide enough randomness that needs to be guessed even if
        // the length is known.
        constant_time::verify_slices_are_equal(&self.0, &other.0).is_ok()
    }
}

impl Eq for AuthenticationToken {}

/// The parameters for a PPM task, corresponding to draft-gpew-priv-ppm §4.2.
#[derive(Clone, Derivative, PartialEq, Eq)]
#[derivative(Debug)]
pub struct Task {
    /// Unique identifier for the task.
    pub id: TaskId,
    /// URLs relative to which aggregator API endpoints are found. The first
    /// entry is the leader's.
    pub aggregator_endpoints: Vec<Url>,
    /// The VDAF this task executes.
    pub vdaf: VdafInstance,
    /// The role performed by the aggregator.
    pub role: Role,
    /// Secret verification keys shared by the aggregators.
    #[derivative(Debug = "ignore")]
    pub vdaf_verify_keys: Vec<Vec<u8>>,
    /// The maximum number of times a given batch may be collected.
    pub max_batch_lifetime: u64,
    /// The minimum number of reports in a batch to allow it to be collected.
    pub min_batch_size: u64,
    /// The minimum batch interval for a collect request. Batch intervals must
    /// be multiples of this duration.
    pub min_batch_duration: Duration,
    /// How much clock skew to allow between client and aggregator. Reports from
    /// farther than this duration into the future will be rejected.
    pub tolerable_clock_skew: Duration,
    /// HPKE configuration for the collector.
    pub collector_hpke_config: HpkeConfig,
    /// Tokens used to authenticate messages sent to or received from the other aggregator.
    #[derivative(Debug = "ignore")]
    pub aggregator_auth_tokens: Vec<AuthenticationToken>,
    /// Tokens used to authenticate messages sent to or received from the collector.
    #[derivative(Debug = "ignore")]
    pub collector_auth_tokens: Vec<AuthenticationToken>,
    /// HPKE configurations & private keys used by this aggregator to decrypt client reports.
    pub hpke_keys: HashMap<HpkeConfigId, (HpkeConfig, HpkePrivateKey)>,
}

impl Task {
    /// Create a new [`Task`] from the provided values
    pub fn new<I: IntoIterator<Item = (HpkeConfig, HpkePrivateKey)>>(
        task_id: TaskId,
        mut aggregator_endpoints: Vec<Url>,
        vdaf: VdafInstance,
        role: Role,
        vdaf_verify_keys: Vec<Vec<u8>>,
        max_batch_lifetime: u64,
        min_batch_size: u64,
        min_batch_duration: Duration,
        tolerable_clock_skew: Duration,
        collector_hpke_config: HpkeConfig,
        aggregator_auth_tokens: Vec<AuthenticationToken>,
        collector_auth_tokens: Vec<AuthenticationToken>,
        hpke_keys: I,
    ) -> Result<Self, Error> {
        // PPM currently only supports configurations of exactly two aggregators.
        if aggregator_endpoints.len() != 2 {
            return Err(Error::InvalidParameter("aggregator_endpoints"));
        }
        if !role.is_aggregator() {
            return Err(Error::InvalidParameter("role"));
        }
        if aggregator_auth_tokens.is_empty() {
            return Err(Error::InvalidParameter("aggregator_auth_tokens"));
        }
<<<<<<< HEAD
        if role == Role::Leader && collector_auth_tokens.is_empty() {
            return Err(Error::InvalidParameter("collector_auth_tokens"));
        }
        if role == Role::Helper && !collector_auth_tokens.is_empty() {
=======
        if (role == Role::Leader) == (collector_auth_tokens.is_empty()) {
            // Collector auth tokens are allowed & required if and only if this task is in the
            // leader role.
>>>>>>> f302300a
            return Err(Error::InvalidParameter("collector_auth_tokens"));
        }
        if vdaf_verify_keys.is_empty() {
            return Err(Error::InvalidParameter("vdaf_verify_keys"));
        }

        // Ensure provided aggregator endpoints end with a slash, as we will be joining additional
        // path segments into these endpoints & the Url::join implementation is persnickety about
        // the slash at the end of the path.
        for url in &mut aggregator_endpoints {
            if !url.as_str().ends_with('/') {
                url.set_path(&format!("{}/", url.path()));
            }
        }

        // Compute hpke_configs mapping cfg.id -> (cfg, key).
        let hpke_configs: HashMap<HpkeConfigId, (HpkeConfig, HpkePrivateKey)> = hpke_keys
            .into_iter()
            .map(|(cfg, key)| (cfg.id(), (cfg, key)))
            .collect();
        if hpke_configs.is_empty() {
            return Err(Error::InvalidParameter("hpke_configs"));
        }

        Ok(Self {
            id: task_id,
            aggregator_endpoints,
            vdaf,
            role,
            vdaf_verify_keys,
            max_batch_lifetime,
            min_batch_size,
            min_batch_duration,
            tolerable_clock_skew,
            collector_hpke_config,
            aggregator_auth_tokens,
            collector_auth_tokens,
            hpke_keys: hpke_configs,
        })
    }

    /// Returns true if `batch_interval` is valid, per §4.6 of draft-gpew-priv-ppm.
    pub(crate) fn validate_batch_interval(&self, batch_interval: Interval) -> bool {
        // Batch interval should be greater than task's minimum batch duration
        batch_interval.duration().as_seconds() >= self.min_batch_duration.as_seconds()
            // Batch interval start must be a multiple of minimum batch duration
            && batch_interval.start().as_seconds_since_epoch() % self.min_batch_duration.as_seconds() == 0
            // Batch interval duration must be a multiple of minimum batch duration
            && batch_interval.duration().as_seconds() % self.min_batch_duration.as_seconds() == 0
    }

    /// Returns the [`Url`] relative to which the server performing `role` serves its API.
    pub fn aggregator_url(&self, role: Role) -> Result<&Url, Error> {
        let index = role.index().ok_or(Error::InvalidParameter(role.as_str()))?;
        Ok(&self.aggregator_endpoints[index])
    }

    /// Returns the [`AuthenticationToken`] currently used by this aggregator to authenticate itself
    /// to other aggregators.
    pub fn primary_aggregator_auth_token(&self) -> &AuthenticationToken {
        self.aggregator_auth_tokens.iter().rev().next().unwrap()
    }

    /// Checks if the given aggregator authentication token is valid (i.e. matches with an
    /// authentication token recognized by this task).
    pub(crate) fn check_aggregator_auth_token(&self, auth_token: &AuthenticationToken) -> bool {
        self.aggregator_auth_tokens
            .iter()
            .rev()
            .any(|t| t == auth_token)
    }

    /// Returns the [`AuthenticationToken`] currently used by the collector to authenticate itself
    /// to the aggregators.
    pub fn primary_collector_auth_token(&self) -> Option<&AuthenticationToken> {
        self.collector_auth_tokens.iter().rev().next()
    }

    /// Checks if the given collector authentication token is valid (i.e. matches with an
    /// authentication token recognized by this task).
    pub(crate) fn check_collector_auth_token(&self, auth_token: &AuthenticationToken) -> bool {
        self.collector_auth_tokens
            .iter()
            .rev()
            .any(|t| t == auth_token)
    }
}

/// SerializedTask is an intermediate representation for tasks being serialized via the Serialize &
/// Deserialize traits.
#[derive(Serialize, Deserialize)]
struct SerializedTask {
    id: String, // in unpadded base64url
    aggregator_endpoints: Vec<Url>,
    vdaf: VdafInstance,
    role: Role,
    vdaf_verify_keys: Vec<String>, // in unpadded base64url
    max_batch_lifetime: u64,
    min_batch_size: u64,
    min_batch_duration: Duration,
    tolerable_clock_skew: Duration,
    collector_hpke_config: SerializedHpkeConfig,
    aggregator_auth_tokens: Vec<String>, // in unpadded base64url
    collector_auth_tokens: Vec<String>,  // in unpadded base64url
    hpke_keys: Vec<SerializedHpkeKeypair>, // in unpadded base64url
}

impl Serialize for Task {
    fn serialize<S: Serializer>(&self, serializer: S) -> Result<S::Ok, S::Error> {
        let id = base64::encode_config(self.id.as_bytes(), URL_SAFE_NO_PAD);
        let vdaf_verify_keys: Vec<_> = self
            .vdaf_verify_keys
            .iter()
            .map(|key| base64::encode_config(key, URL_SAFE_NO_PAD))
            .collect();
        let aggregator_auth_tokens = self
            .aggregator_auth_tokens
            .iter()
            .map(|token| base64::encode_config(token.as_bytes(), URL_SAFE_NO_PAD))
            .collect();
        let collector_auth_tokens = self
            .collector_auth_tokens
            .iter()
            .map(|token| base64::encode_config(token.as_bytes(), URL_SAFE_NO_PAD))
            .collect();
        let hpke_keys = self
            .hpke_keys
            .values()
            .map(|keypair| keypair.clone().into())
            .collect();

        SerializedTask {
            id,
            aggregator_endpoints: self.aggregator_endpoints.clone(),
            vdaf: self.vdaf.clone(),
            role: self.role,
            vdaf_verify_keys,
            max_batch_lifetime: self.max_batch_lifetime,
            min_batch_size: self.min_batch_size,
            min_batch_duration: self.min_batch_duration,
            tolerable_clock_skew: self.tolerable_clock_skew,
            collector_hpke_config: self.collector_hpke_config.clone().into(),
            aggregator_auth_tokens,
            collector_auth_tokens,
            hpke_keys,
        }
        .serialize(serializer)
    }
}

impl<'de> Deserialize<'de> for Task {
    fn deserialize<D: Deserializer<'de>>(deserializer: D) -> Result<Self, D::Error> {
        // Deserialize into intermediate representation.
        let serialized_task = SerializedTask::deserialize(deserializer)?;

        // task_id
        let task_id_bytes =
            base64::decode_config(serialized_task.id, URL_SAFE_NO_PAD).map_err(D::Error::custom)?;
        let task_id = TaskId::new(
            task_id_bytes
                .try_into()
                .map_err(|_| D::Error::custom("task_id length incorrect"))?,
        );

        // vdaf_verify_keys
        let vdaf_verify_keys: Vec<_> = serialized_task
            .vdaf_verify_keys
            .into_iter()
            .map(|key| base64::decode_config(key, URL_SAFE_NO_PAD).map_err(D::Error::custom))
            .collect::<Result<_, _>>()?;

        // collector_hpke_config
        let collector_hpke_config = serialized_task
            .collector_hpke_config
            .try_into()
            .map_err(D::Error::custom)?;

        // aggregator_auth_tokens
        let aggregator_auth_tokens = serialized_task
            .aggregator_auth_tokens
            .into_iter()
            .map(|token| {
                Ok(AuthenticationToken::from(
                    base64::decode_config(token, URL_SAFE_NO_PAD).map_err(D::Error::custom)?,
                ))
            })
            .collect::<Result<_, _>>()?;

        // collector_auth_tokens
        let collector_auth_tokens = serialized_task
            .collector_auth_tokens
            .into_iter()
            .map(|token| {
                Ok(AuthenticationToken::from(
                    base64::decode_config(token, URL_SAFE_NO_PAD).map_err(D::Error::custom)?,
                ))
            })
            .collect::<Result<_, _>>()?;

        // hpke_keys
        let hpke_keys: Vec<(_, _)> = serialized_task
            .hpke_keys
            .into_iter()
            .map(|keypair| keypair.try_into().map_err(D::Error::custom))
            .collect::<Result<_, _>>()?;

        Task::new(
            task_id,
            serialized_task.aggregator_endpoints,
            serialized_task.vdaf,
            serialized_task.role,
            vdaf_verify_keys,
            serialized_task.max_batch_lifetime,
            serialized_task.min_batch_size,
            serialized_task.min_batch_duration,
            serialized_task.tolerable_clock_skew,
            collector_hpke_config,
            aggregator_auth_tokens,
            collector_auth_tokens,
            hpke_keys,
        )
        .map_err(D::Error::custom)
    }
}

/// This is a serialization-helper type corresponding to an HpkeConfig.
#[derive(Serialize, Deserialize)]
struct SerializedHpkeConfig {
    id: HpkeConfigId,
    kem_id: HpkeKemId,
    kdf_id: HpkeKdfId,
    aead_id: HpkeAeadId,
    public_key: String, // in unpadded base64url
}

impl From<HpkeConfig> for SerializedHpkeConfig {
    fn from(cfg: HpkeConfig) -> Self {
        Self {
            id: cfg.id(),
            kem_id: cfg.kem_id(),
            kdf_id: cfg.kdf_id(),
            aead_id: cfg.aead_id(),
            public_key: base64::encode_config(cfg.public_key().as_bytes(), URL_SAFE_NO_PAD),
        }
    }
}

impl TryFrom<SerializedHpkeConfig> for HpkeConfig {
    type Error = base64::DecodeError;

    fn try_from(cfg: SerializedHpkeConfig) -> Result<Self, Self::Error> {
        let public_key =
            HpkePublicKey::new(base64::decode_config(cfg.public_key, URL_SAFE_NO_PAD)?);
        Ok(Self::new(
            cfg.id,
            cfg.kem_id,
            cfg.kdf_id,
            cfg.aead_id,
            public_key,
        ))
    }
}

/// This is a serialization-helper type corresponding to an (HpkeConfig, HpkePrivateKey).
#[derive(Serialize, Deserialize)]
struct SerializedHpkeKeypair {
    config: SerializedHpkeConfig,
    private_key: String, // in unpadded base64url
}

impl From<(HpkeConfig, HpkePrivateKey)> for SerializedHpkeKeypair {
    fn from(keypair: (HpkeConfig, HpkePrivateKey)) -> Self {
        Self {
            config: keypair.0.into(),
            private_key: base64::encode_config(&keypair.1, URL_SAFE_NO_PAD),
        }
    }
}

impl TryFrom<SerializedHpkeKeypair> for (HpkeConfig, HpkePrivateKey) {
    type Error = base64::DecodeError;

    fn try_from(keypair: SerializedHpkeKeypair) -> Result<Self, Self::Error> {
        Ok((
            keypair.config.try_into()?,
            HpkePrivateKey::new(base64::decode_config(keypair.private_key, URL_SAFE_NO_PAD)?),
        ))
    }
}

// This is public to allow use in integration tests.
#[cfg(feature = "test-util")]
pub mod test_util {
    use std::iter;

    use super::{AuthenticationToken, Task, VdafInstance, PRIO3_AES128_VERIFY_KEY_LENGTH};
    use janus_core::{
        hpke::test_util::generate_test_hpke_config_and_private_key,
        message::{Duration, HpkeConfig, HpkeConfigId, Role, TaskId},
    };
    use rand::{thread_rng, Rng};

    impl VdafInstance {
        /// Returns the expected length of a VDAF verification key for a VDAF of this type.
        fn verify_key_length(&self) -> usize {
            match self {
                // All "real" VDAFs use a verify key of length 16 currently. (Poplar1 may not, but it's
                // not yet done being specified, so choosing 16 bytes is fine for testing.)
                VdafInstance::Real(_) => PRIO3_AES128_VERIFY_KEY_LENGTH,

                #[cfg(test)]
                VdafInstance::Fake
                | VdafInstance::FakeFailsPrepInit
                | VdafInstance::FakeFailsPrepStep => 0,
            }
        }
    }

    /// Create a dummy [`Task`] from the provided [`TaskId`], with
    /// dummy values for the other fields. This is pub because it is needed for
    /// integration tests.
    pub fn new_dummy_task(task_id: TaskId, vdaf: VdafInstance, role: Role) -> Task {
<<<<<<< HEAD
        let (collector_config, _) = generate_test_hpke_config_and_private_key();
=======
>>>>>>> f302300a
        let (aggregator_config_0, aggregator_private_key_0) =
            generate_test_hpke_config_and_private_key();
        let (mut aggregator_config_1, aggregator_private_key_1) =
            generate_test_hpke_config_and_private_key();
        aggregator_config_1 = HpkeConfig::new(
            HpkeConfigId::from(1),
            aggregator_config_1.kem_id(),
            aggregator_config_1.kdf_id(),
            aggregator_config_1.aead_id(),
            aggregator_config_1.public_key().clone(),
        );

        let vdaf_verify_key = iter::repeat_with(|| thread_rng().gen())
            .take(vdaf.verify_key_length())
            .collect();
        let collector_auth_tokens = if role == Role::Leader {
            Vec::from([generate_auth_token(), generate_auth_token()])
        } else {
            Vec::new()
        };

        let collector_auth_tokens = if role == Role::Leader {
            Vec::from([generate_auth_token(), generate_auth_token()])
        } else {
            Vec::new()
        };

        Task::new(
            task_id,
            Vec::from([
                "http://leader_endpoint".parse().unwrap(),
                "http://helper_endpoint".parse().unwrap(),
            ]),
            vdaf,
            role,
            Vec::from([vdaf_verify_key]),
            0,
            0,
            Duration::from_hours(8).unwrap(),
            Duration::from_minutes(10).unwrap(),
<<<<<<< HEAD
            collector_config,
=======
            generate_hpke_config_and_private_key().0,
>>>>>>> f302300a
            Vec::from([generate_auth_token(), generate_auth_token()]),
            collector_auth_tokens,
            Vec::from([
                (aggregator_config_0, aggregator_private_key_0),
                (aggregator_config_1, aggregator_private_key_1),
            ]),
        )
        .unwrap()
    }

    pub fn generate_auth_token() -> AuthenticationToken {
        let mut buf = [0; 16];
        thread_rng().fill(&mut buf);
        base64::encode_config(&buf, base64::URL_SAFE_NO_PAD)
            .into_bytes()
            .into()
    }
}

#[cfg(test)]
mod tests {
    use super::{
        test_util::{generate_auth_token, new_dummy_task},
        Task, PRIO3_AES128_VERIFY_KEY_LENGTH,
    };
    use crate::{config::test_util::roundtrip_encoding, task::VdafInstance};
    use janus_core::{
        hpke::test_util::generate_test_hpke_config_and_private_key,
        message::{Duration, Interval, Role, TaskId, Time},
    };
    use serde_test::{assert_tokens, Token};

    #[test]
    fn validate_batch_interval() {
        let mut task = new_dummy_task(TaskId::random(), VdafInstance::Fake, Role::Leader);
        let min_batch_duration_secs = 3600;
        task.min_batch_duration = Duration::from_seconds(min_batch_duration_secs);

        struct TestCase {
            name: &'static str,
            input: Interval,
            expected: bool,
        }

        let test_cases = vec![
            TestCase {
                name: "same duration as minimum",
                input: Interval::new(
                    Time::from_seconds_since_epoch(min_batch_duration_secs),
                    Duration::from_seconds(min_batch_duration_secs),
                )
                .unwrap(),
                expected: true,
            },
            TestCase {
                name: "interval too short",
                input: Interval::new(
                    Time::from_seconds_since_epoch(min_batch_duration_secs),
                    Duration::from_seconds(min_batch_duration_secs - 1),
                )
                .unwrap(),
                expected: false,
            },
            TestCase {
                name: "interval larger than minimum",
                input: Interval::new(
                    Time::from_seconds_since_epoch(min_batch_duration_secs),
                    Duration::from_seconds(min_batch_duration_secs * 2),
                )
                .unwrap(),
                expected: true,
            },
            TestCase {
                name: "interval duration not aligned with minimum",
                input: Interval::new(
                    Time::from_seconds_since_epoch(min_batch_duration_secs),
                    Duration::from_seconds(min_batch_duration_secs + 1800),
                )
                .unwrap(),
                expected: false,
            },
            TestCase {
                name: "interval start not aligned with minimum",
                input: Interval::new(
                    Time::from_seconds_since_epoch(1800),
                    Duration::from_seconds(min_batch_duration_secs),
                )
                .unwrap(),
                expected: false,
            },
        ];

        for test_case in test_cases {
            assert_eq!(
                test_case.expected,
                task.validate_batch_interval(test_case.input),
                "test case: {}",
                test_case.name
            );
        }
    }

    #[test]
    fn vdaf_serialization() {
        // The `Vdaf` type must have a stable serialization, as it gets stored in a JSON database
        // column.
        assert_tokens(
            &VdafInstance::Real(janus_core::task::VdafInstance::Prio3Aes128Count),
            &[Token::UnitVariant {
                name: "Vdaf",
                variant: "Prio3Aes128Count",
            }],
        );
        assert_tokens(
            &VdafInstance::Real(janus_core::task::VdafInstance::Prio3Aes128Sum { bits: 64 }),
            &[
                Token::StructVariant {
                    name: "Vdaf",
                    variant: "Prio3Aes128Sum",
                    len: 1,
                },
                Token::Str("bits"),
                Token::U32(64),
                Token::StructVariantEnd,
            ],
        );
        assert_tokens(
            &VdafInstance::Real(janus_core::task::VdafInstance::Prio3Aes128Histogram {
                buckets: vec![0, 100, 200, 400],
            }),
            &[
                Token::StructVariant {
                    name: "Vdaf",
                    variant: "Prio3Aes128Histogram",
                    len: 1,
                },
                Token::Str("buckets"),
                Token::Seq { len: Some(4) },
                Token::U64(0),
                Token::U64(100),
                Token::U64(200),
                Token::U64(400),
                Token::SeqEnd,
                Token::StructVariantEnd,
            ],
        );
        assert_tokens(
            &VdafInstance::Real(janus_core::task::VdafInstance::Poplar1 { bits: 64 }),
            &[
                Token::StructVariant {
                    name: "Vdaf",
                    variant: "Poplar1",
                    len: 1,
                },
                Token::Str("bits"),
                Token::U64(64),
                Token::StructVariantEnd,
            ],
        );
        assert_tokens(
            &VdafInstance::Fake,
            &[Token::UnitVariant {
                name: "Vdaf",
                variant: "Fake",
            }],
        );
        assert_tokens(
            &VdafInstance::FakeFailsPrepInit,
            &[Token::UnitVariant {
                name: "Vdaf",
                variant: "FakeFailsPrepInit",
            }],
        );
        assert_tokens(
            &VdafInstance::FakeFailsPrepStep,
            &[Token::UnitVariant {
                name: "Vdaf",
                variant: "FakeFailsPrepStep",
            }],
        );
    }

    #[test]
    fn task_serialization() {
        roundtrip_encoding(new_dummy_task(
            TaskId::random(),
            VdafInstance::Real(janus_core::task::VdafInstance::Prio3Aes128Count),
            Role::Leader,
        ));
    }

    #[test]
    fn collector_auth_tokens() {
        // As leader, we receive an error if no collector auth token is specified.
        Task::new(
            TaskId::random(),
            Vec::from([
                "http://leader_endpoint".parse().unwrap(),
                "http://helper_endpoint".parse().unwrap(),
            ]),
            VdafInstance::Real(janus_core::task::VdafInstance::Prio3Aes128Count),
            Role::Leader,
            Vec::from([[0; PRIO3_AES128_VERIFY_KEY_LENGTH].into()]),
            0,
            0,
            Duration::from_hours(8).unwrap(),
            Duration::from_minutes(10).unwrap(),
            generate_hpke_config_and_private_key().0,
            Vec::from([generate_auth_token()]),
            Vec::new(),
            Vec::from([generate_hpke_config_and_private_key()]),
        )
        .unwrap_err();

        // As leader, we receive no error if a collector auth token is specified.
        Task::new(
            TaskId::random(),
            Vec::from([
                "http://leader_endpoint".parse().unwrap(),
                "http://helper_endpoint".parse().unwrap(),
            ]),
            VdafInstance::Real(janus_core::task::VdafInstance::Prio3Aes128Count),
            Role::Leader,
            Vec::from([[0; PRIO3_AES128_VERIFY_KEY_LENGTH].into()]),
            0,
            0,
            Duration::from_hours(8).unwrap(),
            Duration::from_minutes(10).unwrap(),
            generate_hpke_config_and_private_key().0,
            Vec::from([generate_auth_token()]),
            Vec::from([generate_auth_token()]),
            Vec::from([generate_hpke_config_and_private_key()]),
        )
        .unwrap();

        // As helper, we receive no error if no collector auth token is specified.
        Task::new(
            TaskId::random(),
            Vec::from([
                "http://leader_endpoint".parse().unwrap(),
                "http://helper_endpoint".parse().unwrap(),
            ]),
            VdafInstance::Real(janus_core::task::VdafInstance::Prio3Aes128Count),
            Role::Helper,
            Vec::from([[0; PRIO3_AES128_VERIFY_KEY_LENGTH].into()]),
            0,
            0,
            Duration::from_hours(8).unwrap(),
            Duration::from_minutes(10).unwrap(),
            generate_hpke_config_and_private_key().0,
            Vec::from([generate_auth_token()]),
            Vec::new(),
            Vec::from([generate_hpke_config_and_private_key()]),
        )
        .unwrap();

        // As helper, we receive an error if a collector auth token is specified.
        Task::new(
            TaskId::random(),
            Vec::from([
                "http://leader_endpoint".parse().unwrap(),
                "http://helper_endpoint".parse().unwrap(),
            ]),
            VdafInstance::Real(janus_core::task::VdafInstance::Prio3Aes128Count),
            Role::Helper,
            Vec::from([[0; PRIO3_AES128_VERIFY_KEY_LENGTH].into()]),
            0,
            0,
            Duration::from_hours(8).unwrap(),
            Duration::from_minutes(10).unwrap(),
            generate_hpke_config_and_private_key().0,
            Vec::from([generate_auth_token()]),
            Vec::from([generate_auth_token()]),
            Vec::from([generate_hpke_config_and_private_key()]),
        )
        .unwrap_err();
    }

    #[test]
    fn aggregator_endpoints_end_in_slash() {
        let task = Task::new(
            TaskId::random(),
            Vec::from([
                "http://leader_endpoint/foo/bar".parse().unwrap(),
                "http://helper_endpoint".parse().unwrap(),
            ]),
            VdafInstance::Real(janus_core::task::VdafInstance::Prio3Aes128Count),
            Role::Leader,
            Vec::from([[0; PRIO3_AES128_VERIFY_KEY_LENGTH].into()]),
            0,
            0,
            Duration::from_hours(8).unwrap(),
            Duration::from_minutes(10).unwrap(),
            generate_test_hpke_config_and_private_key().0,
            Vec::from([generate_auth_token()]),
            Vec::from([generate_auth_token()]),
            Vec::from([generate_test_hpke_config_and_private_key()]),
        )
        .unwrap();

        assert_eq!(
            task.aggregator_endpoints,
            Vec::from([
                "http://leader_endpoint/foo/bar/".parse().unwrap(),
                "http://helper_endpoint/".parse().unwrap()
            ])
        );
    }
}<|MERGE_RESOLUTION|>--- conflicted
+++ resolved
@@ -232,16 +232,9 @@
         if aggregator_auth_tokens.is_empty() {
             return Err(Error::InvalidParameter("aggregator_auth_tokens"));
         }
-<<<<<<< HEAD
-        if role == Role::Leader && collector_auth_tokens.is_empty() {
-            return Err(Error::InvalidParameter("collector_auth_tokens"));
-        }
-        if role == Role::Helper && !collector_auth_tokens.is_empty() {
-=======
         if (role == Role::Leader) == (collector_auth_tokens.is_empty()) {
             // Collector auth tokens are allowed & required if and only if this task is in the
             // leader role.
->>>>>>> f302300a
             return Err(Error::InvalidParameter("collector_auth_tokens"));
         }
         if vdaf_verify_keys.is_empty() {
@@ -316,8 +309,8 @@
 
     /// Returns the [`AuthenticationToken`] currently used by the collector to authenticate itself
     /// to the aggregators.
-    pub fn primary_collector_auth_token(&self) -> Option<&AuthenticationToken> {
-        self.collector_auth_tokens.iter().rev().next()
+    pub fn primary_collector_auth_token(&self) -> &AuthenticationToken {
+        self.collector_auth_tokens.iter().rev().next().unwrap()
     }
 
     /// Checks if the given collector authentication token is valid (i.e. matches with an
@@ -564,10 +557,6 @@
     /// dummy values for the other fields. This is pub because it is needed for
     /// integration tests.
     pub fn new_dummy_task(task_id: TaskId, vdaf: VdafInstance, role: Role) -> Task {
-<<<<<<< HEAD
-        let (collector_config, _) = generate_test_hpke_config_and_private_key();
-=======
->>>>>>> f302300a
         let (aggregator_config_0, aggregator_private_key_0) =
             generate_test_hpke_config_and_private_key();
         let (mut aggregator_config_1, aggregator_private_key_1) =
@@ -583,11 +572,6 @@
         let vdaf_verify_key = iter::repeat_with(|| thread_rng().gen())
             .take(vdaf.verify_key_length())
             .collect();
-        let collector_auth_tokens = if role == Role::Leader {
-            Vec::from([generate_auth_token(), generate_auth_token()])
-        } else {
-            Vec::new()
-        };
 
         let collector_auth_tokens = if role == Role::Leader {
             Vec::from([generate_auth_token(), generate_auth_token()])
@@ -608,11 +592,7 @@
             0,
             Duration::from_hours(8).unwrap(),
             Duration::from_minutes(10).unwrap(),
-<<<<<<< HEAD
-            collector_config,
-=======
-            generate_hpke_config_and_private_key().0,
->>>>>>> f302300a
+            generate_test_hpke_config_and_private_key().0,
             Vec::from([generate_auth_token(), generate_auth_token()]),
             collector_auth_tokens,
             Vec::from([
@@ -820,10 +800,10 @@
             0,
             Duration::from_hours(8).unwrap(),
             Duration::from_minutes(10).unwrap(),
-            generate_hpke_config_and_private_key().0,
+            generate_test_hpke_config_and_private_key().0,
             Vec::from([generate_auth_token()]),
             Vec::new(),
-            Vec::from([generate_hpke_config_and_private_key()]),
+            Vec::from([generate_test_hpke_config_and_private_key()]),
         )
         .unwrap_err();
 
@@ -841,10 +821,10 @@
             0,
             Duration::from_hours(8).unwrap(),
             Duration::from_minutes(10).unwrap(),
-            generate_hpke_config_and_private_key().0,
+            generate_test_hpke_config_and_private_key().0,
             Vec::from([generate_auth_token()]),
             Vec::from([generate_auth_token()]),
-            Vec::from([generate_hpke_config_and_private_key()]),
+            Vec::from([generate_test_hpke_config_and_private_key()]),
         )
         .unwrap();
 
@@ -862,10 +842,10 @@
             0,
             Duration::from_hours(8).unwrap(),
             Duration::from_minutes(10).unwrap(),
-            generate_hpke_config_and_private_key().0,
+            generate_test_hpke_config_and_private_key().0,
             Vec::from([generate_auth_token()]),
             Vec::new(),
-            Vec::from([generate_hpke_config_and_private_key()]),
+            Vec::from([generate_test_hpke_config_and_private_key()]),
         )
         .unwrap();
 
@@ -883,10 +863,10 @@
             0,
             Duration::from_hours(8).unwrap(),
             Duration::from_minutes(10).unwrap(),
-            generate_hpke_config_and_private_key().0,
+            generate_test_hpke_config_and_private_key().0,
             Vec::from([generate_auth_token()]),
             Vec::from([generate_auth_token()]),
-            Vec::from([generate_hpke_config_and_private_key()]),
+            Vec::from([generate_test_hpke_config_and_private_key()]),
         )
         .unwrap_err();
     }
