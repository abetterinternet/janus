--- conflicted
+++ resolved
@@ -194,17 +194,12 @@
     /// farther than this duration into the future will be rejected.
     pub tolerable_clock_skew: Duration,
     /// HPKE configuration for the collector.
-<<<<<<< HEAD
     pub collector_hpke_config: HpkeConfig,
-    /// Tokens used to authenticate messages sent to or received from the other aggregators.
-=======
-    pub(crate) collector_hpke_config: HpkeConfig,
     /// Tokens used to authenticate messages sent to or received from the other aggregator.
->>>>>>> af8f58f1
     #[derivative(Debug = "ignore")]
     pub aggregator_auth_tokens: Vec<AuthenticationToken>,
+    /// Tokens used to authenticate messages sent to or received from the collector.
     #[derivative(Debug = "ignore")]
-    /// Tokens used to authenticate messages sent to or received from the collector.
     pub collector_auth_tokens: Vec<AuthenticationToken>,
     /// HPKE configurations & private keys used by this aggregator to decrypt client reports.
     pub hpke_keys: HashMap<HpkeConfigId, (HpkeConfig, HpkePrivateKey)>,
