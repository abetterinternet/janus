//! Shared parameters for a PPM task.

use derivative::Derivative;
use janus::{
    hpke::HpkePrivateKey,
    message::{Duration, HpkeConfig, HpkeConfigId, Interval, Role, TaskId},
};
use ring::constant_time;
use serde::{Deserialize, Serialize};
use std::collections::HashMap;
use url::Url;

/// HTTP header where auth tokens are provided in inter-aggregator messages.
pub const DAP_AUTH_HEADER: &str = "DAP-Auth-Token";

/// Errors that methods and functions in this module may return.
#[derive(Debug, thiserror::Error)]
pub enum Error {
    #[error("invalid parameter {0}")]
    InvalidParameter(&'static str),
    #[error("URL parse error")]
    Url(#[from] url::ParseError),
}

/// Identifiers for VDAFs supported by this aggregator, corresponding to
/// definitions in [draft-irtf-cfrg-vdaf-00][1] and implementations in
/// [`prio::vdaf::prio3`].
///
/// [1]: https://datatracker.ietf.org/doc/draft-irtf-cfrg-vdaf/00/
#[derive(Debug, Clone, PartialEq, Eq, PartialOrd, Ord)]
pub enum VdafInstance {
    Real(janus::task::VdafInstance),

    #[cfg(test)]
    Fake,
    #[cfg(test)]
    FakeFailsPrepInit,
    #[cfg(test)]
    FakeFailsPrepStep,
}

impl From<janus::task::VdafInstance> for VdafInstance {
    fn from(vdaf: janus::task::VdafInstance) -> Self {
        VdafInstance::Real(vdaf)
    }
}

impl Serialize for VdafInstance {
    fn serialize<S>(&self, serializer: S) -> Result<S::Ok, S::Error>
    where
        S: serde::Serializer,
    {
        let flattened = match self {
            VdafInstance::Real(janus::task::VdafInstance::Prio3Aes128Count) => {
                VdafSerialization::Prio3Aes128Count
            }
            VdafInstance::Real(janus::task::VdafInstance::Prio3Aes128Sum { bits }) => {
                VdafSerialization::Prio3Aes128Sum { bits: *bits }
            }
            VdafInstance::Real(janus::task::VdafInstance::Prio3Aes128Histogram { buckets }) => {
                VdafSerialization::Prio3Aes128Histogram {
                    buckets: buckets.clone(),
                }
            }
            VdafInstance::Real(janus::task::VdafInstance::Poplar1 { bits }) => {
                VdafSerialization::Poplar1 { bits: *bits }
            }
            #[cfg(test)]
            VdafInstance::Fake => VdafSerialization::Fake,
            #[cfg(test)]
            VdafInstance::FakeFailsPrepInit => VdafSerialization::FakeFailsPrepInit,
            #[cfg(test)]
            VdafInstance::FakeFailsPrepStep => VdafSerialization::FakeFailsPrepStep,
        };
        flattened.serialize(serializer)
    }
}

impl<'de> Deserialize<'de> for VdafInstance {
    fn deserialize<D>(deserializer: D) -> Result<Self, D::Error>
    where
        D: serde::Deserializer<'de>,
    {
        let flattened = <VdafSerialization as Deserialize<'de>>::deserialize(deserializer)?;
        match flattened {
            VdafSerialization::Prio3Aes128Count => Ok(VdafInstance::Real(
                janus::task::VdafInstance::Prio3Aes128Count,
            )),
            VdafSerialization::Prio3Aes128Sum { bits } => Ok(VdafInstance::Real(
                janus::task::VdafInstance::Prio3Aes128Sum { bits },
            )),
            VdafSerialization::Prio3Aes128Histogram { buckets } => Ok(VdafInstance::Real(
                janus::task::VdafInstance::Prio3Aes128Histogram { buckets },
            )),
            VdafSerialization::Poplar1 { bits } => {
                Ok(VdafInstance::Real(janus::task::VdafInstance::Poplar1 {
                    bits,
                }))
            }
            #[cfg(test)]
            VdafSerialization::Fake => Ok(VdafInstance::Fake),
            #[cfg(test)]
            VdafSerialization::FakeFailsPrepInit => Ok(VdafInstance::FakeFailsPrepInit),
            #[cfg(test)]
            VdafSerialization::FakeFailsPrepStep => Ok(VdafInstance::FakeFailsPrepStep),
        }
    }
}

/// An internal helper enum to allow representing [`VdafInstance`] flattened as a
/// single JSON object, without having to implement [`Serialize`] and
/// [`Deserialize`] by hand.
#[derive(Debug, Clone, PartialEq, Eq, PartialOrd, Ord, Serialize, Deserialize)]
#[serde(rename = "Vdaf")]
enum VdafSerialization {
    /// A `prio3` counter using the AES 128 pseudorandom generator.
    Prio3Aes128Count,
    /// A `prio3` sum using the AES 128 pseudorandom generator.
    Prio3Aes128Sum { bits: u32 },
    /// A `prio3` histogram using the AES 128 pseudorandom generator.
    Prio3Aes128Histogram { buckets: Vec<u64> },
    /// The `poplar1` VDAF. Support for this VDAF is experimental.
    Poplar1 { bits: usize },

    #[cfg(test)]
    Fake,
    #[cfg(test)]
    FakeFailsPrepInit,
    #[cfg(test)]
    FakeFailsPrepStep,
}

impl VdafInstance {
    /// Returns the expected length of a VDAF verification key for a VDAF of this type.
    fn verify_key_length(&self) -> usize {
        match self {
            VdafInstance::Prio3Aes128Count
            | VdafInstance::Prio3Aes128Sum { .. }
            | VdafInstance::Prio3Aes128Histogram { .. }
            | VdafInstance::Poplar1 { .. } => PRIO3_AES128_VERIFY_KEY_LENGTH,

            #[cfg(test)]
            VdafInstance::Fake
            | VdafInstance::FakeFailsPrepInit
            | VdafInstance::FakeFailsPrepStep => 0,
        }
    }
}

/// The length of the verify key parameter for Prio3 AES-128 VDAF instantiations.
pub const PRIO3_AES128_VERIFY_KEY_LENGTH: usize = 16;

/// An authentication (bearer) token used by aggregators for aggregator-to-aggregator
/// authentication.
#[derive(Clone)]
pub struct AggregatorAuthenticationToken(Vec<u8>);

impl From<Vec<u8>> for AggregatorAuthenticationToken {
    fn from(token: Vec<u8>) -> Self {
        Self(token)
    }
}

impl AggregatorAuthenticationToken {
    /// Returns a view of the aggregator authentication token as a byte slice.
    pub fn as_bytes(&self) -> &[u8] {
        &self.0
    }
}

impl PartialEq for AggregatorAuthenticationToken {
    fn eq(&self, other: &Self) -> bool {
        // We attempt constant-time comparisons of the token data. Note that this function still
        // leaks whether the lengths of the tokens are equal -- this is acceptable because we expect
        // the content of the tokens to provide enough randomness that needs to be guessed even if
        // the length is known.
        constant_time::verify_slices_are_equal(&self.0, &other.0).is_ok()
    }
}

impl Eq for AggregatorAuthenticationToken {}

/// The parameters for a PPM task, corresponding to draft-gpew-priv-ppm §4.2.
#[derive(Clone, Derivative, PartialEq, Eq)]
#[derivative(Debug)]
pub struct Task {
    /// Unique identifier for the task.
    pub id: TaskId,
    /// URLs relative to which aggregator API endpoints are found. The first
    /// entry is the leader's.
    pub aggregator_endpoints: Vec<Url>,
    /// The VDAF this task executes.
    pub vdaf: VdafInstance,
    /// The role performed by the aggregator.
    pub role: Role,
    /// Secret verification keys shared by the aggregators.
    #[derivative(Debug = "ignore")]
    pub vdaf_verify_keys: Vec<Vec<u8>>,
    /// The maximum number of times a given batch may be collected.
    pub(crate) max_batch_lifetime: u64,
    /// The minimum number of reports in a batch to allow it to be collected.
    pub(crate) min_batch_size: u64,
    /// The minimum batch interval for a collect request. Batch intervals must
    /// be multiples of this duration.
    pub min_batch_duration: Duration,
    /// How much clock skew to allow between client and aggregator. Reports from
    /// farther than this duration into the future will be rejected.
    pub(crate) tolerable_clock_skew: Duration,
    /// HPKE configuration for the collector.
    pub(crate) collector_hpke_config: HpkeConfig,
    /// Tokens used to authenticate messages sent to or received from the other aggregators.
    #[derivative(Debug = "ignore")]
    pub agg_auth_tokens: Vec<AggregatorAuthenticationToken>,
    /// HPKE configurations & private keys used by this aggregator to decrypt client reports.
    pub hpke_keys: HashMap<HpkeConfigId, (HpkeConfig, HpkePrivateKey)>,
}

impl Task {
    /// Create a new [`Task`] from the provided values
    pub fn new<I: IntoIterator<Item = (HpkeConfig, HpkePrivateKey)>>(
        task_id: TaskId,
        aggregator_endpoints: Vec<Url>,
        vdaf: VdafInstance,
        role: Role,
        vdaf_verify_keys: Vec<Vec<u8>>,
        max_batch_lifetime: u64,
        min_batch_size: u64,
        min_batch_duration: Duration,
        tolerable_clock_skew: Duration,
        collector_hpke_config: HpkeConfig,
        agg_auth_tokens: Vec<AggregatorAuthenticationToken>,
        hpke_keys: I,
    ) -> Result<Self, Error> {
        // PPM currently only supports configurations of exactly two aggregators.
        if aggregator_endpoints.len() != 2 {
            return Err(Error::InvalidParameter("aggregator_endpoints"));
        }
        if !role.is_aggregator() {
            return Err(Error::InvalidParameter("role"));
        }
        if agg_auth_tokens.is_empty() {
            return Err(Error::InvalidParameter("agg_auth_tokens"));
        }
        if vdaf_verify_keys.is_empty() {
            return Err(Error::InvalidParameter("vdaf_verify_keys"));
        }

        // Compute hpke_configs mapping cfg.id -> (cfg, key).
        let hpke_configs: HashMap<HpkeConfigId, (HpkeConfig, HpkePrivateKey)> = hpke_keys
            .into_iter()
            .map(|(cfg, key)| (cfg.id(), (cfg, key)))
            .collect();
        if hpke_configs.is_empty() {
            return Err(Error::InvalidParameter("hpke_configs"));
        }

        Ok(Self {
            id: task_id,
            aggregator_endpoints,
            vdaf,
            role,
            vdaf_verify_keys,
            max_batch_lifetime,
            min_batch_size,
            min_batch_duration,
            tolerable_clock_skew,
            collector_hpke_config,
            agg_auth_tokens,
            hpke_keys: hpke_configs,
        })
    }

    /// Returns true if `batch_interval` is valid, per §4.6 of draft-gpew-priv-ppm.
    pub(crate) fn validate_batch_interval(&self, batch_interval: Interval) -> bool {
        // Batch interval should be greater than task's minimum batch duration
        batch_interval.duration().as_seconds() >= self.min_batch_duration.as_seconds()
            // Batch interval start must be a multiple of minimum batch duration
            && batch_interval.start().as_seconds_since_epoch() % self.min_batch_duration.as_seconds() == 0
            // Batch interval duration must be a multiple of minimum batch duration
            && batch_interval.duration().as_seconds() % self.min_batch_duration.as_seconds() == 0
    }

    /// Returns the [`Url`] relative to which the server performing `role` serves its API.
    pub fn aggregator_url(&self, role: Role) -> Result<&Url, Error> {
        let index = role.index().ok_or(Error::InvalidParameter(role.as_str()))?;
        Ok(&self.aggregator_endpoints[index])
    }

    /// Returns the [`AggregatorAuthenticationToken`] currently used by this task to authenticate
    /// aggregate messages.
    pub fn primary_aggregator_auth_token(&self) -> &AggregatorAuthenticationToken {
        self.agg_auth_tokens.iter().rev().next().unwrap()
    }

    /// Checks if the given aggregator authentication token is valid (i.e. matches with an
    /// authentication token recognized by this task).
    pub(crate) fn check_aggregator_auth_token(
        &self,
        auth_token: &AggregatorAuthenticationToken,
    ) -> bool {
        self.agg_auth_tokens.iter().rev().any(|t| t == auth_token)
    }
}

// This is public to allow use in integration tests.
#[doc(hidden)]
pub mod test_util {
    use std::iter;

    use super::{AggregatorAuthenticationToken, Task, VdafInstance};
    use janus::{
        hpke::test_util::generate_hpke_config_and_private_key,
        message::{Duration, HpkeConfig, HpkeConfigId, Role, TaskId},
    };
    use rand::{thread_rng, Rng};

    /// Create a dummy [`Task`] from the provided [`TaskId`], with
    /// dummy values for the other fields. This is pub because it is needed for
    /// integration tests.
    pub fn new_dummy_task(task_id: TaskId, vdaf: VdafInstance, role: Role) -> Task {
        let (collector_config, _) = generate_hpke_config_and_private_key();
        let (aggregator_config_0, aggregator_private_key_0) =
            generate_hpke_config_and_private_key();
        let (mut aggregator_config_1, aggregator_private_key_1) =
            generate_hpke_config_and_private_key();
        aggregator_config_1 = HpkeConfig::new(
            HpkeConfigId::from(1),
            aggregator_config_1.kem_id(),
            aggregator_config_1.kdf_id(),
            aggregator_config_1.aead_id(),
            aggregator_config_1.public_key().clone(),
        );

        let vdaf_verify_key = iter::repeat_with(|| thread_rng().gen())
            .take(vdaf.verify_key_length())
            .collect();

        Task::new(
            task_id,
            vec![
                "http://leader_endpoint".parse().unwrap(),
                "http://helper_endpoint".parse().unwrap(),
            ],
            vdaf,
            role,
            vec![vdaf_verify_key],
            0,
            0,
            Duration::from_hours(8).unwrap(),
            Duration::from_minutes(10).unwrap(),
            collector_config,
            vec![
                generate_aggregator_auth_token(),
                generate_aggregator_auth_token(),
            ],
            vec![
                (aggregator_config_0, aggregator_private_key_0),
                (aggregator_config_1, aggregator_private_key_1),
            ],
        )
        .unwrap()
    }

    pub fn generate_aggregator_auth_token() -> AggregatorAuthenticationToken {
        let mut buf = [0; 16];
        thread_rng().fill(&mut buf);
        base64::encode_config(&buf, base64::URL_SAFE_NO_PAD)
            .into_bytes()
            .into()
    }
<<<<<<< HEAD
=======

    fn verify_param_dispatch(vdaf: &VdafInstance, role: Role) -> Vec<u8> {
        match &vdaf {
            VdafInstance::Real(janus::task::VdafInstance::Prio3Aes128Count) => {
                verify_param(Prio3Aes128Count::new(2).unwrap(), role)
            }
            VdafInstance::Real(janus::task::VdafInstance::Prio3Aes128Sum { bits }) => {
                verify_param(Prio3Aes128Sum::new(2, *bits).unwrap(), role)
            }
            VdafInstance::Real(janus::task::VdafInstance::Prio3Aes128Histogram { buckets }) => {
                verify_param(Prio3Aes128Histogram::new(2, &*buckets).unwrap(), role)
            }
            VdafInstance::Real(janus::task::VdafInstance::Poplar1 { bits }) => verify_param(
                Poplar1::<ToyIdpf<Field128>, PrgAes128, 16>::new(*bits),
                role,
            ),

            #[cfg(test)]
            VdafInstance::Fake
            | VdafInstance::FakeFailsPrepInit
            | VdafInstance::FakeFailsPrepStep => Vec::new(),
        }
    }

    fn verify_param<V: vdaf::Vdaf>(vdaf: V, role: Role) -> Vec<u8>
    where
        for<'a> &'a V::AggregateShare: Into<Vec<u8>>,
        V::VerifyParam: Encode,
    {
        let (_, verify_params) = vdaf.setup().unwrap();
        verify_params
            .get(role.index().unwrap())
            .unwrap()
            .get_encoded()
    }
>>>>>>> a6b79c0b
}

#[cfg(test)]
mod tests {
    use super::test_util::new_dummy_task;
    use super::*;
    use janus::message::{Duration, TaskId, Time};
    use serde_test::{assert_tokens, Token};

    #[test]
    fn validate_batch_interval() {
        let mut task = new_dummy_task(TaskId::random(), VdafInstance::Fake, Role::Leader);
        let min_batch_duration_secs = 3600;
        task.min_batch_duration = Duration::from_seconds(min_batch_duration_secs);

        struct TestCase {
            name: &'static str,
            input: Interval,
            expected: bool,
        }

        let test_cases = vec![
            TestCase {
                name: "same duration as minimum",
                input: Interval::new(
                    Time::from_seconds_since_epoch(min_batch_duration_secs),
                    Duration::from_seconds(min_batch_duration_secs),
                )
                .unwrap(),
                expected: true,
            },
            TestCase {
                name: "interval too short",
                input: Interval::new(
                    Time::from_seconds_since_epoch(min_batch_duration_secs),
                    Duration::from_seconds(min_batch_duration_secs - 1),
                )
                .unwrap(),
                expected: false,
            },
            TestCase {
                name: "interval larger than minimum",
                input: Interval::new(
                    Time::from_seconds_since_epoch(min_batch_duration_secs),
                    Duration::from_seconds(min_batch_duration_secs * 2),
                )
                .unwrap(),
                expected: true,
            },
            TestCase {
                name: "interval duration not aligned with minimum",
                input: Interval::new(
                    Time::from_seconds_since_epoch(min_batch_duration_secs),
                    Duration::from_seconds(min_batch_duration_secs + 1800),
                )
                .unwrap(),
                expected: false,
            },
            TestCase {
                name: "interval start not aligned with minimum",
                input: Interval::new(
                    Time::from_seconds_since_epoch(1800),
                    Duration::from_seconds(min_batch_duration_secs),
                )
                .unwrap(),
                expected: false,
            },
        ];

        for test_case in test_cases {
            assert_eq!(
                test_case.expected,
                task.validate_batch_interval(test_case.input),
                "test case: {}",
                test_case.name
            );
        }
    }

    #[test]
    fn vdaf_serialization() {
        // The `Vdaf` type must have a stable serialization, as it gets stored in a JSON database
        // column.
        assert_tokens(
            &VdafInstance::Real(janus::task::VdafInstance::Prio3Aes128Count),
            &[Token::UnitVariant {
                name: "Vdaf",
                variant: "Prio3Aes128Count",
            }],
        );
        assert_tokens(
            &VdafInstance::Real(janus::task::VdafInstance::Prio3Aes128Sum { bits: 64 }),
            &[
                Token::StructVariant {
                    name: "Vdaf",
                    variant: "Prio3Aes128Sum",
                    len: 1,
                },
                Token::Str("bits"),
                Token::U32(64),
                Token::StructVariantEnd,
            ],
        );
        assert_tokens(
            &VdafInstance::Real(janus::task::VdafInstance::Prio3Aes128Histogram {
                buckets: vec![0, 100, 200, 400],
            }),
            &[
                Token::StructVariant {
                    name: "Vdaf",
                    variant: "Prio3Aes128Histogram",
                    len: 1,
                },
                Token::Str("buckets"),
                Token::Seq { len: Some(4) },
                Token::U64(0),
                Token::U64(100),
                Token::U64(200),
                Token::U64(400),
                Token::SeqEnd,
                Token::StructVariantEnd,
            ],
        );
        assert_tokens(
            &VdafInstance::Real(janus::task::VdafInstance::Poplar1 { bits: 64 }),
            &[
                Token::StructVariant {
                    name: "Vdaf",
                    variant: "Poplar1",
                    len: 1,
                },
                Token::Str("bits"),
                Token::U64(64),
                Token::StructVariantEnd,
            ],
        );
        assert_tokens(
            &VdafInstance::Fake,
            &[Token::UnitVariant {
                name: "Vdaf",
                variant: "Fake",
            }],
        );
        assert_tokens(
            &VdafInstance::FakeFailsPrepInit,
            &[Token::UnitVariant {
                name: "Vdaf",
                variant: "FakeFailsPrepInit",
            }],
        );
        assert_tokens(
            &VdafInstance::FakeFailsPrepStep,
            &[Token::UnitVariant {
                name: "Vdaf",
                variant: "FakeFailsPrepStep",
            }],
        );
    }
}<|MERGE_RESOLUTION|>--- conflicted
+++ resolved
@@ -20,6 +20,8 @@
     InvalidParameter(&'static str),
     #[error("URL parse error")]
     Url(#[from] url::ParseError),
+    #[error("aggregator auth key size out of range")]
+    AggregatorAuthKeySize,
 }
 
 /// Identifiers for VDAFs supported by this aggregator, corresponding to
@@ -44,6 +46,25 @@
         VdafInstance::Real(vdaf)
     }
 }
+
+impl VdafInstance {
+    /// Returns the expected length of a VDAF verification key for a VDAF of this type.
+    fn verify_key_length(&self) -> usize {
+        match self {
+            // All "real" VDAFs use a verify key of length 16 currently. (Poplar1 may not, but it's
+            // not yet done being specified, so choosing 16 bytes is fine for testing.)
+            VdafInstance::Real(_) => PRIO3_AES128_VERIFY_KEY_LENGTH,
+
+            #[cfg(test)]
+            VdafInstance::Fake
+            | VdafInstance::FakeFailsPrepInit
+            | VdafInstance::FakeFailsPrepStep => 0,
+        }
+    }
+}
+
+/// The length of the verify key parameter for Prio3 AES-128 VDAF instantiations.
+pub const PRIO3_AES128_VERIFY_KEY_LENGTH: usize = 16;
 
 impl Serialize for VdafInstance {
     fn serialize<S>(&self, serializer: S) -> Result<S::Ok, S::Error>
@@ -129,26 +150,6 @@
     #[cfg(test)]
     FakeFailsPrepStep,
 }
-
-impl VdafInstance {
-    /// Returns the expected length of a VDAF verification key for a VDAF of this type.
-    fn verify_key_length(&self) -> usize {
-        match self {
-            VdafInstance::Prio3Aes128Count
-            | VdafInstance::Prio3Aes128Sum { .. }
-            | VdafInstance::Prio3Aes128Histogram { .. }
-            | VdafInstance::Poplar1 { .. } => PRIO3_AES128_VERIFY_KEY_LENGTH,
-
-            #[cfg(test)]
-            VdafInstance::Fake
-            | VdafInstance::FakeFailsPrepInit
-            | VdafInstance::FakeFailsPrepStep => 0,
-        }
-    }
-}
-
-/// The length of the verify key parameter for Prio3 AES-128 VDAF instantiations.
-pub const PRIO3_AES128_VERIFY_KEY_LENGTH: usize = 16;
 
 /// An authentication (bearer) token used by aggregators for aggregator-to-aggregator
 /// authentication.
@@ -368,44 +369,6 @@
             .into_bytes()
             .into()
     }
-<<<<<<< HEAD
-=======
-
-    fn verify_param_dispatch(vdaf: &VdafInstance, role: Role) -> Vec<u8> {
-        match &vdaf {
-            VdafInstance::Real(janus::task::VdafInstance::Prio3Aes128Count) => {
-                verify_param(Prio3Aes128Count::new(2).unwrap(), role)
-            }
-            VdafInstance::Real(janus::task::VdafInstance::Prio3Aes128Sum { bits }) => {
-                verify_param(Prio3Aes128Sum::new(2, *bits).unwrap(), role)
-            }
-            VdafInstance::Real(janus::task::VdafInstance::Prio3Aes128Histogram { buckets }) => {
-                verify_param(Prio3Aes128Histogram::new(2, &*buckets).unwrap(), role)
-            }
-            VdafInstance::Real(janus::task::VdafInstance::Poplar1 { bits }) => verify_param(
-                Poplar1::<ToyIdpf<Field128>, PrgAes128, 16>::new(*bits),
-                role,
-            ),
-
-            #[cfg(test)]
-            VdafInstance::Fake
-            | VdafInstance::FakeFailsPrepInit
-            | VdafInstance::FakeFailsPrepStep => Vec::new(),
-        }
-    }
-
-    fn verify_param<V: vdaf::Vdaf>(vdaf: V, role: Role) -> Vec<u8>
-    where
-        for<'a> &'a V::AggregateShare: Into<Vec<u8>>,
-        V::VerifyParam: Encode,
-    {
-        let (_, verify_params) = vdaf.setup().unwrap();
-        verify_params
-            .get(role.index().unwrap())
-            .unwrap()
-            .get_encoded()
-    }
->>>>>>> a6b79c0b
 }
 
 #[cfg(test)]
