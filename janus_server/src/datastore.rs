--- conflicted
+++ resolved
@@ -501,9 +501,12 @@
 
         rows.into_iter()
             .map(|row| {
+                let nonce_rand: Vec<u8> = row.get("nonce_rand");
                 Ok(Nonce {
                     time: Time::from_naive_date_time(row.get("nonce_time")),
-                    rand: u64::get_decoded(row.get("nonce_rand"))?,
+                    rand: nonce_rand.try_into().map_err(|err| {
+                        Error::DbState(format!("couldn't convert nonce_rand value: {0:?}", err))
+                    })?,
                 })
             })
             .collect::<Result<Vec<Nonce>, Error>>()
@@ -513,11 +516,7 @@
     #[tracing::instrument(skip(self), err)]
     pub async fn put_client_report(&self, report: &Report) -> Result<(), Error> {
         let nonce_time = report.nonce.time.as_naive_date_time();
-<<<<<<< HEAD
-        let nonce_rand = report.nonce.rand.get_encoded();
-=======
         let nonce_rand = report.nonce.rand;
->>>>>>> 67448204
 
         let mut encoded_extensions = Vec::new();
         encode_u16_items(&mut encoded_extensions, &(), &report.extensions);
@@ -601,20 +600,17 @@
                 WHERE tasks.task_id = $1 AND aggregation_jobs.aggregation_job_id = $2",
             )
             .await?;
-<<<<<<< HEAD
-        let row = single_row(
-            self.tx
-                .query(
-                    &stmt,
-                    &[
-                        /* task_id */ &&task_id.0[..],
-                        /* aggregation_job_id */ &&aggregation_job_id.0[..],
-                    ],
-                )
-                .await?,
-        )?;
-
-        Self::aggregation_job_from_row(task_id, aggregation_job_id, row)
+        self.tx
+            .query_opt(
+                &stmt,
+                &[
+                    /* task_id */ &&task_id.0[..],
+                    /* aggregation_job_id */ &&aggregation_job_id.0[..],
+                ],
+            )
+            .await?
+            .map(|row| Self::aggregation_job_from_row(task_id, aggregation_job_id, row))
+            .transpose()
     }
 
     /// get_aggregation_jobs_for_task_id returns all aggregation jobs for a given task ID. It is
@@ -658,30 +654,13 @@
     {
         let aggregation_param = A::AggregationParam::get_decoded(row.get("aggregation_param"))?;
         let state = row.get("state");
-=======
-        self.tx
-            .query_opt(
-                &stmt,
-                &[
-                    /* task_id */ &&task_id.0[..],
-                    /* aggregation_job_id */ &&aggregation_job_id.0[..],
-                ],
-            )
-            .await?
-            .map(|row| {
-                let aggregation_param =
-                    A::AggregationParam::get_decoded(row.get("aggregation_param"))?;
-                let state = row.get("state");
->>>>>>> 67448204
-
-                Ok(AggregationJob {
-                    aggregation_job_id,
-                    task_id,
-                    aggregation_param,
-                    state,
-                })
-            })
-            .transpose()
+
+        Ok(AggregationJob {
+            aggregation_job_id,
+            task_id,
+            aggregation_param,
+            state,
+        })
     }
 
     /// put_aggregation_job stores an aggregation job.
@@ -1900,7 +1879,7 @@
             task_id,
             nonce: Nonce {
                 time: Time(12345),
-                rand: 0,
+                rand: [1, 2, 3, 4, 5, 6, 7, 8],
             },
             extensions: vec![],
             encrypted_input_shares: vec![],
@@ -1909,7 +1888,7 @@
             task_id,
             nonce: Nonce {
                 time: Time(12346),
-                rand: 0,
+                rand: [1, 2, 3, 4, 5, 6, 7, 8],
             },
             extensions: vec![],
             encrypted_input_shares: vec![],
@@ -1918,7 +1897,7 @@
             task_id,
             nonce: Nonce {
                 time: Time(12347),
-                rand: 0,
+                rand: [1, 2, 3, 4, 5, 6, 7, 8],
             },
             extensions: vec![],
             encrypted_input_shares: vec![],
@@ -1927,7 +1906,7 @@
             task_id: unrelated_task_id,
             nonce: Nonce {
                 time: Time(12348),
-                rand: 0,
+                rand: [1, 2, 3, 4, 5, 6, 7, 8],
             },
             extensions: vec![],
             encrypted_input_shares: vec![],
