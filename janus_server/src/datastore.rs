//! Janus datastore (durable storage) implementation.

use crate::{
    message::{
        AggregationJobId, Extension, HpkeCiphertext, Nonce, Report, ReportShare, TaskId, Time,
    },
    task::TaskParameters,
};
use prio::{
    codec::{decode_u16_items, encode_u16_items, CodecError, Decode, Encode, ParameterizedDecode},
    vdaf,
};
use std::{future::Future, io::Cursor, pin::Pin};
use tokio_postgres::{error::SqlState, IsolationLevel, Row};

use self::models::{
    AggregationJob, ReportAggregation, ReportAggregationState, ReportAggregationStateCode,
};

// TODO(brandon): retry network-related & other transient failures once we know what they look like

/// Datastore represents a datastore for Janus, with support for transactional reads and writes.
/// In practice, Datastore instances are currently backed by a PostgreSQL database.
pub struct Datastore {
    pool: deadpool_postgres::Pool,
}

impl Datastore {
    /// new creates a new Datastore using the given Client for backing storage. It is assumed that
    /// the Client is connected to a database with a compatible version of the Janus database schema.
    pub fn new(pool: deadpool_postgres::Pool) -> Datastore {
        Self { pool }
    }

    /// run_tx runs a transaction, whose body is determined by the given function. The transaction
    /// is committed if the body returns a successful value, and rolled back if the body returns an
    /// error value.
    ///
    /// The datastore will automatically retry some failures (e.g. serialization failures) by
    /// rolling back & retrying with a new transaction, so the given function should support being
    /// called multiple times. Values read from the transaction should not be considered as
    /// "finalized" until the transaction is committed, i.e. after `run_tx` is run to completion.
    pub async fn run_tx<F, T>(&self, f: F) -> Result<T, Error>
    where
        for<'a> F:
            Fn(&'a Transaction) -> Pin<Box<dyn Future<Output = Result<T, Error>> + Send + 'a>>,
    {
        loop {
            let rslt = self.run_tx_once(&f).await;
            if let Some(err) = rslt.as_ref().err() {
                if err.is_serialization_failure() {
                    continue;
                }
            }
            return rslt;
        }
    }

    async fn run_tx_once<F, T>(&self, f: &F) -> Result<T, Error>
    where
        for<'a> F:
            Fn(&'a Transaction) -> Pin<Box<dyn Future<Output = Result<T, Error>> + Send + 'a>>,
    {
        // Open transaction.
        let mut client = self.pool.get().await?;
        let tx = Transaction {
            tx: client
                .build_transaction()
                .isolation_level(IsolationLevel::Serializable)
                .start()
                .await?,
        };

        // Run user-provided function with the transaction.
        let rslt = f(&tx).await?;

        // Commit.
        tx.tx.commit().await?;
        Ok(rslt)
    }
}

/// Transaction represents an ongoing datastore transaction.
pub struct Transaction<'a> {
    tx: deadpool_postgres::Transaction<'a>,
}

impl Transaction<'_> {
    // TODO(brandon): implement basic getters/putters for all types

    // This is pub to be used in integration tests
    #[doc(hidden)]
    pub async fn put_task(&self, task: &TaskParameters) -> Result<(), Error> {
        // TODO: interpolate values from `task` into prepared statement
        let stmt = self
            .tx
            .prepare_cached(
                "INSERT INTO tasks (id, ord, aggregator_endpoints, vdaf, vdaf_verify_param,
                max_batch_lifetime, min_batch_size, min_batch_duration, collector_hpke_config)
                VALUES ($1, 0, '{}', $2, '', 0, 0, INTERVAL '0', '')",
            )
            .await?;
        self.tx
            .execute(
                &stmt,
                &[
                    &&task.id.0[..], // id
                    &task.vdaf,      // vdaf
                ],
            )
            .await?;
        Ok(())
    }

    /// This is a test-only method that is used to test round-tripping of values.
    /// TODO: remove this once the tasks table is finalized, and there's a method to retrieve an
    /// entire `TaskParameters` from the database.
    #[cfg(test)]
    async fn get_task_vdaf_by_id(&self, task_id: &TaskId) -> Result<crate::task::Vdaf, Error> {
        let stmt = self
            .tx
            .prepare_cached("SELECT vdaf FROM tasks WHERE id=$1")
            .await?;
        let row = single_row(self.tx.query(&stmt, &[&&task_id.0[..]]).await?)?;
        Ok(row.get("vdaf"))
    }

    /// get_client_report retrieves a client report by ID.
    pub async fn get_client_report(&self, id: i64) -> Result<Report, Error> {
        let stmt = self
            .tx
            .prepare_cached(
                "SELECT task_id, nonce_time, nonce_rand, extensions, input_shares
                FROM client_reports WHERE id = $1",
            )
            .await?;
        let row = single_row(self.tx.query(&stmt, &[&id]).await?)?;

        let task_id = TaskId::get_decoded(row.get("task_id"))?;

        let nonce_time = Time::from_naive_date_time(row.get("nonce_time"));
        let nonce_rand: i64 = row.get("nonce_rand");

        let encoded_extensions: Vec<u8> = row.get("extensions");
        let extensions: Vec<Extension> =
            decode_u16_items(&(), &mut Cursor::new(&encoded_extensions))?;

        let encoded_input_shares: Vec<u8> = row.get("input_shares");
        let input_shares: Vec<HpkeCiphertext> =
            decode_u16_items(&(), &mut Cursor::new(&encoded_input_shares))?;

        Ok(Report {
            task_id,
            nonce: Nonce {
                time: nonce_time,
                rand: nonce_rand as u64,
            },
            extensions,
            encrypted_input_shares: input_shares,
        })
    }

    pub async fn get_client_report_by_task_id_and_nonce(
        &self,
        task_id: TaskId,
        nonce: Nonce,
    ) -> Result<Report, Error> {
        let nonce_time = nonce.time.as_naive_date_time();
        let nonce_rand = nonce.rand as i64;

        let stmt = self
            .tx
            .prepare_cached(
                "SELECT extensions, input_shares FROM client_reports
                WHERE task_id = $1 AND nonce_time = $2 AND nonce_rand = $3",
            )
            .await?;
        let row = single_row(
            self.tx
                .query(
                    &stmt,
                    &[
                        /* task_id */ &task_id.get_encoded(),
                        /* nonce_time */ &nonce_time,
                        /* nonce_rand */ &nonce_rand,
                    ],
                )
                .await?,
        )?;

        let encoded_extensions: Vec<u8> = row.get("extensions");
        let extensions: Vec<Extension> =
            decode_u16_items(&(), &mut Cursor::new(&encoded_extensions))?;

        let encoded_input_shares: Vec<u8> = row.get("input_shares");
        let input_shares: Vec<HpkeCiphertext> =
            decode_u16_items(&(), &mut Cursor::new(&encoded_input_shares))?;

        Ok(Report {
            task_id,
            nonce,
            extensions,
            encrypted_input_shares: input_shares,
        })
    }

    /// put_client_report stores a client report.
    pub async fn put_client_report(&self, report: &Report) -> Result<i64, Error> {
        let nonce_time = report.nonce.time.as_naive_date_time();
        let nonce_rand = report.nonce.rand as i64;

        let mut encoded_extensions = Vec::new();
        encode_u16_items(&mut encoded_extensions, &(), &report.extensions);

        let mut encoded_input_shares = Vec::new();
        encode_u16_items(
            &mut encoded_input_shares,
            &(),
            &report.encrypted_input_shares,
        );

        let stmt = self.tx.prepare_cached(
            "INSERT INTO client_reports (task_id, nonce_time, nonce_rand, extensions, input_shares)
            VALUES ($1, $2, $3, $4, $5) RETURNING (id)"
        ).await?;
        let row = self
            .tx
            .query_one(
                &stmt,
                &[
                    /* task_id */ &&report.task_id.0[..],
                    /* nonce_time */ &nonce_time,
                    /* nonce_rand */ &nonce_rand,
                    /* extensions */ &encoded_extensions,
                    /* input_shares */ &encoded_input_shares,
                ],
            )
            .await?;
        Ok(row.get("id"))
    }

    /// put_report_share stores a report share, given its associated task ID.
    ///
    /// This method is intended for use by the helper; notably, it does not store extensions or
    /// input_shares, as these are not required to be stored for the helper workflow (and the helper
    /// never observes the entire set of encrypted input shares, so it could not record the full
    /// client report in any case).
    pub async fn put_report_share(
        &self,
        task_id: TaskId,
        report_share: &ReportShare,
    ) -> Result<i64, Error> {
        let nonce_time = report_share.nonce.time.as_naive_date_time();
        let nonce_rand = report_share.nonce.rand as i64;

        let stmt = self
            .tx
            .prepare_cached(
                "INSERT INTO client_reports (task_id, nonce_time, nonce_rand)
                VALUES ($1, $2, $3) RETURNING (id)",
            )
            .await?;
        let row = self
            .tx
            .query_one(
                &stmt,
                &[
                    /* task_id */ &&task_id.0[..],
                    /* nonce_time */ &nonce_time,
                    /* nonce_rand */ &nonce_rand,
                ],
            )
            .await?;
        Ok(row.get("id"))
    }

    pub async fn get_aggregation_job_by_aggregation_job_id<A: vdaf::Aggregator>(
        &self,
        aggregation_job_id: AggregationJobId,
    ) -> Result<AggregationJob<A>, Error>
    where
        for<'a> &'a A::AggregateShare: Into<Vec<u8>>,
    {
        let stmt = self
            .tx
            .prepare_cached(
                "SELECT task_id, aggregation_param, state
                FROM aggregation_jobs WHERE aggregation_job_id = $1",
            )
            .await?;
        let row = single_row(self.tx.query(&stmt, &[&&aggregation_job_id.0[..]]).await?)?;

        let task_id = TaskId::get_decoded(row.get("task_id"))?;
        let aggregation_param = A::AggregationParam::get_decoded(row.get("aggregation_param"))?;
        let state = row.get("state");

        Ok(AggregationJob {
            aggregation_job_id,
            task_id,
            aggregation_param,
            state,
        })
    }

    /// put_aggregation_job stores an aggregation job.
    pub async fn put_aggregation_job<A: vdaf::Aggregator>(
        &self,
        aggregation_job: &AggregationJob<A>,
    ) -> Result<i64, Error>
    where
        for<'a> &'a A::AggregateShare: Into<Vec<u8>>,
    {
        let stmt = self.tx.prepare_cached(
            "INSERT INTO aggregation_jobs (aggregation_job_id, task_id, aggregation_param, state)
            VALUES ($1, $2, $3, $4) RETURNING (id)"
        ).await?;
        let row = self
            .tx
            .query_one(
                &stmt,
                &[
                    /* aggregation_job_id */ &&aggregation_job.aggregation_job_id.0[..],
                    /* task_id */ &&aggregation_job.task_id.0[..],
                    /* aggregation_param */ &aggregation_job.aggregation_param.get_encoded(),
                    /* state */ &aggregation_job.state,
                ],
            )
            .await?;
        Ok(row.get("id"))
    }

    pub async fn get_report_aggregation<A: vdaf::Aggregator>(
        &self,
        verify_param: &A::VerifyParam,
        id: i64,
    ) -> Result<ReportAggregation<A>, Error>
    where
        A::PrepareStep: ParameterizedDecode<A::VerifyParam>,
        A::OutputShare: for<'a> TryFrom<&'a [u8]>,
        for<'a> <A::OutputShare as TryFrom<&'a [u8]>>::Error: std::fmt::Display,
        for<'a> &'a A::AggregateShare: Into<Vec<u8>>,
    {
        let stmt = self
            .tx
            .prepare_cached(
                "SELECT aggregation_job_id, client_report_id, ord, state, vdaf_message, error_code
                FROM report_aggregations WHERE id = $1",
            )
            .await?;
        let row = single_row(self.tx.query(&stmt, &[&id]).await?)?;

        let aggregation_job_id: i64 = row.get("aggregation_job_id");
        let client_report_id: i64 = row.get("client_report_id");
        let ord: i64 = row.get("ord");
        let state: ReportAggregationStateCode = row.get("state");
        let vdaf_message_bytes: Option<Vec<u8>> = row.get("vdaf_message");
        let error_code: Option<i64> = row.get("error_code");

        let error_code = match error_code {
            Some(c) => {
                let c: u8 = c.try_into().map_err(|err| {
                    Error::DbState(format!("couldn't convert error_code value: {0}", err))
                })?;
                Some(c.try_into().map_err(|err| {
                    Error::DbState(format!("couldn't convert error_code value: {0}", err))
                })?)
            }
            None => None,
        };

        let agg_state = match state {
            ReportAggregationStateCode::Start => ReportAggregationState::Start(),
            ReportAggregationStateCode::Waiting => {
                ReportAggregationState::Waiting(A::PrepareStep::get_decoded_with_param(
                    verify_param,
                    &vdaf_message_bytes.ok_or_else(|| {
                        Error::DbState(
                            "report aggregation in state WAITING but vdaf_message is NULL"
                                .to_string(),
                        )
                    })?,
                )?)
            }
            ReportAggregationStateCode::Finished => ReportAggregationState::Finished(
                A::OutputShare::try_from(&vdaf_message_bytes.ok_or_else(|| {
                    Error::DbState(
                        "report aggregation in state FINISHED but vdaf_message is NULL".to_string(),
                    )
                })?)
                .map_err(|err| {
                    Error::DecodeError(CodecError::Other(
                        format!("couldn't decode output share: {}", err).into(),
                    ))
                })?,
            ),
            ReportAggregationStateCode::Failed => {
                ReportAggregationState::Failed(error_code.ok_or_else(|| {
                    Error::DbState(
                        "report aggregation in state FAILED but error_code is NULL".to_string(),
                    )
                })?)
            }
            ReportAggregationStateCode::Invalid => ReportAggregationState::Invalid(),
        };

        Ok(ReportAggregation {
            aggregation_job_id,
            client_report_id,
            ord,
            state: agg_state,
        })
    }

    /// put_report_aggregation stores aggregation data for a single report.
    pub async fn put_report_aggregation<A: vdaf::Aggregator>(
        &self,
        report_aggregation: &ReportAggregation<A>,
    ) -> Result<i64, Error>
    where
        A::PrepareStep: Encode,
        for<'a> &'a A::OutputShare: Into<Vec<u8>>,
        for<'a> &'a A::AggregateShare: Into<Vec<u8>>,
    {
        let state_code = report_aggregation.state.state_code();
        let (vdaf_message, error_code) = match &report_aggregation.state {
            ReportAggregationState::Start() => (None, None),
            ReportAggregationState::Waiting(prep_step) => (Some(prep_step.get_encoded()), None),
            ReportAggregationState::Finished(output_share) => (Some(output_share.into()), None),
            ReportAggregationState::Failed(trans_err) => (None, Some(*trans_err)),
            ReportAggregationState::Invalid() => (None, None),
        };
        let error_code = error_code.map(|err| err as i64);

        let stmt = self.tx.prepare_cached(
            "INSERT INTO report_aggregations (aggregation_job_id, client_report_id, ord, state, vdaf_message, error_code)
            VALUES ($1, $2, $3, $4, $5, $6) RETURNING (id)"
        ).await?;
        let row = self
            .tx
            .query_one(
                &stmt,
                &[
                    /* aggregation_job_id */ &report_aggregation.aggregation_job_id,
                    /* client_report_id */ &report_aggregation.client_report_id,
                    /* ord */ &report_aggregation.ord,
                    /* state */ &state_code,
                    /* vdaf_message */ &vdaf_message,
                    /* error_code */ &error_code,
                ],
            )
            .await?;
        Ok(row.get("id"))
    }
}

fn single_row(rows: Vec<Row>) -> Result<Row, Error> {
    match rows.len() {
        0 => Err(Error::NotFound),
        1 => Ok(rows.into_iter().next().unwrap()),
        _ => Err(Error::TooManyRows),
    }
}

/// Error represents a datastore-level error.
#[derive(Debug, thiserror::Error)]
pub enum Error {
    /// An error from the underlying database library.
    #[error("DB error: {0}")]
    Db(#[from] tokio_postgres::Error),
    #[error("DB pool error: {0}")]
    Pool(#[from] deadpool_postgres::PoolError),
    /// An entity requested from the datastore was not found.
    #[error("not found in datastore")]
    NotFound,
    /// A query that was expected to return at most one row unexpectedly returned more than one row.
    #[error("multiple rows returned where only one row expected")]
    TooManyRows,
    /// The database was in an unexpected state.
    #[error("inconsistent database state: {0}")]
    DbState(String),
    /// An error from decoding a value stored encoded in the underlying database.
    #[error("decoding error: {0}")]
    DecodeError(#[from] CodecError),
    /// An arbitrary error returned from the user callback; unrelated to DB internals. This error
    /// will never be generated by the datastore library itself.
    #[error(transparent)]
    User(#[from] Box<dyn std::error::Error + Send + Sync>),
}

impl Error {
    // is_serialization_failure determines if a given error corresponds to a Postgres
    // "serialization" failure, which requires the entire transaction to be aborted & retried from
    // the beginning per https://www.postgresql.org/docs/current/transaction-iso.html.
    fn is_serialization_failure(&self) -> bool {
        match self {
            // T_R_SERIALIZATION_FAILURE (40001) is documented as the error code which is always used
            // for serialization failures which require rollback-and-retry.
            Error::Db(err) => err
                .code()
                .map_or(false, |c| c == &SqlState::T_R_SERIALIZATION_FAILURE),
            _ => false,
        }
    }
}

/// This module contains models used by the datastore that are not PPM messages.
pub mod models {
    use crate::message::{AggregationJobId, TaskId, TransitionError};
    use postgres_types::{FromSql, ToSql};
    use prio::vdaf;

    // We have to manually implement [Partial]Eq for a number of types because the dervied
    // implementations don't play nice with generic fields, even if those fields are constrained to
    // themselves implement [Partial]Eq.

    /// AggregationJob represents an aggregation job from the PPM specification.
    #[derive(Clone, Debug)]
    pub struct AggregationJob<A: vdaf::Aggregator>
    where
        for<'a> &'a A::AggregateShare: Into<Vec<u8>>,
    {
        pub(crate) aggregation_job_id: AggregationJobId,
        pub(crate) task_id: TaskId,
        pub(crate) aggregation_param: A::AggregationParam,
        pub(crate) state: AggregationJobState,
    }

    impl<A: vdaf::Aggregator> PartialEq for AggregationJob<A>
    where
        A::AggregationParam: PartialEq,
        for<'a> &'a A::AggregateShare: Into<Vec<u8>>,
    {
        fn eq(&self, other: &Self) -> bool {
            self.aggregation_job_id == other.aggregation_job_id
                && self.task_id == other.task_id
                && self.aggregation_param == other.aggregation_param
                && self.state == other.state
        }
    }

    impl<A: vdaf::Aggregator> Eq for AggregationJob<A>
    where
        A::AggregationParam: Eq,
        for<'a> &'a A::AggregateShare: Into<Vec<u8>>,
    {
    }

    /// AggregationJobState represents the state of an aggregation job. It corresponds to the
    /// AGGREGATION_JOB_STATE enum in the schema.
    #[derive(Copy, Clone, Debug, PartialEq, Eq, ToSql, FromSql)]
    #[postgres(name = "aggregation_job_state")]
    pub enum AggregationJobState {
        #[postgres(name = "IN_PROGRESS")]
        InProgress,
        #[postgres(name = "FINISHED")]
        Finished,
    }

    /// ReportAggregation represents a the state of a single client report's ongoing aggregation.
    #[derive(Debug)]
    pub struct ReportAggregation<A: vdaf::Aggregator>
    where
        for<'a> &'a A::AggregateShare: Into<Vec<u8>>,
    {
        pub(crate) aggregation_job_id: i64,
        pub(crate) client_report_id: i64,
        pub(crate) ord: i64,
        pub(crate) state: ReportAggregationState<A>,
    }

    impl<A: vdaf::Aggregator> PartialEq for ReportAggregation<A>
    where
        A::PrepareStep: PartialEq,
        A::OutputShare: PartialEq,
        for<'a> &'a A::AggregateShare: Into<Vec<u8>>,
    {
        fn eq(&self, other: &Self) -> bool {
            self.aggregation_job_id == other.aggregation_job_id
                && self.client_report_id == other.client_report_id
                && self.ord == other.ord
                && self.state == other.state
        }
    }

    impl<A: vdaf::Aggregator> Eq for ReportAggregation<A>
    where
        A::PrepareStep: Eq,
        A::OutputShare: Eq,
        for<'a> &'a A::AggregateShare: Into<Vec<u8>>,
    {
    }

    /// ReportAggregationState represents the state of a single report aggregation. It corresponds
    /// to the REPORT_AGGREGATION_STATE enum in the schema, along with the state-specific data.
    #[derive(Clone, Debug)]
    pub enum ReportAggregationState<A: vdaf::Aggregator>
    where
        for<'a> &'a A::AggregateShare: Into<Vec<u8>>,
    {
        Start(),
        Waiting(A::PrepareStep),
        Finished(A::OutputShare),
        Failed(TransitionError),
        Invalid(),
    }

    impl<A: vdaf::Aggregator> ReportAggregationState<A>
    where
        for<'a> &'a A::AggregateShare: Into<Vec<u8>>,
    {
        pub(super) fn state_code(&self) -> ReportAggregationStateCode {
            match self {
                ReportAggregationState::Start() => ReportAggregationStateCode::Start,
                ReportAggregationState::Waiting(_) => ReportAggregationStateCode::Waiting,
                ReportAggregationState::Finished(_) => ReportAggregationStateCode::Finished,
                ReportAggregationState::Failed(_) => ReportAggregationStateCode::Failed,
                ReportAggregationState::Invalid() => ReportAggregationStateCode::Invalid,
            }
        }
    }

    // The private ReportAggregationStateCode exists alongside the public ReportAggregationState
    // because there is no apparent way to denote a Postgres enum literal without deriving
    // FromSql/ToSql on a Rust enum type, but it is not possible to derive FromSql/ToSql on a
    // non-C-style enum.
    #[derive(Debug, FromSql, ToSql)]
    #[postgres(name = "report_aggregation_state")]
    pub(super) enum ReportAggregationStateCode {
        #[postgres(name = "START")]
        Start,
        #[postgres(name = "WAITING")]
        Waiting,
        #[postgres(name = "FINISHED")]
        Finished,
        #[postgres(name = "FAILED")]
        Failed,
        #[postgres(name = "INVALID")]
        Invalid,
    }

    impl<A: vdaf::Aggregator> PartialEq for ReportAggregationState<A>
    where
        A::PrepareStep: PartialEq,
        A::OutputShare: PartialEq,
        for<'a> &'a A::AggregateShare: Into<Vec<u8>>,
    {
        fn eq(&self, other: &Self) -> bool {
            match (self, other) {
                (Self::Waiting(lhs_prep_step), Self::Waiting(rhs_prep_step)) => {
                    lhs_prep_step == rhs_prep_step
                }
                (Self::Finished(lhs_out_share), Self::Finished(rhs_out_share)) => {
                    lhs_out_share == rhs_out_share
                }
                (Self::Failed(lhs_trans_err), Self::Failed(rhs_trans_err)) => {
                    lhs_trans_err == rhs_trans_err
                }
                _ => core::mem::discriminant(self) == core::mem::discriminant(other),
            }
        }
    }

    impl<A: vdaf::Aggregator> Eq for ReportAggregationState<A>
    where
        A::PrepareStep: Eq,
        A::OutputShare: Eq,
        for<'a> &'a A::AggregateShare: Into<Vec<u8>>,
    {
    }
}

// This is public to allow use in integration tests.
#[doc(hidden)]
pub mod test_util {
    use super::*;
    use deadpool_postgres::{Manager, Pool};
    use lazy_static::lazy_static;
    use std::str::{self, FromStr};
    use testcontainers::{clients::Cli, images::postgres::Postgres, Container, Docker};
    use tokio_postgres::{Config, NoTls};

    const SCHEMA: &str = include_str!("../../db/schema.sql");

    // TODO(brandon): use podman instead of docker for container management once testcontainers supports it
    lazy_static! {
        static ref DOCKER: Cli = Cli::default();
    }

    /// DbHandle represents a handle to a running (ephemeral) database. Dropping this value causes
    /// the database to be shut down & cleaned up.
    pub struct DbHandle(Container<'static, Cli, Postgres>);

    /// ephemeral_datastore creates a new Datastore instance backed by an ephemeral database which
    /// has the Janus schema applied but is otherwise empty.
    ///
    /// Dropping the second return value causes the database to be shut down & cleaned up.
    pub async fn ephemeral_datastore() -> (Datastore, DbHandle) {
        // Start an instance of Postgres running in a container.
        let db_container = DOCKER.run(Postgres::default().with_version(14));

        // Create a connection pool whose clients will talk to our newly-running instance of Postgres.
        const POSTGRES_DEFAULT_PORT: u16 = 5432;
        let connection_string = format!(
            "postgres://postgres:postgres@localhost:{}/postgres",
            db_container.get_host_port(POSTGRES_DEFAULT_PORT).unwrap()
        );
        let cfg = Config::from_str(&connection_string).unwrap();
        let conn_mgr = Manager::new(cfg, NoTls);
        let pool = Pool::builder(conn_mgr).build().unwrap();

        // Connect to the database & run our schema.
        let client = pool.get().await.unwrap();
        client.batch_execute(SCHEMA).await.unwrap();
        (Datastore::new(pool), DbHandle(db_container))
    }
}

#[cfg(test)]
mod tests {
    use super::models::AggregationJobState;
    use super::*;
    use crate::datastore::test_util::ephemeral_datastore;
    use crate::hpke::{HpkeRecipient, Label};
    use crate::message::{Duration, ExtensionType, HpkeConfigId, Role, TransitionError};
    use crate::task::Vdaf;
<<<<<<< HEAD
    use crate::trace::test_util::install_trace_subscriber;
    use prio::field::Field128;
    use prio::vdaf::poplar1::{IdpfInput, Poplar1, ToyIdpf};
    use prio::vdaf::prg::PrgAes128;
    use prio::vdaf::prio3::Prio3Aes128Count;
    use prio::vdaf::PrepareTransition;
    use std::collections::BTreeSet;

    #[tokio::test]
    async fn roundtrip_task() {
        let (ds, _db_handle) = ephemeral_datastore().await;

        let task_ids = [
            TaskId([
                0, 0, 0, 0, 0, 0, 0, 0, 0, 0, 0, 0, 0, 0, 0, 0, 0, 0, 0, 0, 0, 0, 0, 0, 0, 0, 0, 0,
                0, 0, 0, 1,
            ]),
            TaskId([
                0, 0, 0, 0, 0, 0, 0, 0, 0, 0, 0, 0, 0, 0, 0, 0, 0, 0, 0, 0, 0, 0, 0, 0, 0, 0, 0, 0,
                0, 0, 0, 2,
            ]),
            TaskId([
                0, 0, 0, 0, 0, 0, 0, 0, 0, 0, 0, 0, 0, 0, 0, 0, 0, 0, 0, 0, 0, 0, 0, 0, 0, 0, 0, 0,
                0, 0, 0, 3,
            ]),
            TaskId([
                0, 0, 0, 0, 0, 0, 0, 0, 0, 0, 0, 0, 0, 0, 0, 0, 0, 0, 0, 0, 0, 0, 0, 0, 0, 0, 0, 0,
                0, 0, 0, 4,
            ]),
        ];
        let vdafs = [
            Vdaf::Prio3Aes128Count,
            Vdaf::Prio3Aes128Sum,
            Vdaf::Prio3Aes128Histogram,
            Vdaf::Poplar1,
        ];

        for (task_id, vdaf) in task_ids.into_iter().zip(vdafs.into_iter()) {
            let task_params = TaskParameters::new(
                task_id,
                vec![
                    "https://example.com/".parse().unwrap(),
                    "https://example.net/".parse().unwrap(),
                ],
                vdaf.clone(),
                vec![],
                0,
                0,
                Duration(0),
                &HpkeRecipient::generate(
                    task_id,
                    Label::AggregateShare,
                    Role::Leader,
                    Role::Collector,
                )
                .config,
            );

            ds.run_tx(|tx| {
                let task_params = task_params.clone();
                Box::pin(async move { tx.put_task(&task_params).await })
            })
            .await
            .unwrap();

            let retrieved_vdaf = ds
                .run_tx(|tx| Box::pin(async move { tx.get_task_vdaf_by_id(&task_id).await }))
                .await
                .unwrap();
            assert_eq!(vdaf, retrieved_vdaf);
        }
    }
=======
    use crate::trace::test_util::install_test_trace_subscriber;
>>>>>>> 719d8de7

    #[tokio::test]
    async fn roundtrip_report() {
        install_test_trace_subscriber();
        let (ds, _db_handle) = ephemeral_datastore().await;

        let report = Report {
            task_id: TaskId::random(),
            nonce: Nonce {
                time: Time(12345),
                rand: 54321,
            },
            extensions: vec![
                Extension {
                    extension_type: ExtensionType::Tbd,
                    extension_data: Vec::from("extension_data_0"),
                },
                Extension {
                    extension_type: ExtensionType::Tbd,
                    extension_data: Vec::from("extension_data_1"),
                },
            ],
            encrypted_input_shares: vec![
                HpkeCiphertext {
                    config_id: HpkeConfigId(12),
                    encapsulated_context: Vec::from("encapsulated_context_0"),
                    payload: Vec::from("payload_0"),
                },
                HpkeCiphertext {
                    config_id: HpkeConfigId(13),
                    encapsulated_context: Vec::from("encapsulated_context_1"),
                    payload: Vec::from("payload_1"),
                },
            ],
        };

        let report_id = ds
            .run_tx(|tx| {
                let report = report.clone();
                Box::pin(async move {
                    tx.put_task(&TaskParameters::new_dummy(report.task_id, vec![]))
                        .await?;
                    tx.put_client_report(&report).await
                })
            })
            .await
            .unwrap();

        let retrieved_report = ds
            .run_tx(|tx| Box::pin(async move { tx.get_client_report(report_id).await }))
            .await
            .unwrap();

        assert_eq!(report, retrieved_report);
    }

    #[tokio::test]
    async fn report_not_found() {
        install_test_trace_subscriber();
        let (ds, _db_handle) = ephemeral_datastore().await;

        let rslt = ds
            .run_tx(|tx| Box::pin(async move { tx.get_client_report(12345).await }))
            .await;

        assert_matches::assert_matches!(rslt, Err(Error::NotFound));
    }

    #[tokio::test]
    async fn roundtrip_report_by_task_id_and_nonce() {
        install_test_trace_subscriber();
        let (ds, _db_handle) = ephemeral_datastore().await;

        let report = Report {
            task_id: TaskId::random(),
            nonce: Nonce {
                time: Time(12345),
                rand: 54321,
            },
            extensions: vec![
                Extension {
                    extension_type: ExtensionType::Tbd,
                    extension_data: Vec::from("extension_data_0"),
                },
                Extension {
                    extension_type: ExtensionType::Tbd,
                    extension_data: Vec::from("extension_data_1"),
                },
            ],
            encrypted_input_shares: vec![
                HpkeCiphertext {
                    config_id: HpkeConfigId(12),
                    encapsulated_context: Vec::from("encapsulated_context_0"),
                    payload: Vec::from("payload_0"),
                },
                HpkeCiphertext {
                    config_id: HpkeConfigId(13),
                    encapsulated_context: Vec::from("encapsulated_context_1"),
                    payload: Vec::from("payload_1"),
                },
            ],
        };

        ds.run_tx(|tx| {
            let report = report.clone();
            Box::pin(async move {
                tx.put_task(&TaskParameters::new_dummy(report.task_id, vec![]))
                    .await?;
                tx.put_client_report(&report).await
            })
        })
        .await
        .unwrap();

        let retrieved_report = ds
            .run_tx(|tx| {
                Box::pin(async move {
                    tx.get_client_report_by_task_id_and_nonce(report.task_id, report.nonce)
                        .await
                })
            })
            .await
            .unwrap();

        assert_eq!(report, retrieved_report);
    }

    #[tokio::test]
    async fn report_not_found_by_task_id_and_nonce() {
        install_test_trace_subscriber();
        let (ds, _db_handle) = ephemeral_datastore().await;

        let task_id = TaskId::random();
        let nonce = Nonce {
            time: Time(12345),
            rand: 54321,
        };

        let rslt = ds
            .run_tx(|tx| {
                Box::pin(async move {
                    tx.get_client_report_by_task_id_and_nonce(task_id, nonce)
                        .await
                })
            })
            .await;

        assert_matches::assert_matches!(rslt, Err(Error::NotFound));
    }

    #[tokio::test]
<<<<<<< HEAD
    async fn roundtrip_report_share() {
        install_trace_subscriber();
=======
    async fn roundtrip_task() {
        install_test_trace_subscriber();
>>>>>>> 719d8de7
        let (ds, _db_handle) = ephemeral_datastore().await;

        let task_id = TaskId::random();
        let report_share = ReportShare {
            nonce: Nonce {
                time: Time(12345),
                rand: 54321,
            },
            extensions: vec![
                Extension {
                    extension_type: ExtensionType::Tbd,
                    extension_data: Vec::from("extension_data_0"),
                },
                Extension {
                    extension_type: ExtensionType::Tbd,
                    extension_data: Vec::from("extension_data_1"),
                },
            ],
            encrypted_input_share: HpkeCiphertext {
                config_id: HpkeConfigId(12),
                encapsulated_context: Vec::from("encapsulated_context_0"),
                payload: Vec::from("payload_0"),
            },
        };

        let report_id = ds
            .run_tx(|tx| {
                let report_share = report_share.clone();
                Box::pin(async move {
                    tx.put_task(&TaskParameters::new_dummy(task_id, Vec::new()))
                        .await?;
                    tx.put_report_share(task_id, &report_share).await
                })
            })
            .await
            .unwrap();

        let (got_task_id, got_nonce, got_extensions, got_input_shares) = ds
            .run_tx(|tx| {
                Box::pin(async move {
                    let row = tx
                        .tx
                        .query_one(
                            "SELECT task_id, nonce_time, nonce_rand, extensions, input_shares
                            FROM client_reports WHERE id = $1",
                            &[&report_id],
                        )
                        .await?;

                    let task_id = TaskId::get_decoded(row.get("task_id"))?;

                    let nonce_time = Time::from_naive_date_time(row.get("nonce_time"));
                    let nonce_rand: i64 = row.get("nonce_rand");
                    let nonce = Nonce {
                        time: nonce_time,
                        rand: nonce_rand as u64,
                    };

                    let maybe_extensions: Option<Vec<u8>> = row.get("extensions");
                    let maybe_input_shares: Option<Vec<u8>> = row.get("input_shares");

                    Ok((task_id, nonce, maybe_extensions, maybe_input_shares))
                })
            })
            .await
            .unwrap();

        assert_eq!(task_id, got_task_id);
        assert_eq!(report_share.nonce, got_nonce);
        assert!(got_extensions.is_none());
        assert!(got_input_shares.is_none());
    }

    #[tokio::test]
    async fn roundtrip_aggregation_job_by_aggregation_job_id() {
        install_trace_subscriber();
        let (ds, _db_handle) = ephemeral_datastore().await;

        // We use Poplar1 for this test as it has a non-trivial aggregation parameter, to allow
        // better exercising the serialization/deserialization roundtrip of the aggregation_param.
        type ToyPoplar1 = Poplar1<ToyIdpf<Field128>, PrgAes128, 16>;
        let aggregation_job = AggregationJob::<ToyPoplar1> {
            aggregation_job_id: AggregationJobId::random(),
            task_id: TaskId::random(),
            aggregation_param: BTreeSet::from([
                IdpfInput::new("abc".as_bytes(), 0).unwrap(),
                IdpfInput::new("def".as_bytes(), 1).unwrap(),
            ]),
            state: AggregationJobState::InProgress,
        };

        ds.run_tx(|tx| {
            let aggregation_job = aggregation_job.clone();
            Box::pin(async move {
                tx.put_task(&TaskParameters::new_dummy(
                    aggregation_job.task_id,
                    Vec::new(),
                ))
                .await?;
                tx.put_aggregation_job(&aggregation_job).await
            })
        })
        .await
        .unwrap();

        let got_aggregation_job: AggregationJob<ToyPoplar1> = ds
            .run_tx(|tx| {
                Box::pin(async move {
                    tx.get_aggregation_job_by_aggregation_job_id(aggregation_job.aggregation_job_id)
                        .await
                })
            })
            .await
            .unwrap();

        assert_eq!(aggregation_job, got_aggregation_job);
    }

    #[tokio::test]
    async fn roundtrip_report_aggregation() {
        install_trace_subscriber();
        let (ds, _db_handle) = ephemeral_datastore().await;

        let vdaf = Prio3Aes128Count::new(2).unwrap();
        let (verify_param, prep_step, output_share) = generate_vdaf_values(vdaf, (), 0);

        for (ord, state) in [
            ReportAggregationState::<Prio3Aes128Count>::Start(),
            ReportAggregationState::Waiting(prep_step),
            ReportAggregationState::Finished(output_share),
            ReportAggregationState::Failed(TransitionError::VdafPrepError),
            ReportAggregationState::Invalid(),
        ]
        .iter()
        .enumerate()
        {
            let task_id = TaskId::random();
            let aggregation_job_id = AggregationJobId::random();

            let (report_aggregation_id, report_aggregation) = ds
                .run_tx(|tx| {
                    let state = state.clone();
                    Box::pin(async move {
                        tx.put_task(&TaskParameters::new_dummy(task_id, Vec::new()))
                            .await?;
                        let aggregation_job_id = tx
                            .put_aggregation_job(&AggregationJob::<Prio3Aes128Count> {
                                aggregation_job_id,
                                task_id,
                                aggregation_param: (),
                                state: AggregationJobState::InProgress,
                            })
                            .await?;
                        let client_report_id = tx
                            .put_report_share(
                                task_id,
                                &ReportShare {
                                    nonce: Nonce {
                                        time: Time(12345),
                                        rand: 54321,
                                    },
                                    extensions: Vec::new(),
                                    encrypted_input_share: HpkeCiphertext {
                                        config_id: HpkeConfigId(12),
                                        encapsulated_context: Vec::from("encapsulated_context_0"),
                                        payload: Vec::from("payload_0"),
                                    },
                                },
                            )
                            .await?;

                        let report_aggregation = ReportAggregation {
                            aggregation_job_id,
                            client_report_id,
                            ord: ord as i64,
                            state: state.clone(),
                        };

                        let report_aggregation_id =
                            tx.put_report_aggregation(&report_aggregation).await?;

                        Ok((report_aggregation_id, report_aggregation))
                    })
                })
                .await
                .unwrap();

            let got_report_aggregation = ds
                .run_tx(|tx| {
                    let verify_param = verify_param.clone();
                    Box::pin(async move {
                        tx.get_report_aggregation::<Prio3Aes128Count>(
                            &verify_param,
                            report_aggregation_id,
                        )
                        .await
                    })
                })
                .await
                .unwrap();

            assert_eq!(report_aggregation, got_report_aggregation);
        }
    }

    /// generate_vdaf_values generates some arbitrary VDAF values for use in testing. It is cribbed
    /// heavily from `libprio-rs`' `run_vdaf`. The resulting values are guaranteed to be associated
    /// with the same aggregator.
    ///
    /// generate_vdaf_values assumes that the VDAF in use is one-round.
    fn generate_vdaf_values<A: vdaf::Aggregator + vdaf::Client>(
        vdaf: A,
        agg_param: A::AggregationParam,
        measurement: A::Measurement,
    ) -> (A::VerifyParam, A::PrepareStep, A::OutputShare)
    where
        for<'a> &'a A::AggregateShare: Into<Vec<u8>>,
    {
        let (public_param, mut verify_params) = vdaf.setup().unwrap();

        let input_shares = vdaf.shard(&public_param, &measurement).unwrap();
        let prep_states: Vec<A::PrepareStep> = verify_params
            .iter()
            .zip(input_shares)
            .map(|(verify_param, input_share)| {
                vdaf.prepare_init(verify_param, &agg_param, b"nonce", &input_share)
                    .unwrap()
            })
            .collect();
        let (mut prep_states, prep_msgs): (Vec<A::PrepareStep>, Vec<A::PrepareMessage>) =
            prep_states
                .iter()
                .map(|prep_state| {
                    if let PrepareTransition::Continue(prep_state, prep_msg) =
                        vdaf.prepare_step(prep_state.clone(), None)
                    {
                        (prep_state, prep_msg)
                    } else {
                        panic!("generate_vdaf_values: VDAF returned something other than Continue")
                    }
                })
                .unzip();
        let prep_msg = vdaf.prepare_preprocess(prep_msgs).unwrap();
        let mut output_shares: Vec<A::OutputShare> = prep_states
            .iter()
            .map(|prep_state| {
                if let PrepareTransition::Finish(output_share) =
                    vdaf.prepare_step(prep_state.clone(), Some(prep_msg.clone()))
                {
                    output_share
                } else {
                    panic!("generate_vdaf_values: VDAF returned something other than Finish")
                }
            })
            .collect();

        (
            verify_params.remove(0),
            prep_states.remove(0),
            output_shares.remove(0),
        )
    }
}<|MERGE_RESOLUTION|>--- conflicted
+++ resolved
@@ -723,8 +723,7 @@
     use crate::hpke::{HpkeRecipient, Label};
     use crate::message::{Duration, ExtensionType, HpkeConfigId, Role, TransitionError};
     use crate::task::Vdaf;
-<<<<<<< HEAD
-    use crate::trace::test_util::install_trace_subscriber;
+    use crate::trace::test_util::install_test_trace_subscriber;
     use prio::field::Field128;
     use prio::vdaf::poplar1::{IdpfInput, Poplar1, ToyIdpf};
     use prio::vdaf::prg::PrgAes128;
@@ -734,6 +733,7 @@
 
     #[tokio::test]
     async fn roundtrip_task() {
+        install_test_trace_subscriber();
         let (ds, _db_handle) = ephemeral_datastore().await;
 
         let task_ids = [
@@ -796,9 +796,6 @@
             assert_eq!(vdaf, retrieved_vdaf);
         }
     }
-=======
-    use crate::trace::test_util::install_test_trace_subscriber;
->>>>>>> 719d8de7
 
     #[tokio::test]
     async fn roundtrip_report() {
@@ -950,13 +947,8 @@
     }
 
     #[tokio::test]
-<<<<<<< HEAD
     async fn roundtrip_report_share() {
-        install_trace_subscriber();
-=======
-    async fn roundtrip_task() {
         install_test_trace_subscriber();
->>>>>>> 719d8de7
         let (ds, _db_handle) = ephemeral_datastore().await;
 
         let task_id = TaskId::random();
@@ -1032,7 +1024,7 @@
 
     #[tokio::test]
     async fn roundtrip_aggregation_job_by_aggregation_job_id() {
-        install_trace_subscriber();
+        install_test_trace_subscriber();
         let (ds, _db_handle) = ephemeral_datastore().await;
 
         // We use Poplar1 for this test as it has a non-trivial aggregation parameter, to allow
@@ -1077,7 +1069,7 @@
 
     #[tokio::test]
     async fn roundtrip_report_aggregation() {
-        install_trace_subscriber();
+        install_test_trace_subscriber();
         let (ds, _db_handle) = ephemeral_datastore().await;
 
         let vdaf = Prio3Aes128Count::new(2).unwrap();
