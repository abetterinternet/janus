--- conflicted
+++ resolved
@@ -329,13 +329,7 @@
         let min_batch_duration = Duration(row.get_bigint_as_u64("min_batch_duration")?);
         let tolerable_clock_skew = Duration(row.get_bigint_as_u64("tolerable_clock_skew")?);
         let collector_hpke_config = HpkeConfig::get_decoded(row.get("collector_hpke_config"))?;
-<<<<<<< HEAD
-        let encrypted_agg_auth_keys: Vec<u8> = row.get("agg_auth_key");
-        let hpke_config = HpkeConfig::get_decoded(row.get("hpke_config"))?;
-        let encrypted_hpke_private_key: Vec<u8> = row.get("hpke_private_key");
-=======
         let encrypted_agg_auth_key: Vec<u8> = row.get("agg_auth_key");
->>>>>>> 29f6a401
 
         let vdaf_verify_param = self.crypter.decrypt(
             "tasks",
@@ -347,15 +341,8 @@
             "tasks",
             task_id.as_bytes(),
             "agg_auth_key",
-<<<<<<< HEAD
-            &encrypted_agg_auth_keys,
+            &encrypted_agg_auth_key,
         )?;
-        let hpke_private_key = HpkePrivateKey::new(self.crypter.decrypt(
-            "tasks",
-            task_id.as_bytes(),
-            "hpke_private_key",
-            &encrypted_hpke_private_key,
-        )?);
 
         let agg_auth_keys = encoded_agg_auth_keys
             .split(|&c| c == b',')
@@ -366,18 +353,6 @@
             })
             .collect::<Result<Vec<AggregatorAuthKey>, Error>>()?;
 
-        let hpke_recipient = HpkeRecipient::new(
-            task_id,
-            &hpke_config,
-            Label::InputShare,
-            Role::Client,
-            aggregator_role.as_role(),
-            &hpke_private_key,
-        );
-=======
-            &encrypted_agg_auth_key,
-        )?)?;
-
         // HPKE keys.
         let mut hpke_configs = Vec::new();
         for row in hpke_key_rows {
@@ -398,7 +373,6 @@
 
             hpke_configs.push((config, private_key));
         }
->>>>>>> 29f6a401
 
         Ok(TaskParameters::new(
             task_id,
@@ -410,57 +384,10 @@
             min_batch_size,
             min_batch_duration,
             tolerable_clock_skew,
-<<<<<<< HEAD
-            &collector_hpke_config,
+            collector_hpke_config,
             agg_auth_keys,
-            &hpke_recipient,
-        ))
-    }
-
-    /// Fetch the task parameters corresponing to the provided `task_id`.
-    //
-    // Only available in test configs for now, but will soon be used by
-    // aggregators to discover tasks from the database.
-    #[cfg(test)]
-    pub(crate) async fn get_task_by_id(&self, task_id: TaskId) -> Result<TaskParameters, Error> {
-        let stmt = self
-            .tx
-            .prepare_cached(
-                "SELECT aggregator_role, aggregator_endpoints, vdaf, vdaf_verify_param,
-                max_batch_lifetime, min_batch_size, min_batch_duration, tolerable_clock_skew,
-                collector_hpke_config, agg_auth_key, hpke_config, hpke_private_key
-                FROM tasks WHERE task_id=$1",
-            )
-            .await?;
-        let row = single_row(self.tx.query(&stmt, &[&&task_id.0[..]]).await?)?;
-
-        self.task_parameters_from_row(Some(task_id), &row)
-    }
-
-    /// Fetch all the tasks in the database.
-    #[cfg(test)]
-    pub(crate) async fn get_tasks(&self) -> Result<Vec<TaskParameters>, Error> {
-        let stmt = self
-            .tx
-            .prepare_cached(
-                "SELECT task_id, aggregator_role, aggregator_endpoints, vdaf,
-                vdaf_verify_param, max_batch_lifetime, min_batch_size, min_batch_duration,
-                tolerable_clock_skew, collector_hpke_config, agg_auth_key, hpke_config,
-                hpke_private_key
-                FROM tasks",
-            )
-            .await?;
-        let rows = self.tx.query(&stmt, &[]).await?;
-
-        rows.iter()
-            .map(|row| self.task_parameters_from_row(None, row))
-            .collect::<Result<_, _>>()
-=======
-            collector_hpke_config,
-            agg_auth_key,
             hpke_configs,
         )?)
->>>>>>> 29f6a401
     }
 
     /// get_client_report retrieves a client report by ID.
