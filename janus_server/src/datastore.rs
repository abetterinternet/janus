--- conflicted
+++ resolved
@@ -445,14 +445,13 @@
                 WHERE tasks.task_id = $1 AND client_reports.nonce_time = $2 AND client_reports.nonce_rand = $3",
             )
             .await?;
-<<<<<<< HEAD
         self.tx
             .query_opt(
                 &stmt,
                 &[
                     /* task_id */ &&task_id.0[..],
                     /* nonce_time */ &nonce.time.as_naive_date_time(),
-                    /* nonce_rand */ &&nonce.rand.to_be_bytes()[..],
+                    /* nonce_rand */ &&nonce.rand[..],
                 ],
             )
             .await?
@@ -460,24 +459,6 @@
                 let encoded_extensions: Vec<u8> = row.get("extensions");
                 let extensions: Vec<Extension> =
                     decode_u16_items(&(), &mut Cursor::new(&encoded_extensions))?;
-=======
-        let row = single_row(
-            self.tx
-                .query(
-                    &stmt,
-                    &[
-                        /* task_id */ &&task_id.0[..],
-                        /* nonce_time */ &nonce.time.as_naive_date_time(),
-                        /* nonce_rand */ &&nonce.rand[..],
-                    ],
-                )
-                .await?,
-        )?;
-
-        let encoded_extensions: Vec<u8> = row.get("extensions");
-        let extensions: Vec<Extension> =
-            decode_u16_items(&(), &mut Cursor::new(&encoded_extensions))?;
->>>>>>> a1a3610b
 
                 let encoded_input_shares: Vec<u8> = row.get("input_shares");
                 let input_shares: Vec<HpkeCiphertext> =
