//! Janus datastore (durable storage) implementation.

use self::models::{
    AcquiredAggregationJob, AcquiredCollectJob, AggregateShareJob, AggregationJob, AggregatorRole,
    BatchUnitAggregation, CollectJob, CollectJobState, CollectJobStateCode, Lease, LeaseToken,
    ReportAggregation, ReportAggregationState, ReportAggregationStateCode,
};
#[cfg(test)]
use crate::aggregator::aggregation_job_creator::VdafHasAggregationParameter;
use crate::{
    message::{AggregateShareReq, AggregationJobId, ReportShare},
    task::{self, AggregatorAuthenticationToken, Task, VdafInstance},
};
use anyhow::anyhow;
use futures::try_join;
use janus_core::{
    hpke::HpkePrivateKey,
    message::{
        Duration, Extension, HpkeCiphertext, HpkeConfig, Interval, Nonce, NonceChecksum, Report,
        Role, TaskId, Time,
    },
    time::Clock,
};
use opentelemetry::{metrics::Counter, KeyValue};
use postgres_types::{Json, ToSql};
use prio::{
    codec::{decode_u16_items, encode_u16_items, CodecError, Decode, Encode, ParameterizedDecode},
    vdaf,
};
use rand::{thread_rng, Rng};
use ring::aead::{self, LessSafeKey, AES_128_GCM};
use std::{
    collections::HashMap, convert::TryFrom, fmt::Display, future::Future, io::Cursor, mem::size_of,
    pin::Pin,
};
use tokio_postgres::{error::SqlState, row::RowIndex, IsolationLevel, Row};
use url::Url;
use uuid::Uuid;

// TODO(#196): retry network-related & other transient failures once we know what they look like

/// Datastore represents a datastore for Janus, with support for transactional reads and writes.
/// In practice, Datastore instances are currently backed by a PostgreSQL database.
pub struct Datastore<C: Clock> {
    pool: deadpool_postgres::Pool,
    crypter: Crypter,
    clock: C,
    transaction_status_counter: Counter<u64>,
}

impl<C: Clock> Datastore<C> {
    /// new creates a new Datastore using the given Client for backing storage. It is assumed that
    /// the Client is connected to a database with a compatible version of the Janus database schema.
    pub fn new(pool: deadpool_postgres::Pool, crypter: Crypter, clock: C) -> Datastore<C> {
        let meter = opentelemetry::global::meter("janus_server");
        let transaction_status_counter = meter
            .u64_counter("aggregator_database_transactions_total")
            .with_description("Count of database transactions run, with their status.")
            .init();
        Self {
            pool,
            crypter,
            clock,
            transaction_status_counter,
        }
    }

    /// run_tx runs a transaction, whose body is determined by the given function. The transaction
    /// is committed if the body returns a successful value, and rolled back if the body returns an
    /// error value.
    ///
    /// The datastore will automatically retry some failures (e.g. serialization failures) by
    /// rolling back & retrying with a new transaction, so the given function should support being
    /// called multiple times. Values read from the transaction should not be considered as
    /// "finalized" until the transaction is committed, i.e. after `run_tx` is run to completion.
    pub async fn run_tx<F, T>(&self, f: F) -> Result<T, Error>
    where
        for<'a> F:
            Fn(&'a Transaction<C>) -> Pin<Box<dyn Future<Output = Result<T, Error>> + Send + 'a>>,
    {
        loop {
            let rslt = self.run_tx_once(&f).await;
            match rslt.as_ref() {
                Ok(_) => {
                    self.transaction_status_counter
                        .add(1, &[KeyValue::new("status", "success")]);
                }
                Err(err) if err.is_serialization_failure() => {
                    self.transaction_status_counter
                        .add(1, &[KeyValue::new("status", "error_conflict")]);
                    continue;
                }
                Err(Error::Db(_)) | Err(Error::Pool(_)) => {
                    self.transaction_status_counter
                        .add(1, &[KeyValue::new("status", "error_db")]);
                }
                Err(_) => {
                    self.transaction_status_counter
                        .add(1, &[KeyValue::new("status", "error_other")]);
                }
            }
            return rslt;
        }
    }

    #[tracing::instrument(skip(self, f), err)]
    async fn run_tx_once<F, T>(&self, f: &F) -> Result<T, Error>
    where
        for<'a> F:
            Fn(&'a Transaction<C>) -> Pin<Box<dyn Future<Output = Result<T, Error>> + Send + 'a>>,
    {
        // Open transaction.
        let mut client = self.pool.get().await?;
        let tx = Transaction {
            tx: client
                .build_transaction()
                .isolation_level(IsolationLevel::Serializable)
                .start()
                .await?,
            crypter: &self.crypter,
            clock: &self.clock,
        };

        // Run user-provided function with the transaction.
        let rslt = f(&tx).await?;

        // Commit.
        tx.tx.commit().await?;
        Ok(rslt)
    }
}

/// Transaction represents an ongoing datastore transaction.
pub struct Transaction<'a, C: Clock> {
    tx: deadpool_postgres::Transaction<'a>,
    crypter: &'a Crypter,
    clock: &'a C,
}

impl<C: Clock> Transaction<'_, C> {
    /// Writes a task into the datastore.
    #[tracing::instrument(skip(self), err)]
    pub async fn put_task(&self, task: &Task) -> Result<(), Error> {
        let aggregator_role = AggregatorRole::from_role(task.role)?;

        let endpoints: Vec<&str> = task
            .aggregator_endpoints
            .iter()
            .map(|url| url.as_str())
            .collect();

        let max_batch_lifetime = i64::try_from(task.max_batch_lifetime)?;
        let min_batch_size = i64::try_from(task.min_batch_size)?;
        let min_batch_duration = i64::try_from(task.min_batch_duration.as_seconds())?;
        let tolerable_clock_skew = i64::try_from(task.tolerable_clock_skew.as_seconds())?;

        // Main task insert.
        let stmt = self
            .tx
            .prepare_cached(
                "INSERT INTO tasks (task_id, aggregator_role, aggregator_endpoints, vdaf,
                max_batch_lifetime, min_batch_size, min_batch_duration, tolerable_clock_skew,
                collector_hpke_config)
                VALUES ($1, $2, $3, $4, $5, $6, $7, $8, $9)",
            )
            .await?;
        self.tx
            .execute(
                &stmt,
                &[
                    &task.id.as_bytes(),                       // task_id
                    &aggregator_role,                          // aggregator_role
                    &endpoints,                                // aggregator_endpoints
                    &Json(&task.vdaf),                         // vdaf
                    &max_batch_lifetime,                       // max batch lifetime
                    &min_batch_size,                           // min batch size
                    &min_batch_duration,                       // min batch duration
                    &tolerable_clock_skew,                     // tolerable clock skew
                    &task.collector_hpke_config.get_encoded(), // collector hpke config
                ],
            )
            .await?;

        // Aggregator auth tokens.
        let mut agg_auth_token_ords: Vec<i64> = Vec::new();
        let mut agg_auth_tokens: Vec<Vec<u8>> = Vec::new();
        for (ord, token) in task.agg_auth_tokens.iter().enumerate() {
            let ord = i64::try_from(ord)?;

            let mut row_id = [0u8; TaskId::ENCODED_LEN + size_of::<i64>()];
            row_id[..TaskId::ENCODED_LEN].copy_from_slice(task.id.as_bytes());
            row_id[TaskId::ENCODED_LEN..].copy_from_slice(&ord.to_be_bytes());

            let encrypted_agg_auth_token = self.crypter.encrypt(
                "task_aggregator_auth_tokens",
                &row_id,
                "token",
                token.as_bytes(),
            )?;

            agg_auth_token_ords.push(ord);
            agg_auth_tokens.push(encrypted_agg_auth_token);
        }
        let stmt = self.tx.prepare_cached(
                "INSERT INTO task_aggregator_auth_tokens (task_id, ord, token)
                SELECT (SELECT id FROM tasks WHERE task_id = $1), * FROM UNNEST($2::BIGINT[], $3::BYTEA[])"
            )
            .await?;
        let auth_tokens_params: &[&(dyn ToSql + Sync)] = &[
            /* task_id */ &task.id.as_bytes(),
            /* ords */ &agg_auth_token_ords,
            /* tokens */ &agg_auth_tokens,
        ];
        let auth_tokens_future = self.tx.execute(&stmt, auth_tokens_params);

        // HPKE keys.
        let mut hpke_config_ids: Vec<i16> = Vec::new();
        let mut hpke_configs: Vec<Vec<u8>> = Vec::new();
        let mut hpke_private_keys: Vec<Vec<u8>> = Vec::new();
        for (hpke_config, hpke_private_key) in task.hpke_keys.values() {
            let mut row_id = [0u8; TaskId::ENCODED_LEN + size_of::<u8>()];
            row_id[..TaskId::ENCODED_LEN].copy_from_slice(task.id.as_bytes());
            row_id[TaskId::ENCODED_LEN..]
                .copy_from_slice(&u8::from(hpke_config.id()).to_be_bytes());

            let encrypted_hpke_private_key = self.crypter.encrypt(
                "task_hpke_keys",
                &row_id,
                "private_key",
                hpke_private_key.as_ref(),
            )?;

            hpke_config_ids.push(u8::from(hpke_config.id()) as i16);
            hpke_configs.push(hpke_config.get_encoded());
            hpke_private_keys.push(encrypted_hpke_private_key);
        }
        let stmt = self
            .tx
            .prepare_cached(
                "INSERT INTO task_hpke_keys (task_id, config_id, config, private_key)
                SELECT (SELECT id FROM tasks WHERE task_id = $1), * FROM UNNEST($2::SMALLINT[], $3::BYTEA[], $4::BYTEA[])",
            )
            .await?;
        let hpke_configs_params: &[&(dyn ToSql + Sync)] = &[
            /* task_id */ &task.id.as_bytes(),
            /* config_id */ &hpke_config_ids,
            /* configs */ &hpke_configs,
            /* private_keys */ &hpke_private_keys,
        ];
        let hpke_configs_future = self.tx.execute(&stmt, hpke_configs_params);

        // VDAF verification keys.
        let mut vdaf_verify_keys: Vec<Vec<u8>> = Vec::new();
        for vdaf_verify_key in task.vdaf_verify_keys.iter() {
            let encrypted_vdaf_verify_key = self.crypter.encrypt(
                "task_vdaf_verify_keys",
                task.id.as_bytes(),
                "vdaf_verify_key",
                vdaf_verify_key.as_ref(),
            )?;
            vdaf_verify_keys.push(encrypted_vdaf_verify_key);
        }
        let stmt = self
            .tx
            .prepare_cached(
                "INSERT INTO task_vdaf_verify_keys (task_id, vdaf_verify_key)
                SELECT (SELECT id FROM tasks WHERE task_id = $1), * FROM UNNEST($2::BYTEA[])",
            )
            .await?;
        let vdaf_verify_keys_params: &[&(dyn ToSql + Sync)] = &[
            /* task_id */ &task.id.as_bytes(),
            /* vdaf_verify_keys */ &vdaf_verify_keys,
        ];
        let vdaf_verify_keys_future = self.tx.execute(&stmt, vdaf_verify_keys_params);

        try_join!(
            auth_tokens_future,
            hpke_configs_future,
            vdaf_verify_keys_future
        )?;

        Ok(())
    }

    /// Deletes a task from the datastore. Fails if there is any data related to the task, such as
    /// client reports, aggregations, etc.
    #[tracing::instrument(skip(self), err)]
    pub async fn delete_task(&self, task_id: TaskId) -> Result<(), Error> {
        let params: &[&(dyn ToSql + Sync)] = &[&task_id.as_bytes()];

        // Clean up dependent tables first.
        let stmt = self
            .tx
            .prepare_cached(
                "DELETE FROM task_aggregator_auth_tokens
                WHERE task_id = (SELECT id FROM tasks WHERE task_id = $1)",
            )
            .await?;
        let task_aggregator_auth_tokens_future = self.tx.execute(&stmt, params);

        let stmt = self
            .tx
            .prepare_cached(
                "DELETE FROM task_hpke_keys
                WHERE task_id = (SELECT id FROM tasks WHERE task_id = $1)",
            )
            .await?;
        let task_hpke_keys_future = self.tx.execute(&stmt, params);

        let stmt = self
            .tx
            .prepare_cached(
                "DELETE FROM task_vdaf_verify_keys
                WHERE task_id = (SELECT id FROM tasks WHERE task_id = $1)",
            )
            .await?;
        let task_vdaf_verify_keys_future = self.tx.execute(&stmt, params);

        try_join!(
            task_aggregator_auth_tokens_future,
            task_hpke_keys_future,
            task_vdaf_verify_keys_future,
        )?;

        // Then clean up tasks table itself.
        let stmt = self
            .tx
            .prepare_cached("DELETE FROM tasks WHERE task_id = $1")
            .await?;
<<<<<<< HEAD
        self.tx.execute(&stmt, params).await?;
=======
        check_single_row_mutation(self.tx.execute(&stmt, params).await?)?;
>>>>>>> 8124619a
        Ok(())
    }

    /// Fetch the task parameters corresponing to the provided `task_id`.
    #[tracing::instrument(skip(self), err)]
    pub async fn get_task(&self, task_id: TaskId) -> Result<Option<Task>, Error> {
        let params: &[&(dyn ToSql + Sync)] = &[&task_id.as_bytes()];
        let stmt = self
            .tx
            .prepare_cached(
                "SELECT aggregator_role, aggregator_endpoints, vdaf, max_batch_lifetime,
                min_batch_size, min_batch_duration, tolerable_clock_skew, collector_hpke_config
                FROM tasks WHERE task_id = $1",
            )
            .await?;
        let task_row = self.tx.query_opt(&stmt, params);

        let stmt = self
            .tx
            .prepare_cached(
                "SELECT ord, token FROM task_aggregator_auth_tokens
                WHERE task_id = (SELECT id FROM tasks WHERE task_id = $1) ORDER BY ord ASC",
            )
            .await?;
        let agg_auth_token_rows = self.tx.query(&stmt, params);

        let stmt = self
            .tx
            .prepare_cached(
                "SELECT config_id, config, private_key FROM task_hpke_keys
                WHERE task_id = (SELECT id FROM tasks WHERE task_id = $1)",
            )
            .await?;
        let hpke_key_rows = self.tx.query(&stmt, params);

        let stmt = self
            .tx
            .prepare_cached(
                "SELECT vdaf_verify_key FROM task_vdaf_verify_keys
                WHERE task_id = (SELECT id FROM tasks WHERE task_id = $1)",
            )
            .await?;
        let vdaf_verify_key_rows = self.tx.query(&stmt, params);

        let (task_row, agg_auth_token_rows, hpke_key_rows, vdaf_verify_key_rows) = try_join!(
            task_row,
            agg_auth_token_rows,
            hpke_key_rows,
            vdaf_verify_key_rows,
        )?;
        task_row
            .map(|task_row| {
                self.task_from_rows(
                    task_id,
                    task_row,
                    agg_auth_token_rows,
                    hpke_key_rows,
                    vdaf_verify_key_rows,
                )
            })
            .transpose()
    }

    /// Fetch all the tasks in the database.
    #[tracing::instrument(skip(self), err)]
    pub async fn get_tasks(&self) -> Result<Vec<Task>, Error> {
        let stmt = self
            .tx
            .prepare_cached(
                "SELECT task_id, aggregator_role, aggregator_endpoints, vdaf,
                max_batch_lifetime, min_batch_size, min_batch_duration,
                tolerable_clock_skew, collector_hpke_config 
                FROM tasks",
            )
            .await?;
        let task_rows = self.tx.query(&stmt, &[]);

        let stmt = self
            .tx
            .prepare_cached(
                "SELECT (SELECT tasks.task_id FROM tasks WHERE tasks.id = task_aggregator_auth_tokens.task_id),
                ord, token FROM task_aggregator_auth_tokens ORDER BY ord ASC",
            )
            .await?;
        let agg_auth_token_rows = self.tx.query(&stmt, &[]);

        let stmt = self
            .tx
            .prepare_cached(
                "SELECT (SELECT tasks.task_id FROM tasks WHERE tasks.id = task_hpke_keys.task_id),
                config_id, config, private_key FROM task_hpke_keys",
            )
            .await?;
        let hpke_config_rows = self.tx.query(&stmt, &[]);

        let stmt = self.tx.prepare_cached(
            "SELECT (SELECT tasks.task_id FROM tasks WHERE tasks.id = task_vdaf_verify_keys.task_id),
            vdaf_verify_key FROM task_vdaf_verify_keys"
        ).await?;
        let vdaf_verify_key_rows = self.tx.query(&stmt, &[]);

        let (task_rows, agg_auth_token_rows, hpke_config_rows, vdaf_verify_key_rows) = try_join!(
            task_rows,
            agg_auth_token_rows,
            hpke_config_rows,
            vdaf_verify_key_rows
        )?;

        let mut task_row_by_id = Vec::new();
        for row in task_rows {
            let task_id = TaskId::get_decoded(row.get("task_id"))?;
            task_row_by_id.push((task_id, row));
        }

        let mut agg_auth_token_rows_by_task_id: HashMap<TaskId, Vec<Row>> = HashMap::new();
        for row in agg_auth_token_rows {
            let task_id = TaskId::get_decoded(row.get("task_id"))?;
            agg_auth_token_rows_by_task_id
                .entry(task_id)
                .or_default()
                .push(row);
        }

        let mut hpke_config_rows_by_task_id: HashMap<TaskId, Vec<Row>> = HashMap::new();
        for row in hpke_config_rows {
            let task_id = TaskId::get_decoded(row.get("task_id"))?;
            hpke_config_rows_by_task_id
                .entry(task_id)
                .or_default()
                .push(row);
        }

        let mut vdaf_verify_key_rows_by_task_id: HashMap<TaskId, Vec<Row>> = HashMap::new();
        for row in vdaf_verify_key_rows {
            let task_id = TaskId::get_decoded(row.get("task_id"))?;
            vdaf_verify_key_rows_by_task_id
                .entry(task_id)
                .or_default()
                .push(row);
        }

        task_row_by_id
            .into_iter()
            .map(|(task_id, row)| {
                self.task_from_rows(
                    task_id,
                    row,
                    agg_auth_token_rows_by_task_id
                        .remove(&task_id)
                        .unwrap_or_default(),
                    hpke_config_rows_by_task_id
                        .remove(&task_id)
                        .unwrap_or_default(),
                    vdaf_verify_key_rows_by_task_id
                        .remove(&task_id)
                        .unwrap_or_default(),
                )
            })
            .collect::<Result<_, _>>()
    }

    /// Construct a [`Task`] from the contents of the provided (tasks) `Row`,
    /// `hpke_aggregator_auth_tokens` rows, and `task_hpke_keys` rows.
    ///
    /// agg_auth_token_rows must be sorted in ascending order by `ord`.
    fn task_from_rows(
        &self,
        task_id: TaskId,
        row: Row,
        agg_auth_token_rows: Vec<Row>,
        hpke_key_rows: Vec<Row>,
        vdaf_verify_key_rows: Vec<Row>,
    ) -> Result<Task, Error> {
        // Scalar task parameters.
        let aggregator_role: AggregatorRole = row.get("aggregator_role");
        let endpoints: Vec<String> = row.get("aggregator_endpoints");
        let endpoints = endpoints
            .into_iter()
            .map(|endpoint| Ok(Url::parse(&endpoint)?))
            .collect::<Result<_, Error>>()?;
        let vdaf = row.try_get::<_, Json<VdafInstance>>("vdaf")?.0;
        let max_batch_lifetime = row.get_bigint_and_convert("max_batch_lifetime")?;
        let min_batch_size = row.get_bigint_and_convert("min_batch_size")?;
        let min_batch_duration =
            Duration::from_seconds(row.get_bigint_and_convert("min_batch_duration")?);
        let tolerable_clock_skew =
            Duration::from_seconds(row.get_bigint_and_convert("tolerable_clock_skew")?);
        let collector_hpke_config = HpkeConfig::get_decoded(row.get("collector_hpke_config"))?;

        // Aggregator authentication tokens.
        let mut agg_auth_tokens = Vec::new();
        for row in agg_auth_token_rows {
            let ord: i64 = row.get("ord");
            let encrypted_agg_auth_token: Vec<u8> = row.get("token");

            let mut row_id = [0u8; TaskId::ENCODED_LEN + size_of::<i64>()];
            row_id[..TaskId::ENCODED_LEN].copy_from_slice(task_id.as_bytes());
            row_id[TaskId::ENCODED_LEN..].copy_from_slice(&ord.to_be_bytes());

            agg_auth_tokens.push(AggregatorAuthenticationToken::from(self.crypter.decrypt(
                "task_aggregator_auth_tokens",
                &row_id,
                "token",
                &encrypted_agg_auth_token,
            )?));
        }

        // HPKE keys.
        let mut hpke_configs = Vec::new();
        for row in hpke_key_rows {
            let config_id = u8::try_from(row.get::<_, i16>("config_id"))?;
            let config = HpkeConfig::get_decoded(row.get("config"))?;
            let encrypted_private_key: Vec<u8> = row.get("private_key");

            let mut row_id = [0u8; TaskId::ENCODED_LEN + size_of::<u8>()];
            row_id[..TaskId::ENCODED_LEN].copy_from_slice(task_id.as_bytes());
            row_id[TaskId::ENCODED_LEN..].copy_from_slice(&config_id.to_be_bytes());

            let private_key = HpkePrivateKey::new(self.crypter.decrypt(
                "task_hpke_keys",
                &row_id,
                "private_key",
                &encrypted_private_key,
            )?);

            hpke_configs.push((config, private_key));
        }

        let mut vdaf_verify_keys = Vec::new();
        for row in vdaf_verify_key_rows {
            let encrypted_vdaf_verify_key: Vec<u8> = row.get("vdaf_verify_key");
            vdaf_verify_keys.push(self.crypter.decrypt(
                "task_vdaf_verify_keys",
                task_id.as_bytes(),
                "vdaf_verify_key",
                &encrypted_vdaf_verify_key,
            )?);
        }

        Ok(Task::new(
            task_id,
            endpoints,
            vdaf,
            aggregator_role.as_role(),
            vdaf_verify_keys,
            max_batch_lifetime,
            min_batch_size,
            min_batch_duration,
            tolerable_clock_skew,
            collector_hpke_config,
            agg_auth_tokens,
            hpke_configs,
        )?)
    }

    /// get_client_report retrieves a client report by ID.
    #[tracing::instrument(skip(self), err)]
    pub async fn get_client_report(
        &self,
        task_id: TaskId,
        nonce: Nonce,
    ) -> Result<Option<Report>, Error> {
        let stmt = self
            .tx
            .prepare_cached(
                "SELECT client_reports.extensions, client_reports.input_shares FROM client_reports
                JOIN tasks ON tasks.id = client_reports.task_id
                WHERE tasks.task_id = $1 AND client_reports.nonce_time = $2 AND client_reports.nonce_rand = $3",
            )
            .await?;
        self.tx
            .query_opt(
                &stmt,
                &[
                    /* task_id */ &task_id.as_bytes(),
                    /* nonce_time */ &nonce.time().as_naive_date_time(),
                    /* nonce_rand */ &&nonce.rand()[..],
                ],
            )
            .await?
            .map(|row| {
                let encoded_extensions: Vec<u8> = row.get("extensions");
                let extensions: Vec<Extension> =
                    decode_u16_items(&(), &mut Cursor::new(&encoded_extensions))?;

                let encoded_input_shares: Vec<u8> = row.get("input_shares");
                let input_shares: Vec<HpkeCiphertext> =
                    decode_u16_items(&(), &mut Cursor::new(&encoded_input_shares))?;

                Ok(Report::new(task_id, nonce, extensions, input_shares))
            })
            .transpose()
    }

    /// `get_unaggregated_client_report_nonces_for_task` returns some nonces corresponding to
    /// unaggregated client reports for the task identified by the given task ID.
    ///
    /// This should only be used with VDAFs that have an aggregation parameter of the unit type.
    /// It relies on this assumption to find relevant reports without consulting collect jobs. For
    /// VDAFs that do have a different aggregation parameter,
    /// `get_unaggregated_client_report_nonces_by_collect_for_task` should be used instead.
    #[tracing::instrument(skip(self), err)]
    pub async fn get_unaggregated_client_report_nonces_for_task(
        &self,
        task_id: TaskId,
    ) -> Result<Vec<Nonce>, Error> {
        // We choose to return the newest client reports first (LIFO). The goal is to maintain
        // throughput even if we begin to fall behind enough that reports are too old to be
        // aggregated.
        //
        // See https://medium.com/swlh/fifo-considered-harmful-793b76f98374 &
        // https://citeseerx.ist.psu.edu/viewdoc/download?doi=10.1.1.376.5966&rep=rep1&type=pdf.

        // TODO(#269): allow the number of returned results to be controlled?

        let stmt = self
            .tx
            .prepare_cached(
                "SELECT nonce_time, nonce_rand FROM client_reports
                LEFT JOIN report_aggregations ON report_aggregations.client_report_id = client_reports.id
                WHERE task_id = (SELECT id FROM tasks WHERE task_id = $1)
                AND report_aggregations.id IS NULL
                ORDER BY nonce_time DESC LIMIT 5000",
            )
            .await?;
        let rows = self.tx.query(&stmt, &[&task_id.as_bytes()]).await?;

        rows.into_iter()
            .map(|row| {
                let nonce_rand: Vec<u8> = row.get("nonce_rand");
                Ok(Nonce::new(
                    Time::from_naive_date_time(row.get("nonce_time")),
                    nonce_rand.try_into().map_err(|err| {
                        Error::DbState(format!("couldn't convert nonce_rand value: {0:?}", err))
                    })?,
                ))
            })
            .collect::<Result<Vec<Nonce>, Error>>()
    }

    /// `get_unaggregated_client_report_nonces_by_collect_for_task` returns pairs of nonces and
    /// aggregation parameters, corresponding to client reports that have not yet been aggregated,
    /// or not aggregated with a certain aggregation parameter, and for which there are collect
    /// jobs, for a given task.
    ///
    /// This should only be used with VDAFs with a non-unit type aggregation parameter. If a VDAF
    /// has the unit type as its aggregation parameter, then
    /// `get_unaggregated_client_report_nonces_for_task` should be used instead. In such cases, it
    /// is not necessary to wait for a collect job to arrive before preparing reports.
    #[cfg(test)]
    #[tracing::instrument(skip(self), err)]
    pub async fn get_unaggregated_client_report_nonces_by_collect_for_task<const L: usize, A>(
        &self,
        task_id: TaskId,
    ) -> Result<Vec<(Nonce, A::AggregationParam)>, Error>
    where
        A: vdaf::Aggregator<L> + VdafHasAggregationParameter,
        for<'a> &'a A::AggregateShare: Into<Vec<u8>>,
    {
        // TODO(#269): allow the number of returned results to be controlled?
        let stmt = self
            .tx
            .prepare_cached(
                "SELECT DISTINCT nonce_time, nonce_rand, collect_jobs.aggregation_param
                FROM collect_jobs
                INNER JOIN client_reports
                ON collect_jobs.task_id = client_reports.task_id
                AND client_reports.nonce_time <@ collect_jobs.batch_interval
                LEFT JOIN (
                    SELECT report_aggregations.id, report_aggregations.client_report_id,
                        aggregation_jobs.aggregation_param
                    FROM report_aggregations
                    INNER JOIN aggregation_jobs
                    ON aggregation_jobs.id = report_aggregations.aggregation_job_id
                    WHERE aggregation_jobs.task_id = (SELECT id FROM tasks WHERE task_id = $1)
                ) AS report_aggs
                ON report_aggs.client_report_id = client_reports.id
                AND report_aggs.aggregation_param = collect_jobs.aggregation_param
                WHERE client_reports.task_id = (SELECT id FROM tasks WHERE task_id = $1)
                AND collect_jobs.task_id = (SELECT id FROM tasks WHERE task_id = $1)
                AND collect_jobs.state = 'START'
                AND report_aggs.id IS NULL
                ORDER BY nonce_time DESC LIMIT 5000",
            )
            .await?;
        let rows = self.tx.query(&stmt, &[&task_id.as_bytes()]).await?;

        rows.into_iter()
            .map(|row| {
                let nonce_time = Time::from_naive_date_time(row.get("nonce_time"));
                let nonce_rand: Vec<u8> = row.get("nonce_rand");
                let nonce_rand = nonce_rand.try_into().map_err(|err| {
                    Error::DbState(format!("couldn't convert nonce_rand value: {0:?}", err))
                })?;
                let nonce = Nonce::new(nonce_time, nonce_rand);
                let agg_param = A::AggregationParam::get_decoded(row.get("aggregation_param"))?;
                Ok((nonce, agg_param))
            })
            .collect::<Result<Vec<(Nonce, A::AggregationParam)>, Error>>()
    }

    /// put_client_report stores a client report.
    #[tracing::instrument(skip(self), err)]
    pub async fn put_client_report(&self, report: &Report) -> Result<(), Error> {
        let nonce_time = report.nonce().time().as_naive_date_time();
        let nonce_rand = report.nonce().rand();

        let mut encoded_extensions = Vec::new();
        encode_u16_items(&mut encoded_extensions, &(), report.extensions());

        let mut encoded_input_shares = Vec::new();
        encode_u16_items(
            &mut encoded_input_shares,
            &(),
            report.encrypted_input_shares(),
        );

        let stmt = self.tx.prepare_cached(
            "INSERT INTO client_reports (task_id, nonce_time, nonce_rand, extensions, input_shares)
            VALUES ((SELECT id FROM tasks WHERE task_id = $1), $2, $3, $4, $5)"
        ).await?;
        self.tx
            .execute(
                &stmt,
                &[
                    /* task_id */ &&report.task_id().get_encoded(),
                    /* nonce_time */ &nonce_time,
                    /* nonce_rand */ &&nonce_rand[..],
                    /* extensions */ &encoded_extensions,
                    /* input_shares */ &encoded_input_shares,
                ],
            )
            .await?;
        Ok(())
    }

    /// check_report_share_exists checks if a report share has been recorded in the datastore, given
    /// its associated task ID & nonce.
    ///
    /// This method is intended for use by aggregators acting in the helper role.
    #[tracing::instrument(skip(self), err)]
    pub async fn check_report_share_exists(
        &self,
        task_id: TaskId,
        nonce: Nonce,
    ) -> Result<bool, Error> {
        let stmt = self
            .tx
            .prepare_cached(
                "SELECT 1 FROM client_reports JOIN tasks ON tasks.id = client_reports.task_id
                WHERE tasks.task_id = $1
                  AND client_reports.nonce_time = $2
                  AND client_reports.nonce_rand = $3",
            )
            .await?;
        Ok(self
            .tx
            .query_opt(
                &stmt,
                &[
                    /* task_id */ &task_id.as_bytes(),
                    /* nonce_time */ &nonce.time().as_naive_date_time(),
                    /* nonce_rand */ &&nonce.rand()[..],
                ],
            )
            .await
            .map(|row| row.is_some())?)
    }

    /// put_report_share stores a report share, given its associated task ID.
    ///
    /// This method is intended for use by aggregators acting in the helper role; notably, it does
    /// not store extensions or input_shares, as these are not required to be stored for the helper
    /// workflow (and the helper never observes the entire set of encrypted input shares, so it
    /// could not record the full client report in any case).
    #[tracing::instrument(skip(self), err)]
    pub async fn put_report_share(
        &self,
        task_id: TaskId,
        report_share: &ReportShare,
    ) -> Result<(), Error> {
        let nonce_time = report_share.nonce.time().as_naive_date_time();
        let nonce_rand = report_share.nonce.rand();

        let stmt = self
            .tx
            .prepare_cached(
                "INSERT INTO client_reports (task_id, nonce_time, nonce_rand)
                VALUES ((SELECT id FROM tasks WHERE task_id = $1), $2, $3)",
            )
            .await?;
        self.tx
            .execute(
                &stmt,
                &[
                    /* task_id */ &task_id.get_encoded(),
                    /* nonce_time */ &nonce_time,
                    /* nonce_rand */ &&nonce_rand[..],
                ],
            )
            .await?;
        Ok(())
    }

    /// get_aggregation_job retrieves an aggregation job by ID.
    #[tracing::instrument(skip(self), err)]
    pub async fn get_aggregation_job<const L: usize, A: vdaf::Aggregator<L>>(
        &self,
        task_id: TaskId,
        aggregation_job_id: AggregationJobId,
    ) -> Result<Option<AggregationJob<L, A>>, Error>
    where
        for<'a> &'a A::AggregateShare: Into<Vec<u8>>,
    {
        let stmt = self
            .tx
            .prepare_cached(
                "SELECT aggregation_jobs.aggregation_param, aggregation_jobs.state
                FROM aggregation_jobs JOIN tasks ON tasks.id = aggregation_jobs.task_id
                WHERE tasks.task_id = $1 AND aggregation_jobs.aggregation_job_id = $2",
            )
            .await?;
        self.tx
            .query_opt(
                &stmt,
                &[
                    /* task_id */ &task_id.as_bytes(),
                    /* aggregation_job_id */ &aggregation_job_id.as_bytes(),
                ],
            )
            .await?
            .map(|row| Self::aggregation_job_from_row(task_id, aggregation_job_id, row))
            .transpose()
    }

    /// get_aggregation_jobs_for_task_id returns all aggregation jobs for a given task ID.
    #[cfg(feature = "test-util")]
    #[tracing::instrument(skip(self), err)]
    pub async fn get_aggregation_jobs_for_task_id<const L: usize, A: vdaf::Aggregator<L>>(
        &self,
        task_id: TaskId,
    ) -> Result<Vec<AggregationJob<L, A>>, Error>
    where
        for<'a> &'a A::AggregateShare: Into<Vec<u8>>,
    {
        let stmt = self
            .tx
            .prepare_cached(
                "SELECT aggregation_job_id, aggregation_param, state
                FROM aggregation_jobs JOIN tasks ON tasks.id = aggregation_jobs.task_id
                WHERE tasks.task_id = $1",
            )
            .await?;
        self.tx
            .query(&stmt, &[/* task_id */ &task_id.as_bytes()])
            .await?
            .into_iter()
            .map(|row| {
                let aggregation_job_id =
                    AggregationJobId::get_decoded(row.get("aggregation_job_id"))?;
                Self::aggregation_job_from_row(task_id, aggregation_job_id, row)
            })
            .collect()
    }

    fn aggregation_job_from_row<const L: usize, A: vdaf::Aggregator<L>>(
        task_id: TaskId,
        aggregation_job_id: AggregationJobId,
        row: Row,
    ) -> Result<AggregationJob<L, A>, Error>
    where
        for<'a> &'a A::AggregateShare: Into<Vec<u8>>,
    {
        let aggregation_param = A::AggregationParam::get_decoded(row.get("aggregation_param"))?;
        let state = row.get("state");

        Ok(AggregationJob {
            aggregation_job_id,
            task_id,
            aggregation_param,
            state,
        })
    }

    /// acquire_incomplete_aggregation_jobs retrieves & acquires the IDs of unclaimed incomplete
    /// aggregation jobs. At most `maximum_acquire_count` jobs are acquired. The job is acquired
    /// with a "lease" that will time out; the desired duration of the lease is a parameter, and the
    /// returned lease provides the absolute timestamp at which the lease is no longer live.
    pub async fn acquire_incomplete_aggregation_jobs(
        &self,
        lease_duration: Duration,
        maximum_acquire_count: usize,
    ) -> Result<Vec<Lease<AcquiredAggregationJob>>, Error> {
        let now = self.clock.now();
        let lease_expiry_time = now.add(lease_duration)?;
        let maximum_acquire_count: i64 = maximum_acquire_count.try_into()?;

        // TODO(#224): verify that this query is efficient. I am not sure if we would currently
        // scan over every (in-progress, not-leased) aggregation job for tasks where we are in the
        // HELPER role.
        // We generate the token on the DB to allow each acquired job to receive its own distinct
        // token. This is not strictly necessary as we only care about token collisions on a
        // per-row basis.
        let stmt = self
            .tx
            .prepare_cached(
                "UPDATE aggregation_jobs SET lease_expiry = $1, lease_token = gen_random_bytes(16), lease_attempts = lease_attempts + 1
                    FROM tasks
                    WHERE tasks.id = aggregation_jobs.task_id
                    AND aggregation_jobs.id IN (SELECT aggregation_jobs.id FROM aggregation_jobs
                        JOIN tasks on tasks.id = aggregation_jobs.task_id
                        WHERE tasks.aggregator_role = 'LEADER'
                        AND aggregation_jobs.state = 'IN_PROGRESS'
                        AND aggregation_jobs.lease_expiry <= $2
                        ORDER BY aggregation_jobs.id DESC LIMIT $3)
                    RETURNING tasks.task_id, tasks.vdaf, aggregation_jobs.aggregation_job_id, aggregation_jobs.lease_token, aggregation_jobs.lease_attempts",
            )
            .await?;
        self.tx
            .query(
                &stmt,
                &[
                    /* lease_expiry */ &lease_expiry_time.as_naive_date_time(),
                    /* now */ &now.as_naive_date_time(),
                    /* limit */ &maximum_acquire_count,
                ],
            )
            .await?
            .into_iter()
            .map(|row| {
                let task_id = TaskId::get_decoded(row.get("task_id"))?;
                let vdaf = row.try_get::<_, Json<VdafInstance>>("vdaf")?.0;
                let aggregation_job_id =
                    AggregationJobId::get_decoded(row.get("aggregation_job_id"))?;
                let lease_token_bytes: Vec<u8> = row.get("lease_token");
                let lease_token =
                    LeaseToken::new(lease_token_bytes.try_into().map_err(|err| {
                        Error::DbState(format!("lease_token invalid: {:?}", err))
                    })?);
                let lease_attempts = row.get_bigint_and_convert("lease_attempts")?;
                Ok(Lease {
                    leased: AcquiredAggregationJob {
                        vdaf,
                        task_id,
                        aggregation_job_id,
                    },
                    lease_expiry_time,
                    lease_token,
                    lease_attempts,
                })
            })
            .collect()
    }

    /// release_aggregation_job releases an acquired (via e.g. acquire_incomplete_aggregation_jobs)
    /// aggregation job. It returns an error if the aggregation job has no current lease.
    pub async fn release_aggregation_job(
        &self,
        lease: &Lease<AcquiredAggregationJob>,
    ) -> Result<(), Error> {
        let stmt = self
            .tx
            .prepare_cached(
                "UPDATE aggregation_jobs SET lease_expiry = TIMESTAMP '-infinity', lease_token = NULL, lease_attempts = 0
                FROM tasks
                WHERE tasks.id = aggregation_jobs.task_id
                  AND tasks.task_id = $1
                  AND aggregation_jobs.aggregation_job_id = $2
                  AND aggregation_jobs.lease_expiry = $3
                  AND aggregation_jobs.lease_token = $4",
            )
            .await?;
        check_single_row_mutation(
            self.tx
                .execute(
                    &stmt,
                    &[
                        /* task_id */ &lease.leased().task_id.as_bytes(),
                        /* aggregation_job_id */
                        &lease.leased().aggregation_job_id.as_bytes(),
                        /* lease_expiry */ &lease.lease_expiry_time().as_naive_date_time(),
                        /* lease_token */ &lease.lease_token.as_bytes(),
                    ],
                )
                .await?,
        )
    }

    /// put_aggregation_job stores an aggregation job.
    #[tracing::instrument(skip(self), err)]
    pub async fn put_aggregation_job<const L: usize, A: vdaf::Aggregator<L>>(
        &self,
        aggregation_job: &AggregationJob<L, A>,
    ) -> Result<(), Error>
    where
        for<'a> &'a A::AggregateShare: Into<Vec<u8>>,
    {
        let stmt = self.tx.prepare_cached(
            "INSERT INTO aggregation_jobs (aggregation_job_id, task_id, aggregation_param, state)
            VALUES ($1, (SELECT id FROM tasks WHERE task_id = $2), $3, $4)"
        ).await?;
        self.tx
            .execute(
                &stmt,
                &[
                    /* aggregation_job_id */ &aggregation_job.aggregation_job_id.as_bytes(),
                    /* task_id */ &aggregation_job.task_id.as_bytes(),
                    /* aggregation_param */ &aggregation_job.aggregation_param.get_encoded(),
                    /* state */ &aggregation_job.state,
                ],
            )
            .await?;
        Ok(())
    }

    /// update_aggregation_job updates a stored aggregation job.
    #[tracing::instrument(skip(self), err)]
    pub async fn update_aggregation_job<const L: usize, A: vdaf::Aggregator<L>>(
        &self,
        aggregation_job: &AggregationJob<L, A>,
    ) -> Result<(), Error>
    where
        for<'a> &'a A::AggregateShare: Into<Vec<u8>>,
    {
        let stmt = self
            .tx
            .prepare_cached(
                "UPDATE aggregation_jobs SET aggregation_param = $1, state = $2
                WHERE aggregation_job_id = $3 AND task_id = (SELECT id FROM tasks WHERE task_id = $4)",
            )
            .await?;
        check_single_row_mutation(
            self.tx
                .execute(
                    &stmt,
                    &[
                        /* aggregation_param */
                        &aggregation_job.aggregation_param.get_encoded(),
                        /* state */ &aggregation_job.state,
                        /* aggregation_job_id */
                        &aggregation_job.aggregation_job_id.as_bytes(),
                        /* task_id */ &aggregation_job.task_id.as_bytes(),
                    ],
                )
                .await?,
        )
    }

    /// get_report_aggregation gets a report aggregation by ID.
    #[tracing::instrument(skip(self), err)]
    pub async fn get_report_aggregation<const L: usize, A: vdaf::Aggregator<L>>(
        &self,
        vdaf: &A,
        role: Role,
        task_id: TaskId,
        aggregation_job_id: AggregationJobId,
        nonce: Nonce,
    ) -> Result<Option<ReportAggregation<L, A>>, Error>
    where
        for<'a> A::PrepareState: ParameterizedDecode<(&'a A, usize)>,
        A::OutputShare: for<'a> TryFrom<&'a [u8]>,
        for<'a> &'a A::AggregateShare: Into<Vec<u8>>,
    {
        let nonce_time = nonce.time().as_naive_date_time();
        let nonce_rand = &nonce.rand()[..];

        let stmt = self
            .tx
            .prepare_cached(
                "SELECT client_reports.nonce_time, client_reports.nonce_rand,
                report_aggregations.ord, report_aggregations.state, report_aggregations.prep_state,
                report_aggregations.prep_msg, report_aggregations.out_share, report_aggregations.error_code
                FROM report_aggregations
                JOIN client_reports ON client_reports.id = report_aggregations.client_report_id
                WHERE report_aggregations.aggregation_job_id = (SELECT id FROM aggregation_jobs WHERE aggregation_job_id = $1)
                  AND client_reports.task_id = (SELECT id FROM tasks WHERE task_id = $2)
                  AND client_reports.nonce_time = $3
                  AND client_reports.nonce_rand = $4",
            )
            .await?;
        self.tx
            .query_opt(
                &stmt,
                &[
                    /* aggregation_job_id */ &aggregation_job_id.as_bytes(),
                    /* task_id */ &task_id.as_bytes(),
                    /* nonce_time */ &nonce_time,
                    /* nonce_rand */ &nonce_rand,
                ],
            )
            .await?
            .map(|row| report_aggregation_from_row(vdaf, role, task_id, aggregation_job_id, row))
            .transpose()
    }

    /// get_report_aggregations_for_aggregation_job retrieves all report aggregations associated
    /// with a given aggregation job, ordered by their natural ordering.
    #[tracing::instrument(skip(self), err)]
    pub async fn get_report_aggregations_for_aggregation_job<
        const L: usize,
        A: vdaf::Aggregator<L>,
    >(
        &self,
        vdaf: &A,
        role: Role,
        task_id: TaskId,
        aggregation_job_id: AggregationJobId,
    ) -> Result<Vec<ReportAggregation<L, A>>, Error>
    where
        for<'a> A::PrepareState: ParameterizedDecode<(&'a A, usize)>,
        A::OutputShare: for<'a> TryFrom<&'a [u8]>,
        for<'a> &'a A::AggregateShare: Into<Vec<u8>>,
    {
        let stmt = self
            .tx
            .prepare_cached(
                "SELECT client_reports.nonce_time, client_reports.nonce_rand,
                report_aggregations.ord, report_aggregations.state, report_aggregations.prep_state,
                report_aggregations.prep_msg, report_aggregations.out_share, report_aggregations.error_code
                FROM report_aggregations
                JOIN client_reports ON client_reports.id = report_aggregations.client_report_id
                WHERE report_aggregations.aggregation_job_id = (SELECT id FROM aggregation_jobs WHERE aggregation_job_id = $1)
                  AND client_reports.task_id = (SELECT id FROM tasks WHERE task_id = $2)
                ORDER BY report_aggregations.ord ASC"
            )
            .await?;
        self.tx
            .query(
                &stmt,
                &[
                    /* aggregation_job_id */ &aggregation_job_id.as_bytes(),
                    /* task_id */ &task_id.as_bytes(),
                ],
            )
            .await?
            .into_iter()
            .map(|row| report_aggregation_from_row(vdaf, role, task_id, aggregation_job_id, row))
            .collect()
    }

    /// put_report_aggregation stores aggregation data for a single report.
    #[tracing::instrument(skip(self), err)]
    pub async fn put_report_aggregation<const L: usize, A: vdaf::Aggregator<L>>(
        &self,
        report_aggregation: &ReportAggregation<L, A>,
    ) -> Result<(), Error>
    where
        A::PrepareState: Encode,
        for<'a> &'a A::OutputShare: Into<Vec<u8>>,
        for<'a> &'a A::AggregateShare: Into<Vec<u8>>,
    {
        let nonce_time = report_aggregation.nonce.time().as_naive_date_time();
        let nonce_rand = &report_aggregation.nonce.rand()[..];
        let state_code = report_aggregation.state.state_code();
        let encoded_state_values = report_aggregation.state.encoded_values_from_state();

        let stmt = self.tx.prepare_cached(
            "INSERT INTO report_aggregations
            (aggregation_job_id, client_report_id, ord, state, prep_state, prep_msg, out_share, error_code)
            VALUES ((SELECT id FROM aggregation_jobs WHERE aggregation_job_id = $1),
                    (SELECT id FROM client_reports
                     WHERE task_id = (SELECT id FROM tasks WHERE task_id = $2)
                     AND nonce_time = $3 AND nonce_rand = $4),
                    $5, $6, $7, $8, $9, $10)"
        ).await?;
        self.tx
            .execute(
                &stmt,
                &[
                    /* aggregation_job_id */
                    &report_aggregation.aggregation_job_id.as_bytes(),
                    /* task_id */ &report_aggregation.task_id.as_bytes(),
                    /* nonce_time */ &nonce_time,
                    /* nonce_rand */ &nonce_rand,
                    /* ord */ &report_aggregation.ord,
                    /* state */ &state_code,
                    /* prep_state */ &encoded_state_values.prep_state,
                    /* prep_msg */ &encoded_state_values.prep_msg,
                    /* out_share */ &encoded_state_values.output_share,
                    /* error_code */ &encoded_state_values.report_share_err,
                ],
            )
            .await?;
        Ok(())
    }

    #[tracing::instrument(skip(self), err)]
    pub async fn update_report_aggregation<const L: usize, A: vdaf::Aggregator<L>>(
        &self,
        report_aggregation: &ReportAggregation<L, A>,
    ) -> Result<(), Error>
    where
        A::PrepareState: Encode,
        for<'a> &'a A::OutputShare: Into<Vec<u8>>,
        for<'a> &'a A::AggregateShare: Into<Vec<u8>>,
    {
        let nonce_time = report_aggregation.nonce.time().as_naive_date_time();
        let nonce_rand = &report_aggregation.nonce.rand()[..];
        let state_code = report_aggregation.state.state_code();
        let encoded_state_values = report_aggregation.state.encoded_values_from_state();

        let stmt = self
            .tx
            .prepare_cached(
                "UPDATE report_aggregations SET ord = $1, state = $2, prep_state = $3,
                prep_msg = $4, out_share = $5, error_code = $6
                WHERE aggregation_job_id = (SELECT id FROM aggregation_jobs WHERE aggregation_job_id = $7)
                AND client_report_id = (SELECT id FROM client_reports
                    WHERE task_id = (SELECT id FROM tasks WHERE task_id = $8)
                    AND nonce_time = $9 AND nonce_rand = $10)")
            .await?;
        check_single_row_mutation(
            self.tx
                .execute(
                    &stmt,
                    &[
                        /* ord */ &report_aggregation.ord,
                        /* state */ &state_code,
                        /* prep_state */ &encoded_state_values.prep_state,
                        /* prep_msg */ &encoded_state_values.prep_msg,
                        /* out_share */ &encoded_state_values.output_share,
                        /* error_code */ &encoded_state_values.report_share_err,
                        /* aggregation_job_id */
                        &report_aggregation.aggregation_job_id.as_bytes(),
                        /* task_id */ &report_aggregation.task_id.as_bytes(),
                        /* nonce_time */ &nonce_time,
                        /* nonce_rand */ &nonce_rand,
                    ],
                )
                .await?,
        )
    }

    /// Returns the task ID for the provided collect job ID, or `None` if no such collect job
    /// exists.
    #[tracing::instrument(skip(self), err)]
    pub(crate) async fn get_collect_job_task_id(
        &self,
        collect_job_id: Uuid,
    ) -> Result<Option<TaskId>, Error> {
        let stmt = self
            .tx
            .prepare_cached(
                "SELECT task_id FROM tasks
                WHERE id = (SELECT task_id FROM collect_jobs WHERE collect_job_id = $1)",
            )
            .await?;
        self.tx
            .query_opt(&stmt, &[&collect_job_id])
            .await?
            .map(|row| TaskId::get_decoded(row.get("task_id")).map_err(Error::from))
            .transpose()
    }

    /// Returns the collect job for the provided UUID, or `None` if no such collect job exists.
    #[tracing::instrument(skip(self), err)]
    pub(crate) async fn get_collect_job<const L: usize, A: vdaf::Aggregator<L>>(
        &self,
        collect_job_id: Uuid,
    ) -> Result<Option<CollectJob<L, A>>, Error>
    where
        for<'a> <A::AggregateShare as TryFrom<&'a [u8]>>::Error: std::fmt::Display,
        for<'a> &'a A::AggregateShare: Into<Vec<u8>>,
    {
        let stmt = self
            .tx
            .prepare_cached(
                "SELECT
                    tasks.task_id,
                    collect_jobs.batch_interval,
                    collect_jobs.aggregation_param,
                    collect_jobs.state,
                    collect_jobs.helper_aggregate_share,
                    collect_jobs.leader_aggregate_share
                FROM collect_jobs JOIN tasks ON tasks.id = collect_jobs.task_id
                WHERE collect_jobs.collect_job_id = $1",
            )
            .await?;
        self.tx
            .query_opt(&stmt, &[&collect_job_id])
            .await?
            .map(|row| {
                let task_id = TaskId::get_decoded(row.get("task_id"))?;
                Self::collect_job_from_row(task_id, collect_job_id, row)
            })
            .transpose()
    }

    /// If a collect job corresponding to the provided values exists, its UUID is returned, which
    /// may then be used to construct a collect job URI. If that collect job does not exist, returns
    /// `Ok(None)`.
    #[tracing::instrument(skip(self, encoded_aggregation_parameter), err)]
    pub(crate) async fn get_collect_job_id(
        &self,
        task_id: TaskId,
        batch_interval: Interval,
        encoded_aggregation_parameter: &[u8],
    ) -> Result<Option<Uuid>, Error> {
        let stmt = self
            .tx
            .prepare_cached(
                "SELECT collect_job_id FROM collect_jobs
                WHERE task_id = (SELECT id FROM tasks WHERE task_id = $1)
                AND batch_interval = $2 AND aggregation_param = $3",
            )
            .await?;
        let row = self
            .tx
            .query_opt(
                &stmt,
                &[
                    /* task_id */ &task_id.as_bytes(),
                    &batch_interval,
                    /* aggregation_param */ &encoded_aggregation_parameter,
                ],
            )
            .await?;

        Ok(row.map(|row| row.get("collect_job_id")))
    }

    /// Returns all collect jobs for the given task which include the given timestamp.
    pub(crate) async fn find_collect_jobs_including_time<const L: usize, A: vdaf::Aggregator<L>>(
        &self,
        task_id: TaskId,
        timestamp: Time,
    ) -> Result<Vec<CollectJob<L, A>>, Error>
    where
        for<'a> <A::AggregateShare as TryFrom<&'a [u8]>>::Error: std::fmt::Display,
        for<'a> &'a A::AggregateShare: Into<Vec<u8>>,
    {
        let stmt = self
            .tx
            .prepare_cached(
                "SELECT
                    collect_jobs.collect_job_id,
                    collect_jobs.batch_interval,
                    collect_jobs.aggregation_param,
                    collect_jobs.state,
                    collect_jobs.helper_aggregate_share,
                    collect_jobs.leader_aggregate_share
                FROM collect_jobs JOIN tasks ON tasks.id = collect_jobs.task_id
                WHERE tasks.task_id = $1
                  AND collect_jobs.batch_interval @> $2::TIMESTAMP",
            )
            .await?;
        self.tx
            .query(
                &stmt,
                &[
                    /* task_id */ &task_id.as_bytes(),
                    /* timestamp */ &timestamp.as_naive_date_time(),
                ],
            )
            .await?
            .into_iter()
            .map(|row| {
                let collect_job_id = row.get("collect_job_id");
                Self::collect_job_from_row(task_id, collect_job_id, row)
            })
            .collect()
    }

    fn collect_job_from_row<const L: usize, A: vdaf::Aggregator<L>>(
        task_id: TaskId,
        collect_job_id: Uuid,
        row: Row,
    ) -> Result<CollectJob<L, A>, Error>
    where
        for<'a> <A::AggregateShare as TryFrom<&'a [u8]>>::Error: std::fmt::Display,
        for<'a> &'a A::AggregateShare: Into<Vec<u8>>,
    {
        let batch_interval = row.try_get("batch_interval")?;
        let aggregation_param = A::AggregationParam::get_decoded(row.get("aggregation_param"))?;
        let state: CollectJobStateCode = row.get("state");
        let helper_aggregate_share_bytes: Option<Vec<u8>> = row.get("helper_aggregate_share");
        let leader_aggregate_share_bytes: Option<Vec<u8>> = row.get("leader_aggregate_share");

        let state = match state {
            CollectJobStateCode::Start => CollectJobState::Start,

            CollectJobStateCode::Finished => {
                let encrypted_helper_aggregate_share = HpkeCiphertext::get_decoded(
                    &helper_aggregate_share_bytes.ok_or_else(|| {
                        Error::DbState(
                            "collect job in state FINISHED but helper_aggregate_share is NULL"
                                .to_string(),
                        )
                    })?,
                )?;
                let leader_aggregate_share = A::AggregateShare::try_from(
                    &leader_aggregate_share_bytes.ok_or_else(|| {
                        Error::DbState(
                            "collect job is in state FINISHED but leader_aggregate_share is NULL"
                                .to_string(),
                        )
                    })?,
                )
                .map_err(|err| {
                    Error::DbState(format!(
                        "leader_aggregate_share stored in database is invalid: {}",
                        err
                    ))
                })?;
                CollectJobState::Finished {
                    encrypted_helper_aggregate_share,
                    leader_aggregate_share,
                }
            }

            CollectJobStateCode::Abandoned => CollectJobState::Abandoned,
        };

        Ok(CollectJob {
            collect_job_id,
            task_id,
            batch_interval,
            aggregation_param,
            state,
        })
    }

    /// Constructs and stores a new collect job for the provided values, and returns the UUID that
    /// was assigned.
    // TODO(#242): update this function to take a CollectJob.
    #[tracing::instrument(skip(self, encoded_aggregation_parameter), err)]
    pub(crate) async fn put_collect_job(
        &self,
        task_id: TaskId,
        batch_interval: Interval,
        encoded_aggregation_parameter: &[u8],
    ) -> Result<Uuid, Error> {
        let collect_job_id = Uuid::new_v4();

        let stmt = self
            .tx
            .prepare_cached(
                "INSERT INTO collect_jobs (
                    collect_job_id, task_id, batch_interval,
                    aggregation_param, state
                )
                VALUES ($1, (SELECT id FROM tasks WHERE task_id = $2), $3, $4, 'START')",
            )
            .await?;
        self.tx
            .execute(
                &stmt,
                &[
                    /* collect_job_id */ &collect_job_id,
                    /* task_id */ &task_id.as_bytes(),
                    &batch_interval,
                    /* aggregation_param */ &encoded_aggregation_parameter,
                ],
            )
            .await?;

        Ok(collect_job_id)
    }

    /// acquire_incomplete_collect_jobs retrieves & acquires the IDs of unclaimed incomplete collect
    /// jobs. At most `maximum_acquire_count` jobs are acquired. The job is acquired with a "lease"
    /// that will time out; the desired duration of the lease is a parameter, and the lease
    /// expiration time is returned.
    pub async fn acquire_incomplete_collect_jobs(
        &self,
        lease_duration: Duration,
        maximum_acquire_count: usize,
    ) -> Result<Vec<Lease<AcquiredCollectJob>>, Error> {
        let now = self.clock.now();
        let lease_expiry_time = now.add(lease_duration)?;
        let maximum_acquire_count: i64 = maximum_acquire_count.try_into()?;

        let stmt = self
            .tx
            .prepare_cached(
                r#"
WITH updated as (
    UPDATE collect_jobs SET lease_expiry = $1, lease_token = gen_random_bytes(16), lease_attempts = lease_attempts + 1
    FROM tasks
    WHERE collect_jobs.id IN (
        SELECT collect_jobs.id FROM collect_jobs
        -- Join on aggregation jobs with matching task ID and aggregation parameter
        INNER JOIN aggregation_jobs
            ON collect_jobs.aggregation_param = aggregation_jobs.aggregation_param
            AND collect_jobs.task_id = aggregation_jobs.task_id
        -- Join on report aggregations with matching aggregation job ID
        INNER JOIN report_aggregations
            ON report_aggregations.aggregation_job_id = aggregation_jobs.id
        -- Join on reports whose nonce falls within the collect job batch interval and which are
        -- included in an aggregation job
        INNER JOIN client_reports
            ON client_reports.id = report_aggregations.client_report_id
            AND client_reports.nonce_time <@ collect_jobs.batch_interval
        WHERE
            -- Constraint for tasks table in FROM position
            tasks.id = collect_jobs.task_id
            -- Only acquire collect jobs in a non-terminal state.
            AND collect_jobs.state = 'START'
            -- Do not acquire collect jobs with an unexpired lease
            AND collect_jobs.lease_expiry <= $2
        GROUP BY collect_jobs.id
        -- Do not acquire collect jobs where any associated aggregation jobs are not finished
        HAVING bool_and(aggregation_jobs.state != 'IN_PROGRESS')
        -- Honor maximum_acquire_count *after* winnowing down to runnable collect jobs
        LIMIT $3
    )
    RETURNING tasks.task_id, tasks.vdaf, collect_jobs.collect_job_id, collect_jobs.id, collect_jobs.lease_token, collect_jobs.lease_attempts
)
SELECT task_id, vdaf, collect_job_id, lease_token, lease_attempts FROM updated
-- TODO (#174): revisit collect job queueing behavior implied by this ORDER BY
ORDER BY id DESC
"#,
            )
            .await?;
        self.tx
            .query(
                &stmt,
                &[
                    /* lease_expiry */ &lease_expiry_time.as_naive_date_time(),
                    /* now */ &now.as_naive_date_time(),
                    /* limit */ &maximum_acquire_count,
                ],
            )
            .await?
            .into_iter()
            .map(|row| {
                let task_id = TaskId::get_decoded(row.get("task_id"))?;
                let vdaf = row.try_get::<_, Json<VdafInstance>>("vdaf")?.0;
                let collect_job_id = row.get("collect_job_id");
                let lease_token_bytes: Vec<u8> = row.get("lease_token");
                let lease_token =
                    LeaseToken::new(lease_token_bytes.try_into().map_err(|err| {
                        Error::DbState(format!("lease_token invalid: {:?}", err))
                    })?);
                let lease_attempts = row.get_bigint_and_convert("lease_attempts")?;
                Ok(Lease {
                    leased: AcquiredCollectJob {
                        task_id,
                        vdaf,
                        collect_job_id,
                    },
                    lease_expiry_time,
                    lease_token,
                    lease_attempts,
                })
            })
            .collect()
    }

    /// release_collect_job releases an acquired (via e.g. acquire_incomplete_collect_jobs) collect
    /// job. It returns an error if the collect job has no current lease.
    pub async fn release_collect_job(
        &self,
        lease: &Lease<AcquiredCollectJob>,
    ) -> Result<(), Error> {
        let stmt = self
            .tx
            .prepare_cached(
                "UPDATE collect_jobs SET lease_expiry = TIMESTAMP '-infinity', lease_token = NULL, lease_attempts = 0
                FROM tasks
                WHERE tasks.id = collect_jobs.task_id
                  AND tasks.task_id = $1
                  AND collect_jobs.collect_job_id = $2
                  AND collect_jobs.lease_expiry = $3
                  AND collect_jobs.lease_token = $4",
            )
            .await?;
        check_single_row_mutation(
            self.tx
                .execute(
                    &stmt,
                    &[
                        /* task_id */ &lease.leased().task_id.as_bytes(),
                        /* collect_job_id */ &lease.leased().collect_job_id,
                        /* lease_expiry */ &lease.lease_expiry_time().as_naive_date_time(),
                        /* lease_token */ &lease.lease_token.as_bytes(),
                    ],
                )
                .await?,
        )
    }

    /// Updates an existing collect job with the provided aggregate shares.
    // TODO(#242): update this function to take a CollectJob.
    #[tracing::instrument(skip(self), err)]
    pub(crate) async fn update_collect_job<const L: usize, A: vdaf::Aggregator<L>>(
        &self,
        collect_job_id: Uuid,
        leader_aggregate_share: &A::AggregateShare,
        helper_aggregate_share: &HpkeCiphertext,
    ) -> Result<(), Error>
    where
        for<'a> <A::AggregateShare as TryFrom<&'a [u8]>>::Error: std::fmt::Display,
        for<'a> &'a A::AggregateShare: Into<Vec<u8>>,
    {
        let leader_aggregate_share: Option<Vec<u8>> = Some(leader_aggregate_share.into());
        let helper_aggregate_share = Some(helper_aggregate_share.get_encoded());

        let stmt = self
            .tx
            .prepare_cached(
                "UPDATE collect_jobs SET
                    state = 'FINISHED',
                    leader_aggregate_share = $1,
                    helper_aggregate_share = $2
                WHERE collect_job_id = $3",
            )
            .await?;
        check_single_row_mutation(
            self.tx
                .execute(
                    &stmt,
                    &[
                        &leader_aggregate_share,
                        &helper_aggregate_share,
                        &collect_job_id,
                    ],
                )
                .await?,
        )?;

        Ok(())
    }

    /// Cancels an existing collect job.
    // TODO(#242): remove this function in lieu of update_collect_job once that method takes a CollectJob.
    pub(crate) async fn cancel_collect_job(&self, collect_job_id: Uuid) -> Result<(), Error> {
        let stmt = self
            .tx
            .prepare_cached(
                "UPDATE collect_jobs SET
                state = 'ABANDONED',
                leader_aggregate_share = NULL,
                helper_aggregate_share = NULL
            WHERE collect_job_id = $1",
            )
            .await?;
        check_single_row_mutation(self.tx.execute(&stmt, &[&collect_job_id]).await?)?;
        Ok(())
    }

    /// Store a new `batch_unit_aggregations` row in the datastore.
    #[tracing::instrument(skip(self), err)]
    pub(crate) async fn put_batch_unit_aggregation<const L: usize, A: vdaf::Aggregator<L>>(
        &self,
        batch_unit_aggregation: &BatchUnitAggregation<L, A>,
    ) -> Result<(), Error>
    where
        A::AggregationParam: Encode + std::fmt::Debug,
        A::AggregateShare: std::fmt::Debug,
        for<'a> &'a A::AggregateShare: Into<Vec<u8>>,
    {
        let unit_interval_start = batch_unit_aggregation
            .unit_interval_start
            .as_naive_date_time();
        let encoded_aggregation_param = batch_unit_aggregation.aggregation_param.get_encoded();
        let encoded_aggregate_share: Vec<u8> = (&batch_unit_aggregation.aggregate_share).into();
        let report_count = i64::try_from(batch_unit_aggregation.report_count)?;

        let stmt = self
            .tx
            .prepare_cached(
                "INSERT INTO batch_unit_aggregations (task_id, unit_interval_start,
                aggregation_param, aggregate_share, report_count, checksum)
                VALUES ((SELECT id FROM tasks WHERE task_id = $1), $2, $3, $4, $5, $6)",
            )
            .await?;
        self.tx
            .execute(
                &stmt,
                &[
                    /* task_id */ &batch_unit_aggregation.task_id.as_bytes(),
                    &unit_interval_start,
                    /* aggregation_param */ &encoded_aggregation_param,
                    /* aggregate_share */ &encoded_aggregate_share,
                    &report_count,
                    /* checksum */ &batch_unit_aggregation.checksum.get_encoded(),
                ],
            )
            .await?;

        Ok(())
    }

    /// Update an existing `batch_unit_aggregations` row with the `aggregate_share`, `checksum` and
    /// `report_count` values in `batch_unit_aggregation`.
    #[tracing::instrument(skip(self), err)]
    pub(crate) async fn update_batch_unit_aggregation<const L: usize, A: vdaf::Aggregator<L>>(
        &self,
        batch_unit_aggregation: &BatchUnitAggregation<L, A>,
    ) -> Result<(), Error>
    where
        A::AggregationParam: Encode + std::fmt::Debug,
        A::AggregateShare: std::fmt::Debug,
        for<'a> &'a A::AggregateShare: Into<Vec<u8>>,
    {
        let encoded_aggregate_share: Vec<u8> = (&batch_unit_aggregation.aggregate_share).into();
        let report_count = i64::try_from(batch_unit_aggregation.report_count)?;
        let encoded_checksum = batch_unit_aggregation.checksum.get_encoded();
        let unit_interval_start = batch_unit_aggregation
            .unit_interval_start
            .as_naive_date_time();
        let encoded_aggregation_param = batch_unit_aggregation.aggregation_param.get_encoded();

        let stmt = self
            .tx
            .prepare_cached(
                "UPDATE batch_unit_aggregations
                SET aggregate_share = $1, report_count = $2, checksum = $3
                WHERE
                    task_id = (SELECT id from TASKS WHERE task_id = $4)
                    AND unit_interval_start = $5
                    AND aggregation_param = $6",
            )
            .await?;
        check_single_row_mutation(
            self.tx
                .execute(
                    &stmt,
                    &[
                        /* aggregate_share */ &encoded_aggregate_share,
                        &report_count,
                        /* checksum */ &encoded_checksum,
                        /* task_id */ &batch_unit_aggregation.task_id.as_bytes(),
                        &unit_interval_start,
                        /* aggregation_param */ &encoded_aggregation_param,
                    ],
                )
                .await?,
        )?;

        Ok(())
    }

    /// Fetch all the `batch_unit_aggregations` rows whose `unit_interval_start` describes an
    /// interval that falls within the provided `interval` and whose `aggregation_param` matches.
    #[tracing::instrument(skip(self, aggregation_param), err)]
    pub(crate) async fn get_batch_unit_aggregations_for_task_in_interval<
        const L: usize,
        A: vdaf::Aggregator<L>,
    >(
        &self,
        task_id: TaskId,
        interval: Interval,
        aggregation_param: &A::AggregationParam,
    ) -> Result<Vec<BatchUnitAggregation<L, A>>, Error>
    where
        A::AggregationParam: Encode + Clone,
        for<'a> <A::AggregateShare as TryFrom<&'a [u8]>>::Error: std::fmt::Display,
        for<'a> &'a A::AggregateShare: Into<Vec<u8>>,
    {
        let unit_interval_start = interval.start().as_naive_date_time();
        let unit_interval_end = interval.end().as_naive_date_time();
        let encoded_aggregation_param = aggregation_param.get_encoded();

        let stmt = self
            .tx
            .prepare_cached(
                "WITH tasks AS (SELECT id, min_batch_duration FROM tasks WHERE task_id = $1)
                SELECT unit_interval_start, aggregate_share, report_count, checksum
                FROM batch_unit_aggregations
                WHERE
                    task_id = (SELECT id FROM tasks)
                    AND unit_interval_start >= $2
                    AND (unit_interval_start + (SELECT min_batch_duration FROM tasks) * interval '1 second') <= $3
                    AND aggregation_param = $4",
            )
            .await?;
        let rows = self
            .tx
            .query(
                &stmt,
                &[
                    /* task_id */ &task_id.as_bytes(),
                    &unit_interval_start,
                    &unit_interval_end,
                    /* aggregation_param */ &encoded_aggregation_param,
                ],
            )
            .await?
            .iter()
            .map(|row| {
                let unit_interval_start =
                    Time::from_naive_date_time(row.get("unit_interval_start"));
                let aggregate_share = row.get_bytea_and_convert("aggregate_share")?;
                let report_count = row.get_bigint_and_convert("report_count")?;
                let checksum = NonceChecksum::get_decoded(row.get("checksum"))?;

                Ok(BatchUnitAggregation {
                    task_id,
                    unit_interval_start,
                    aggregation_param: aggregation_param.clone(),
                    aggregate_share,
                    report_count,
                    checksum,
                })
            })
            .collect::<Result<_, Error>>()?;

        Ok(rows)
    }

    /// Fetch an `aggregate_share_jobs` row from the datastore corresponding to the provided
    /// [`AggregateShareRequest`], or `None` if no such job exists.
    #[tracing::instrument(skip(self), err)]
    pub(crate) async fn get_aggregate_share_job_by_request<const L: usize, A: vdaf::Aggregator<L>>(
        &self,
        request: &AggregateShareReq,
    ) -> Result<Option<AggregateShareJob<L, A>>, Error>
    where
        for<'a> <A::AggregateShare as TryFrom<&'a [u8]>>::Error: std::fmt::Display,
        for<'a> &'a A::AggregateShare: Into<Vec<u8>>,
    {
        let stmt = self
            .tx
            .prepare_cached(
                "SELECT helper_aggregate_share, report_count, checksum FROM aggregate_share_jobs
                WHERE
                    task_id = (SELECT id FROM tasks WHERE task_id = $1)
                    AND batch_interval = $2
                    AND aggregation_param = $3",
            )
            .await?;
        self.tx
            .query_opt(
                &stmt,
                &[
                    /* task_id */ &request.task_id.as_bytes(),
                    /* batch_interval */ &request.batch_interval,
                    /* aggregation_param */ &request.aggregation_param,
                ],
            )
            .await?
            .map(|row| {
                let aggregation_param =
                    A::AggregationParam::get_decoded(&request.aggregation_param)?;
                Self::aggregate_share_job_from_row(
                    request.task_id,
                    request.batch_interval,
                    aggregation_param,
                    row,
                )
            })
            .transpose()
    }

    /// Returns all aggregate share jobs for the given task which include the given timestamp.
    pub(crate) async fn find_aggregate_share_jobs_including_time<
        const L: usize,
        A: vdaf::Aggregator<L>,
    >(
        &self,
        task_id: TaskId,
        timestamp: Time,
    ) -> Result<Vec<AggregateShareJob<L, A>>, Error>
    where
        for<'a> <A::AggregateShare as TryFrom<&'a [u8]>>::Error: std::fmt::Display,
        for<'a> &'a A::AggregateShare: Into<Vec<u8>>,
    {
        let stmt = self
            .tx
            .prepare_cached(
                "SELECT
                    aggregate_share_jobs.batch_interval,
                    aggregate_share_jobs.aggregation_param,
                    aggregate_share_jobs.helper_aggregate_share,
                    aggregate_share_jobs.report_count,
                    aggregate_share_jobs.checksum
                FROM aggregate_share_jobs JOIN tasks ON tasks.id = aggregate_share_jobs.task_id
                WHERE tasks.task_id = $1
                  AND aggregate_share_jobs.batch_interval @> $2::TIMESTAMP",
            )
            .await?;
        self.tx
            .query(
                &stmt,
                &[
                    /* task_id */ &task_id.as_bytes(),
                    /* timestamp */ &timestamp.as_naive_date_time(),
                ],
            )
            .await?
            .into_iter()
            .map(|row| {
                let batch_interval = row.get("batch_interval");
                let aggregation_param =
                    A::AggregationParam::get_decoded(row.get("aggregation_param"))?;
                Self::aggregate_share_job_from_row(task_id, batch_interval, aggregation_param, row)
            })
            .collect()
    }

    fn aggregate_share_job_from_row<const L: usize, A: vdaf::Aggregator<L>>(
        task_id: TaskId,
        batch_interval: Interval,
        aggregation_param: A::AggregationParam,
        row: Row,
    ) -> Result<AggregateShareJob<L, A>, Error>
    where
        for<'a> <A::AggregateShare as TryFrom<&'a [u8]>>::Error: std::fmt::Display,
        for<'a> &'a A::AggregateShare: Into<Vec<u8>>,
    {
        let helper_aggregate_share = row.get_bytea_and_convert("helper_aggregate_share")?;
        let report_count = row.get_bigint_and_convert("report_count")?;
        let checksum = NonceChecksum::get_decoded(row.get("checksum"))?;

        Ok(AggregateShareJob {
            task_id,
            batch_interval,
            aggregation_param,
            helper_aggregate_share,
            report_count,
            checksum,
        })
    }

    /// Returns a map whose keys are those values from `intervals` that fall within the batch
    /// interval described by at least one row in `aggregate_share_jobs` (for `role` ==
    /// [`Role::Helper`]) or in `collect_jobs` (for `role` == [`Role::Leader`]).
    pub(crate) async fn get_aggregate_share_job_counts_for_intervals(
        &self,
        task_id: TaskId,
        role: Role,
        intervals: &[Interval],
    ) -> Result<HashMap<Interval, u64>, Error> {
        let table = match role {
            Role::Leader => "collect_jobs",
            Role::Helper => "aggregate_share_jobs",
            _ => panic!("unexpected role"),
        };

        let stmt = self
            .tx
            .prepare_cached(&format!(
                "WITH ranges AS (
                    SELECT interval
                    FROM unnest($1::TSRANGE[]) AS x(interval)
                )
                SELECT
                    COUNT({table}.batch_interval) as overlap_count,
                    lower(ranges.interval) as interval_start,
                    upper(ranges.interval) as interval_end
                FROM {table}
                INNER JOIN ranges
                    ON {table}.batch_interval @> ranges.interval
                WHERE {table}.task_id = (SELECT id FROM tasks WHERE task_id = $2)
                GROUP BY ranges.interval;"
            ))
            .await?;
        let rows = self
            .tx
            .query(&stmt, &[&intervals, &task_id.as_bytes()])
            .await?;

        rows.into_iter()
            .map(|row| {
                let interval_start = Time::from_naive_date_time(row.get("interval_start"));
                let interval_end = Time::from_naive_date_time(row.get("interval_end"));
                let interval =
                    Interval::new(interval_start, interval_end.difference(interval_start)?)?;
                let overlap_count = row.get_bigint_and_convert("overlap_count")?;
                Ok((interval, overlap_count))
            })
            .collect::<Result<_, _>>()
    }

    /// Put an `aggregate_share_job` row into the datastore.
    #[tracing::instrument(skip(self), err)]
    pub(crate) async fn put_aggregate_share_job<const L: usize, A: vdaf::Aggregator<L>>(
        &self,
        job: &AggregateShareJob<L, A>,
    ) -> Result<(), Error>
    where
        for<'a> &'a A::AggregateShare: Into<Vec<u8>>,
        for<'a> <A::AggregateShare as TryFrom<&'a [u8]>>::Error: std::fmt::Display,
    {
        let encoded_aggregation_param = job.aggregation_param.get_encoded();
        let encoded_aggregate_share: Vec<u8> = (&job.helper_aggregate_share).into();
        let report_count = i64::try_from(job.report_count)?;

        let stmt = self
            .tx
            .prepare_cached(
                "INSERT INTO aggregate_share_jobs (
                    task_id, batch_interval, aggregation_param,
                    helper_aggregate_share, report_count, checksum
                )
                VALUES ((SELECT id FROM tasks WHERE task_id = $1), $2, $3, $4, $5, $6)",
            )
            .await?;
        self.tx
            .execute(
                &stmt,
                &[
                    /* task_id */ &job.task_id.as_bytes(),
                    /* batch_interval */ &job.batch_interval,
                    /* aggregation_param */ &encoded_aggregation_param,
                    /* aggregate_share */ &encoded_aggregate_share,
                    &report_count,
                    /* checksum */ &job.checksum.get_encoded(),
                ],
            )
            .await?;

        Ok(())
    }
}

fn check_single_row_mutation(row_count: u64) -> Result<(), Error> {
    match row_count {
        0 => Err(Error::MutationTargetNotFound),
        1 => Ok(()),
        _ => panic!(
            "update which should have affected at most one row instead affected {} rows",
            row_count
        ),
    }
}

fn report_aggregation_from_row<const L: usize, A: vdaf::Aggregator<L>>(
    vdaf: &A,
    role: Role,
    task_id: TaskId,
    aggregation_job_id: AggregationJobId,
    row: Row,
) -> Result<ReportAggregation<L, A>, Error>
where
    for<'a> A::PrepareState: ParameterizedDecode<(&'a A, usize)>,
    A::OutputShare: for<'a> TryFrom<&'a [u8]>,
    for<'a> &'a A::AggregateShare: Into<Vec<u8>>,
{
    let nonce_rand: Vec<u8> = row.get("nonce_rand");
    let nonce = Nonce::new(
        Time::from_naive_date_time(row.get("nonce_time")),
        nonce_rand.try_into().map_err(|err| {
            Error::DbState(format!("couldn't convert nonce_rand value: {0:?}", err))
        })?,
    );
    let ord: i64 = row.get("ord");
    let state: ReportAggregationStateCode = row.get("state");
    let prep_state_bytes: Option<Vec<u8>> = row.get("prep_state");
    let prep_msg_bytes: Option<Vec<u8>> = row.get("prep_msg");
    let out_share_bytes: Option<Vec<u8>> = row.get("out_share");
    let error_code: Option<i64> = row.get("error_code");

    let error_code = match error_code {
        Some(c) => {
            let c: u8 = c.try_into().map_err(|err| {
                Error::DbState(format!("couldn't convert error_code value: {0}", err))
            })?;
            Some(c.try_into().map_err(|err| {
                Error::DbState(format!("couldn't convert error_code value: {0}", err))
            })?)
        }
        None => None,
    };

    let agg_state = match state {
        ReportAggregationStateCode::Start => ReportAggregationState::Start,
        ReportAggregationStateCode::Waiting => {
            let agg_index = role
                .index()
                .ok_or_else(|| Error::User(anyhow!("unexpected role: {}", role.as_str()).into()))?;
            let prep_state = A::PrepareState::get_decoded_with_param(
                &(vdaf, agg_index),
                &prep_state_bytes.ok_or_else(|| {
                    Error::DbState(
                        "report aggregation in state WAITING but prep_state is NULL".to_string(),
                    )
                })?,
            )?;
            let prep_msg = prep_msg_bytes
                .map(|bytes| A::PrepareMessage::get_decoded_with_param(&prep_state, &bytes))
                .transpose()?;
            ReportAggregationState::Waiting(prep_state, prep_msg)
        }
        ReportAggregationStateCode::Finished => ReportAggregationState::Finished(
            A::OutputShare::try_from(&out_share_bytes.ok_or_else(|| {
                Error::DbState(
                    "report aggregation in state FINISHED but out_share is NULL".to_string(),
                )
            })?)
            .map_err(|_| Error::Decode(CodecError::Other("couldn't decode output share".into())))?,
        ),
        ReportAggregationStateCode::Failed => {
            ReportAggregationState::Failed(error_code.ok_or_else(|| {
                Error::DbState(
                    "report aggregation in state FAILED but error_code is NULL".to_string(),
                )
            })?)
        }
        ReportAggregationStateCode::Invalid => ReportAggregationState::Invalid,
    };

    Ok(ReportAggregation {
        aggregation_job_id,
        task_id,
        nonce,
        ord,
        state: agg_state,
    })
}

/// Extensions for [`tokio_postgres::row::Row`]
trait RowExt {
    /// Get a PostgreSQL `BIGINT` from the row, which is represented in Rust as
    /// i64 ([1]), then attempt to convert it to the desired integer type `T`.
    ///
    /// [1]: https://docs.rs/postgres-types/latest/postgres_types/trait.FromSql.html
    fn get_bigint_and_convert<I, T>(&self, idx: I) -> Result<T, Error>
    where
        I: RowIndex + Display,
        T: TryFrom<i64, Error = std::num::TryFromIntError>;

    /// Like [`Self::get_bigint_and_convert`] but handles nullable columns.
    fn get_nullable_bigint_and_convert<I, T>(&self, idx: I) -> Result<Option<T>, Error>
    where
        I: RowIndex + Display,
        T: TryFrom<i64, Error = std::num::TryFromIntError>;

    /// Get a PostgreSQL `BYTEA` from the row and then attempt to convert it to
    /// u64, treating it as an 8 byte big endian array.
    fn get_bytea_as_u64<I>(&self, idx: I) -> Result<u64, Error>
    where
        I: RowIndex + Display;

    /// Get a PostgreSQL `BYTEA` from the row and attempt to convert it to `T`.
    fn get_bytea_and_convert<T>(&self, idx: &'static str) -> Result<T, Error>
    where
        for<'a> <T as TryFrom<&'a [u8]>>::Error: std::fmt::Display,
        for<'a> T: TryFrom<&'a [u8]>;
}

impl RowExt for Row {
    fn get_bigint_and_convert<I, T>(&self, idx: I) -> Result<T, Error>
    where
        I: RowIndex + Display,
        T: TryFrom<i64, Error = std::num::TryFromIntError>,
    {
        let bigint: i64 = self.try_get(idx)?;
        Ok(T::try_from(bigint)?)
    }

    fn get_nullable_bigint_and_convert<I, T>(&self, idx: I) -> Result<Option<T>, Error>
    where
        I: RowIndex + Display,
        T: TryFrom<i64, Error = std::num::TryFromIntError>,
    {
        let bigint: Option<i64> = self.try_get(idx)?;
        Ok(bigint.map(|bigint| T::try_from(bigint)).transpose()?)
    }

    fn get_bytea_as_u64<I>(&self, idx: I) -> Result<u64, Error>
    where
        I: RowIndex + Display,
    {
        let encoded_u64: Vec<u8> = self.try_get(idx)?;

        // `u64::from_be_bytes` takes `[u8; 8]` and `Vec<u8>::try_into` will
        // fail unless the vector has exactly that length [1].
        //
        // [1]: https://doc.rust-lang.org/std/primitive.array.html#method.try_from-4
        Ok(u64::from_be_bytes(encoded_u64.try_into().map_err(
            // The error is just the vector that was rejected
            |_| Error::DbState("byte array in database does not have expected length".to_string()),
        )?))
    }

    fn get_bytea_and_convert<T>(&self, idx: &'static str) -> Result<T, Error>
    where
        for<'a> <T as TryFrom<&'a [u8]>>::Error: std::fmt::Display,
        for<'a> T: TryFrom<&'a [u8]>,
    {
        let encoded: Vec<u8> = self.try_get(idx)?;
        let decoded = T::try_from(&encoded)
            .map_err(|e| Error::DbState(format!("{} stored in database is invalid: {}", idx, e)))?;
        Ok(decoded)
    }
}

/// A Crypter allows a Datastore to encrypt/decrypt sensitive values stored to the datastore. Values
/// are cryptographically bound to the specific location in the datastore in which they are stored.
/// Rollback protection is not provided.
pub struct Crypter {
    keys: Vec<LessSafeKey>,
}

impl Crypter {
    // The internal serialized format of a Crypter encrypted value is:
    //   ciphertext || tag || nonce
    // (the `ciphertext || tag` portion is as returned from `seal_in_place_append_tag`)

    /// Creates a new Crypter instance, using the given set of keys. The first key in the provided
    /// vector is considered to be the "primary" key, used for encryption operations; any of the
    /// provided keys can be used for decryption operations.
    ///
    /// The keys must be for the AES-128-GCM algorithm.
    pub fn new(keys: Vec<LessSafeKey>) -> Self {
        assert!(!keys.is_empty());
        for key in &keys {
            assert_eq!(key.algorithm(), &AES_128_GCM);
        }
        Self { keys }
    }

    fn encrypt(
        &self,
        table: &str,
        row: &[u8],
        column: &str,
        value: &[u8],
    ) -> Result<Vec<u8>, Error> {
        // It is safe to unwrap the key because we have already validated that keys is nonempty
        // in Crypter::new.
        Self::encrypt_with_key(self.keys.first().unwrap(), table, row, column, value)
    }

    fn encrypt_with_key(
        key: &LessSafeKey,
        table: &str,
        row: &[u8],
        column: &str,
        value: &[u8],
    ) -> Result<Vec<u8>, Error> {
        // Generate a random nonce, compute AAD.
        let mut nonce_bytes = [0u8; aead::NONCE_LEN];
        thread_rng().fill(&mut nonce_bytes);
        let nonce = aead::Nonce::assume_unique_for_key(nonce_bytes);
        let aad = aead::Aad::from(Self::aad_bytes_for(table, row, column)?);

        // Encrypt, append nonce.
        let mut result = value.to_vec();
        key.seal_in_place_append_tag(nonce, aad, &mut result)?;
        result.extend(nonce_bytes);
        Ok(result)
    }

    fn decrypt(
        &self,
        table: &str,
        row: &[u8],
        column: &str,
        value: &[u8],
    ) -> Result<Vec<u8>, Error> {
        if value.len() < aead::NONCE_LEN {
            return Err(Error::Crypt);
        }

        // TODO(https://github.com/rust-lang/rust/issues/90091): use `rsplit_array_ref` once it is stabilized.
        let (ciphertext_and_tag, nonce_bytes) = value.split_at(value.len() - aead::NONCE_LEN);
        let nonce_bytes: [u8; aead::NONCE_LEN] = nonce_bytes.try_into().unwrap();
        let aad_bytes = Self::aad_bytes_for(table, row, column)?;

        for key in &self.keys {
            let mut ciphertext_and_tag = ciphertext_and_tag.to_vec();
            if let Ok(plaintext) = key.open_in_place(
                aead::Nonce::assume_unique_for_key(nonce_bytes),
                aead::Aad::from(aad_bytes.clone()),
                &mut ciphertext_and_tag,
            ) {
                let len = plaintext.len();
                ciphertext_and_tag.truncate(len);
                return Ok(ciphertext_and_tag);
            }
        }
        Err(Error::Crypt)
    }

    fn aad_bytes_for(table: &str, row: &[u8], column: &str) -> Result<Vec<u8>, Error> {
        // AAD computation is based on (table, row, column).
        // The serialized AAD is:
        //   (length of table) || table || (length of row) || row || (length of column) || column.
        // Lengths are expressed as 8-byte unsigned integers.

        let aad_length = 3 * size_of::<u64>() + table.len() + row.len() + column.len();
        let mut aad_bytes = Vec::with_capacity(aad_length);
        aad_bytes.extend_from_slice(&u64::try_from(table.len())?.to_be_bytes());
        aad_bytes.extend_from_slice(table.as_ref());
        aad_bytes.extend_from_slice(&u64::try_from(row.len())?.to_be_bytes());
        aad_bytes.extend_from_slice(row);
        aad_bytes.extend_from_slice(&u64::try_from(column.len())?.to_be_bytes());
        aad_bytes.extend_from_slice(column.as_ref());
        assert_eq!(aad_bytes.len(), aad_length);

        Ok(aad_bytes)
    }
}

/// Error represents a datastore-level error.
#[derive(Debug, thiserror::Error)]
pub enum Error {
    /// An error from the underlying database library.
    #[error("DB error: {0}")]
    Db(#[from] tokio_postgres::Error),
    #[error("DB pool error: {0}")]
    Pool(#[from] deadpool_postgres::PoolError),
    #[error("crypter error")]
    Crypt,
    /// An attempt was made to mutate a row that does not exist.
    #[error("not found in datastore")]
    MutationTargetNotFound,
    /// The database was in an unexpected state.
    #[error("inconsistent database state: {0}")]
    DbState(String),
    /// An error from decoding a value stored encoded in the underlying database.
    #[error("decoding error: {0}")]
    Decode(#[from] CodecError),
    #[error("base64 decoding error: {0}")]
    Base64(#[from] base64::DecodeError),
    /// An arbitrary error returned from the user callback; unrelated to DB internals. This error
    /// will never be generated by the datastore library itself.
    #[error(transparent)]
    User(#[from] Box<dyn std::error::Error + Send + Sync>),
    #[error("URL parse error: {0}")]
    Url(#[from] url::ParseError),
    #[error("invalid task parameters: {0}")]
    Task(#[from] task::Error),
    #[error("integer conversion failed: {0}")]
    TryFromInt(#[from] std::num::TryFromIntError),
    #[error(transparent)]
    Message(#[from] janus_core::message::Error),
}

impl Error {
    // is_serialization_failure determines if a given error corresponds to a Postgres
    // "serialization" failure, which requires the entire transaction to be aborted & retried from
    // the beginning per https://www.postgresql.org/docs/current/transaction-iso.html.
    fn is_serialization_failure(&self) -> bool {
        match self {
            // T_R_SERIALIZATION_FAILURE (40001) is documented as the error code which is always used
            // for serialization failures which require rollback-and-retry.
            Error::Db(err) => err
                .code()
                .map_or(false, |c| c == &SqlState::T_R_SERIALIZATION_FAILURE),
            _ => false,
        }
    }
}

impl From<ring::error::Unspecified> for Error {
    fn from(_: ring::error::Unspecified) -> Self {
        Error::Crypt
    }
}

/// This module contains models used by the datastore that are not PPM messages.
pub mod models {
    use super::Error;
    use crate::{
        message::{AggregationJobId, ReportShareError},
        task::{self, VdafInstance},
    };
    use derivative::Derivative;
    use janus_core::message::{HpkeCiphertext, Interval, Nonce, NonceChecksum, Role, TaskId, Time};
    use postgres_types::{FromSql, ToSql};
    use prio::{codec::Encode, vdaf};
    use uuid::Uuid;

    // We have to manually implement [Partial]Eq for a number of types because the dervied
    // implementations don't play nice with generic fields, even if those fields are constrained to
    // themselves implement [Partial]Eq.

    /// AggregatorRole corresponds to the `AGGREGATOR_ROLE` enum in the schema.
    #[derive(Clone, Debug, ToSql, FromSql)]
    #[postgres(name = "aggregator_role")]
    pub(super) enum AggregatorRole {
        #[postgres(name = "LEADER")]
        Leader,
        #[postgres(name = "HELPER")]
        Helper,
    }

    impl AggregatorRole {
        /// If the provided [`Role`] is an aggregator, returns the corresponding
        /// [`AggregatorRole`], or `None` otherwise.
        pub(super) fn from_role(role: Role) -> Result<Self, Error> {
            match role {
                Role::Leader => Ok(Self::Leader),
                Role::Helper => Ok(Self::Helper),
                _ => Err(Error::Task(task::Error::InvalidParameter(
                    "role is not an aggregator",
                ))),
            }
        }

        /// Returns the [`Role`] corresponding to this value.
        pub(super) fn as_role(&self) -> Role {
            match self {
                Self::Leader => Role::Leader,
                Self::Helper => Role::Helper,
            }
        }
    }

    /// AggregationJob represents an aggregation job from the PPM specification.
    #[derive(Clone, Debug)]
    pub struct AggregationJob<const L: usize, A: vdaf::Aggregator<L>>
    where
        for<'a> &'a A::AggregateShare: Into<Vec<u8>>,
    {
        pub aggregation_job_id: AggregationJobId,
        pub task_id: TaskId,
        pub aggregation_param: A::AggregationParam,
        pub state: AggregationJobState,
    }

    impl<const L: usize, A: vdaf::Aggregator<L>> PartialEq for AggregationJob<L, A>
    where
        A::AggregationParam: PartialEq,
        for<'a> &'a A::AggregateShare: Into<Vec<u8>>,
    {
        fn eq(&self, other: &Self) -> bool {
            self.aggregation_job_id == other.aggregation_job_id
                && self.task_id == other.task_id
                && self.aggregation_param == other.aggregation_param
                && self.state == other.state
        }
    }

    impl<const L: usize, A: vdaf::Aggregator<L>> Eq for AggregationJob<L, A>
    where
        A::AggregationParam: Eq,
        for<'a> &'a A::AggregateShare: Into<Vec<u8>>,
    {
    }

    /// AggregationJobState represents the state of an aggregation job. It corresponds to the
    /// AGGREGATION_JOB_STATE enum in the schema.
    #[derive(Copy, Clone, Debug, PartialEq, Eq, ToSql, FromSql)]
    #[postgres(name = "aggregation_job_state")]
    pub enum AggregationJobState {
        #[postgres(name = "IN_PROGRESS")]
        InProgress,
        #[postgres(name = "FINISHED")]
        Finished,
        #[postgres(name = "ABANDONED")]
        Abandoned,
    }

    /// LeaseToken represents an opaque value used to determine the identity of a lease.
    #[derive(Copy, Clone, Debug, PartialEq, Eq)]
    pub(super) struct LeaseToken([u8; Self::LENGTH]);

    impl LeaseToken {
        const LENGTH: usize = 16;

        pub(super) fn new(bytes: [u8; Self::LENGTH]) -> Self {
            Self(bytes)
        }

        pub(super) fn as_bytes(&self) -> &[u8] {
            &self.0
        }
    }

    /// Lease represents a time-constrained lease for exclusive access to some entity in Janus. It
    /// has an expiry after which it is no longer valid; another process can take a lease on the
    /// same entity after the expiration time.
    #[derive(Clone, Debug, PartialEq, Eq)]
    pub struct Lease<T> {
        pub(super) leased: T,
        pub(super) lease_expiry_time: Time,
        pub(super) lease_token: LeaseToken,
        pub(super) lease_attempts: usize,
    }

    impl<T> Lease<T> {
        /// Create a new artificial lease with a random lease token, acquired for the first time;
        /// intended for use in unit tests.
        #[cfg(test)]
        pub fn new(leased: T, lease_expiry_time: Time) -> Self {
            use rand::{thread_rng, Rng};

            Self {
                leased,
                lease_expiry_time,
                lease_token: LeaseToken(thread_rng().gen()),
                lease_attempts: 1,
            }
        }

        /// Returns a reference to the leased entity.
        pub fn leased(&self) -> &T {
            &self.leased
        }

        /// Returns the lease expiry time.
        pub fn lease_expiry_time(&self) -> Time {
            self.lease_expiry_time
        }

        /// Returns the number of lease acquiries since the last successful release.
        pub fn lease_attempts(&self) -> usize {
            self.lease_attempts
        }
    }

    /// AcquiredAggregationJob represents an incomplete aggregation job whose lease has been
    /// acquired.
    #[derive(Clone, Debug, PartialOrd, Ord, Eq, PartialEq)]
    pub struct AcquiredAggregationJob {
        pub vdaf: VdafInstance,
        pub task_id: TaskId,
        pub aggregation_job_id: AggregationJobId,
    }

    /// AcquiredCollectJob represents an incomplete collect job whose lease has been acquired.
    #[derive(Clone, Debug, PartialOrd, Ord, Eq, PartialEq)]
    pub struct AcquiredCollectJob {
        pub vdaf: VdafInstance,
        pub task_id: TaskId,
        pub collect_job_id: Uuid,
    }

    /// ReportAggregation represents a the state of a single client report's ongoing aggregation.
    #[derive(Clone, Debug)]
    pub struct ReportAggregation<const L: usize, A: vdaf::Aggregator<L>>
    where
        for<'a> &'a A::AggregateShare: Into<Vec<u8>>,
    {
        pub aggregation_job_id: AggregationJobId,
        pub task_id: TaskId,
        pub nonce: Nonce,
        pub ord: i64,
        pub state: ReportAggregationState<L, A>,
    }

    impl<const L: usize, A: vdaf::Aggregator<L>> PartialEq for ReportAggregation<L, A>
    where
        A::PrepareState: PartialEq,
        A::PrepareMessage: PartialEq,
        A::OutputShare: PartialEq,
        for<'a> &'a A::AggregateShare: Into<Vec<u8>>,
    {
        fn eq(&self, other: &Self) -> bool {
            self.aggregation_job_id == other.aggregation_job_id
                && self.task_id == other.task_id
                && self.nonce == other.nonce
                && self.ord == other.ord
                && self.state == other.state
        }
    }

    impl<const L: usize, A: vdaf::Aggregator<L>> Eq for ReportAggregation<L, A>
    where
        A::PrepareState: Eq,
        A::PrepareMessage: Eq,
        A::OutputShare: Eq,
        for<'a> &'a A::AggregateShare: Into<Vec<u8>>,
    {
    }

    /// ReportAggregationState represents the state of a single report aggregation. It corresponds
    /// to the REPORT_AGGREGATION_STATE enum in the schema, along with the state-specific data.
    #[derive(Clone, Debug)]
    pub enum ReportAggregationState<const L: usize, A: vdaf::Aggregator<L>>
    where
        for<'a> &'a A::AggregateShare: Into<Vec<u8>>,
    {
        Start,
        Waiting(A::PrepareState, Option<A::PrepareMessage>),
        Finished(A::OutputShare),
        Failed(ReportShareError),
        Invalid,
    }

    impl<const L: usize, A: vdaf::Aggregator<L>> ReportAggregationState<L, A>
    where
        for<'a> &'a A::AggregateShare: Into<Vec<u8>>,
    {
        pub(super) fn state_code(&self) -> ReportAggregationStateCode {
            match self {
                ReportAggregationState::Start => ReportAggregationStateCode::Start,
                ReportAggregationState::Waiting(_, _) => ReportAggregationStateCode::Waiting,
                ReportAggregationState::Finished(_) => ReportAggregationStateCode::Finished,
                ReportAggregationState::Failed(_) => ReportAggregationStateCode::Failed,
                ReportAggregationState::Invalid => ReportAggregationStateCode::Invalid,
            }
        }

        /// Returns the encoded values for the various messages which might be included in a
        /// ReportAggregationState. The order of returned values is preparation state, preparation
        /// message, output share, transition error.
        pub(super) fn encoded_values_from_state(&self) -> EncodedReportAggregationStateValues
        where
            A::PrepareState: Encode,
            for<'a> &'a A::OutputShare: Into<Vec<u8>>,
            for<'a> &'a A::AggregateShare: Into<Vec<u8>>,
        {
            let (prep_state, prep_msg, output_share, report_share_err) = match self {
                ReportAggregationState::Start => (None, None, None, None),
                ReportAggregationState::Waiting(prep_state, prep_msg) => (
                    Some(prep_state.get_encoded()),
                    prep_msg.as_ref().map(|msg| msg.get_encoded()),
                    None,
                    None,
                ),
                ReportAggregationState::Finished(output_share) => {
                    (None, None, Some(output_share.into()), None)
                }
                ReportAggregationState::Failed(report_share_err) => {
                    (None, None, None, Some(*report_share_err as i64))
                }
                ReportAggregationState::Invalid => (None, None, None, None),
            };
            EncodedReportAggregationStateValues {
                prep_state,
                prep_msg,
                output_share,
                report_share_err,
            }
        }
    }

    pub(super) struct EncodedReportAggregationStateValues {
        pub(super) prep_state: Option<Vec<u8>>,
        pub(super) prep_msg: Option<Vec<u8>>,
        pub(super) output_share: Option<Vec<u8>>,
        pub(super) report_share_err: Option<i64>,
    }

    // The private ReportAggregationStateCode exists alongside the public ReportAggregationState
    // because there is no apparent way to denote a Postgres enum literal without deriving
    // FromSql/ToSql on a Rust enum type, but it is not possible to derive FromSql/ToSql on a
    // non-C-style enum.
    #[derive(Debug, FromSql, ToSql)]
    #[postgres(name = "report_aggregation_state")]
    pub(super) enum ReportAggregationStateCode {
        #[postgres(name = "START")]
        Start,
        #[postgres(name = "WAITING")]
        Waiting,
        #[postgres(name = "FINISHED")]
        Finished,
        #[postgres(name = "FAILED")]
        Failed,
        #[postgres(name = "INVALID")]
        Invalid,
    }

    impl<const L: usize, A: vdaf::Aggregator<L>> PartialEq for ReportAggregationState<L, A>
    where
        A::PrepareState: PartialEq,
        A::PrepareMessage: PartialEq,
        A::OutputShare: PartialEq,
        for<'a> &'a A::AggregateShare: Into<Vec<u8>>,
    {
        fn eq(&self, other: &Self) -> bool {
            match (self, other) {
                (
                    Self::Waiting(lhs_prep_state, lhs_prep_msg),
                    Self::Waiting(rhs_prep_state, rhs_prep_msg),
                ) => lhs_prep_state == rhs_prep_state && lhs_prep_msg == rhs_prep_msg,
                (Self::Finished(lhs_out_share), Self::Finished(rhs_out_share)) => {
                    lhs_out_share == rhs_out_share
                }
                (Self::Failed(lhs_report_share_err), Self::Failed(rhs_report_share_err)) => {
                    lhs_report_share_err == rhs_report_share_err
                }
                _ => core::mem::discriminant(self) == core::mem::discriminant(other),
            }
        }
    }

    impl<const L: usize, A: vdaf::Aggregator<L>> Eq for ReportAggregationState<L, A>
    where
        A::PrepareState: Eq,
        A::PrepareMessage: Eq,
        A::OutputShare: Eq,
        for<'a> &'a A::AggregateShare: Into<Vec<u8>>,
    {
    }

    /// BatchUnitAggregation corresponds to a row in the `batch_unit_aggregations` table and
    /// represents the possibly-ongoing aggregation of the set of input shares that fall within the
    /// interval defined by `unit_interval_start` and the relevant task's `min_batch_duration`.
    /// This is the finest-grained possible aggregate share we can emit for this task, hence "batch
    /// unit". The aggregate share constructed to service a collect or aggregate share request
    /// consists of one or more `BatchUnitAggregation`s merged together.
    #[derive(Clone, Derivative)]
    #[derivative(Debug)]
    pub(crate) struct BatchUnitAggregation<const L: usize, A: vdaf::Aggregator<L>>
    where
        for<'a> &'a A::AggregateShare: Into<Vec<u8>>,
    {
        /// The task ID for this aggregation result.
        pub(crate) task_id: TaskId,
        /// This is an aggregation over report shares whose timestamp falls within the interval
        /// starting at this time and of duration equal to the corresponding task's
        /// `min_batch_duration`. `unit_interval_start` is aligned to `min_batch_duration`.
        pub(crate) unit_interval_start: Time,
        /// The VDAF aggregation parameter used to prepare and accumulate input shares.
        #[derivative(Debug = "ignore")]
        pub(crate) aggregation_param: A::AggregationParam,
        /// The aggregate over all the input shares that have been prepared so far by this
        /// aggregator.
        #[derivative(Debug = "ignore")]
        pub(crate) aggregate_share: A::AggregateShare,
        /// The number of reports currently included in this aggregate sahre.
        pub(crate) report_count: u64,
        /// Checksum over the aggregated report shares, as described in §4.4.4.3.
        #[derivative(Debug = "ignore")]
        pub(crate) checksum: NonceChecksum,
    }

    impl<const L: usize, A: vdaf::Aggregator<L>> PartialEq for BatchUnitAggregation<L, A>
    where
        A::AggregationParam: PartialEq,
        A::AggregateShare: PartialEq,
        for<'a> &'a A::AggregateShare: Into<Vec<u8>>,
    {
        fn eq(&self, other: &Self) -> bool {
            self.task_id == other.task_id
                && self.unit_interval_start == other.unit_interval_start
                && self.aggregation_param == other.aggregation_param
                && self.aggregate_share == other.aggregate_share
                && self.report_count == other.report_count
                && self.checksum == other.checksum
        }
    }

    impl<const L: usize, A: vdaf::Aggregator<L>> Eq for BatchUnitAggregation<L, A>
    where
        A::AggregationParam: Eq,
        A::AggregateShare: Eq,
        for<'a> &'a A::AggregateShare: Into<Vec<u8>>,
    {
    }

    /// CollectJob represents a row in the `collect_jobs` table, used by leaders to represent
    /// running collect jobs and store the results of completed ones.
    #[derive(Clone, Derivative)]
    #[derivative(Debug)]
    pub(crate) struct CollectJob<const L: usize, A: vdaf::Aggregator<L>>
    where
        for<'a> &'a A::AggregateShare: Into<Vec<u8>>,
    {
        /// The unique identifier for the collect job.
        pub(crate) collect_job_id: Uuid,
        /// The task ID for this aggregate share.
        pub(crate) task_id: TaskId,
        /// The batch interval covered by the aggregate share.
        pub(crate) batch_interval: Interval,
        /// The VDAF aggregation parameter used to prepare and aggregate input shares.
        #[derivative(Debug = "ignore")]
        pub(crate) aggregation_param: A::AggregationParam,
        /// The current state of the collect job.
        pub(crate) state: CollectJobState<L, A>,
    }

    impl<const L: usize, A: vdaf::Aggregator<L>> PartialEq for CollectJob<L, A>
    where
        for<'a> &'a A::AggregateShare: Into<Vec<u8>>,
        A::AggregationParam: PartialEq,
        CollectJobState<L, A>: PartialEq,
    {
        fn eq(&self, other: &Self) -> bool {
            self.collect_job_id == other.collect_job_id
                && self.task_id == other.task_id
                && self.batch_interval == other.batch_interval
                && self.aggregation_param == other.aggregation_param
                && self.state == other.state
        }
    }

    impl<const L: usize, A: vdaf::Aggregator<L>> Eq for CollectJob<L, A>
    where
        for<'a> &'a A::AggregateShare: Into<Vec<u8>>,
        A::AggregationParam: Eq,
        CollectJobState<L, A>: Eq,
    {
    }

    #[derive(Clone, Derivative)]
    #[derivative(Debug)]
    pub(crate) enum CollectJobState<const L: usize, A: vdaf::Aggregator<L>>
    where
        for<'a> &'a A::AggregateShare: Into<Vec<u8>>,
    {
        Start,
        Finished {
            /// The helper's encrypted aggregate share over the input shares in the interval.
            #[derivative(Debug = "ignore")]
            encrypted_helper_aggregate_share: HpkeCiphertext,
            /// The leader's aggregate share over the input shares in the interval.
            #[derivative(Debug = "ignore")]
            leader_aggregate_share: A::AggregateShare,
        },
        Abandoned,
    }

    impl<const L: usize, A: vdaf::Aggregator<L>> PartialEq for CollectJobState<L, A>
    where
        for<'a> &'a A::AggregateShare: Into<Vec<u8>>,
        A::AggregateShare: PartialEq,
    {
        fn eq(&self, other: &Self) -> bool {
            match (self, other) {
                (
                    Self::Finished {
                        encrypted_helper_aggregate_share: self_helper_agg_share,
                        leader_aggregate_share: self_leader_agg_share,
                    },
                    Self::Finished {
                        encrypted_helper_aggregate_share: other_helper_agg_share,
                        leader_aggregate_share: other_leader_agg_share,
                    },
                ) => {
                    self_helper_agg_share == other_helper_agg_share
                        && self_leader_agg_share == other_leader_agg_share
                }
                _ => core::mem::discriminant(self) == core::mem::discriminant(other),
            }
        }
    }

    impl<const L: usize, A: vdaf::Aggregator<L>> Eq for CollectJobState<L, A>
    where
        for<'a> &'a A::AggregateShare: Into<Vec<u8>>,
        A::AggregateShare: Eq,
    {
    }

    #[derive(Debug, FromSql, ToSql)]
    #[postgres(name = "collect_job_state")]
    pub(super) enum CollectJobStateCode {
        #[postgres(name = "START")]
        Start,
        #[postgres(name = "FINISHED")]
        Finished,
        #[postgres(name = "ABANDONED")]
        Abandoned,
    }

    /// AggregateShareJob represents a row in the `aggregate_share_jobs` table, used by helpers to
    /// store the results of handling an AggregateShareReq from the leader.
    #[derive(Clone, Derivative)]
    #[derivative(Debug)]
    pub(crate) struct AggregateShareJob<const L: usize, A: vdaf::Aggregator<L>>
    where
        for<'a> &'a A::AggregateShare: Into<Vec<u8>>,
    {
        /// The task ID for this aggregate share .
        pub(crate) task_id: TaskId,
        /// The batch interval covered by the aggregate share.
        pub(crate) batch_interval: Interval,
        /// The VDAF aggregation parameter used to prepare and aggregate input shares.
        #[derivative(Debug = "ignore")]
        pub(crate) aggregation_param: A::AggregationParam,
        /// The aggregate share over the input shares in the interval.
        #[derivative(Debug = "ignore")]
        pub(crate) helper_aggregate_share: A::AggregateShare,
        /// The number of reports included in the aggregate share.
        pub(crate) report_count: u64,
        /// Checksum over the aggregated report shares, as described in §4.4.4.3.
        #[derivative(Debug = "ignore")]
        pub(crate) checksum: NonceChecksum,
    }

    impl<const L: usize, A: vdaf::Aggregator<L>> PartialEq for AggregateShareJob<L, A>
    where
        A::AggregationParam: PartialEq,
        A::AggregateShare: PartialEq,
        for<'a> &'a A::AggregateShare: Into<Vec<u8>>,
    {
        fn eq(&self, other: &Self) -> bool {
            self.task_id == other.task_id
                && self.batch_interval == other.batch_interval
                && self.aggregation_param == other.aggregation_param
                && self.helper_aggregate_share == other.helper_aggregate_share
                && self.report_count == other.report_count
                && self.checksum == other.checksum
        }
    }

    impl<const L: usize, A: vdaf::Aggregator<L>> Eq for AggregateShareJob<L, A>
    where
        A::AggregationParam: Eq,
        A::AggregateShare: Eq,
        for<'a> &'a A::AggregateShare: Into<Vec<u8>>,
    {
    }
}

#[cfg(feature = "test-util")]
pub mod test_util {
    use super::{Crypter, Datastore};
    use janus_core::time::Clock;

    janus_core::define_ephemeral_datastore!();
}

#[cfg(test)]
mod tests {
    use super::*;
    use crate::{
        datastore::{
            models::{AggregationJobState, CollectJobState},
            test_util::ephemeral_datastore,
        },
        message::{test_util::new_dummy_report, ReportShareError},
        task::{test_util::new_dummy_task, VdafInstance, PRIO3_AES128_VERIFY_KEY_LENGTH},
    };
    use assert_matches::assert_matches;
    use chrono::NaiveDate;
    use futures::future::try_join_all;
    use janus_core::{
        hpke::{self, associated_data_for_aggregate_share, HpkeApplicationInfo, Label},
        message::{Duration, ExtensionType, HpkeConfigId, Interval, Role, Time},
        test_util::{
            dummy_vdaf::{self, VdafWithAggregationParameter},
            generate_aead_key, install_test_trace_subscriber,
        },
        time::test_util::MockClock,
    };
    use prio::{
        field::{Field128, Field64},
        vdaf::{
            poplar1::{IdpfInput, Poplar1, ToyIdpf},
            prg::PrgAes128,
            prio3::{Prio3, Prio3Aes128Count},
            AggregateShare, PrepareTransition,
        },
    };
    use std::{
        collections::{BTreeSet, HashMap, HashSet},
        iter, mem,
        sync::Arc,
    };

    #[tokio::test]
    async fn roundtrip_task() {
        install_test_trace_subscriber();
        let (ds, _db_handle) = ephemeral_datastore(MockClock::default()).await;

        let values = [
            (
                TaskId::random(),
                janus_core::task::VdafInstance::Prio3Aes128Count,
                Role::Leader,
            ),
            (
                TaskId::random(),
                janus_core::task::VdafInstance::Prio3Aes128Sum { bits: 64 },
                Role::Helper,
            ),
            (
                TaskId::random(),
                janus_core::task::VdafInstance::Prio3Aes128Sum { bits: 32 },
                Role::Helper,
            ),
            (
                TaskId::random(),
                janus_core::task::VdafInstance::Prio3Aes128Histogram {
                    buckets: vec![0, 100, 200, 400],
                },
                Role::Leader,
            ),
            (
                TaskId::random(),
                janus_core::task::VdafInstance::Prio3Aes128Histogram {
                    buckets: vec![0, 25, 50, 75, 100],
                },
                Role::Leader,
            ),
            (
                TaskId::random(),
                janus_core::task::VdafInstance::Poplar1 { bits: 8 },
                Role::Helper,
            ),
            (
                TaskId::random(),
                janus_core::task::VdafInstance::Poplar1 { bits: 64 },
                Role::Helper,
            ),
        ];

        // Insert tasks, check that they can be retrieved by ID.
        let mut want_tasks = HashMap::new();
        for (task_id, vdaf, role) in values {
            let task = new_dummy_task(task_id, vdaf.into(), role);
            want_tasks.insert(task_id, task.clone());

<<<<<<< HEAD
=======
            let err = ds
                .run_tx(|tx| Box::pin(async move { tx.delete_task(task_id).await }))
                .await
                .unwrap_err();
            assert_matches!(err, Error::MutationTargetNotFound);

>>>>>>> 8124619a
            let retrieved_task = ds
                .run_tx(|tx| Box::pin(async move { tx.get_task(task_id).await }))
                .await
                .unwrap();
            assert_eq!(None, retrieved_task);

            ds.run_tx(|tx| {
                let task = task.clone();
                Box::pin(async move { tx.put_task(&task).await })
            })
            .await
            .unwrap();

            let retrieved_task = ds
                .run_tx(|tx| Box::pin(async move { tx.get_task(task_id).await }))
                .await
                .unwrap();
            assert_eq!(Some(&task), retrieved_task.as_ref());

            ds.run_tx(|tx| Box::pin(async move { tx.delete_task(task_id).await }))
                .await
                .unwrap();

            let retrieved_task = ds
                .run_tx(|tx| Box::pin(async move { tx.get_task(task_id).await }))
                .await
                .unwrap();
            assert_eq!(None, retrieved_task);
<<<<<<< HEAD
=======

            let err = ds
                .run_tx(|tx| Box::pin(async move { tx.delete_task(task_id).await }))
                .await
                .unwrap_err();
            assert_matches!(err, Error::MutationTargetNotFound);
>>>>>>> 8124619a

            // Rewrite & retrieve the task again, to test that the delete is "clean" in the sense
            // that it deletes all task-related data (& therefore does not conflict with a later
            // write to the same task_id).
            ds.run_tx(|tx| {
                let task = task.clone();
                Box::pin(async move { tx.put_task(&task).await })
            })
            .await
            .unwrap();

            let retrieved_task = ds
                .run_tx(|tx| Box::pin(async move { tx.get_task(task_id).await }))
                .await
                .unwrap();
            assert_eq!(Some(&task), retrieved_task.as_ref());
        }

        let got_tasks: HashMap<TaskId, Task> = ds
            .run_tx(|tx| Box::pin(async move { tx.get_tasks().await }))
            .await
            .unwrap()
            .into_iter()
            .map(|task| (task.id, task))
            .collect();
        assert_eq!(want_tasks, got_tasks);
    }

    #[tokio::test]
    async fn roundtrip_report() {
        install_test_trace_subscriber();
        let (ds, _db_handle) = ephemeral_datastore(MockClock::default()).await;

        let report = Report::new(
            TaskId::random(),
            Nonce::new(
                Time::from_seconds_since_epoch(12345),
                [1, 2, 3, 4, 5, 6, 7, 8, 9, 10, 11, 12, 13, 14, 15, 16],
            ),
            vec![
                Extension::new(ExtensionType::Tbd, Vec::from("extension_data_0")),
                Extension::new(ExtensionType::Tbd, Vec::from("extension_data_1")),
            ],
            vec![
                HpkeCiphertext::new(
                    HpkeConfigId::from(12),
                    Vec::from("encapsulated_context_0"),
                    Vec::from("payload_0"),
                ),
                HpkeCiphertext::new(
                    HpkeConfigId::from(13),
                    Vec::from("encapsulated_context_1"),
                    Vec::from("payload_1"),
                ),
            ],
        );

        ds.run_tx(|tx| {
            let report = report.clone();
            Box::pin(async move {
                tx.put_task(&new_dummy_task(
                    report.task_id(),
                    janus_core::task::VdafInstance::Prio3Aes128Count.into(),
                    Role::Leader,
                ))
                .await?;
                tx.put_client_report(&report).await
            })
        })
        .await
        .unwrap();

        let retrieved_report = ds
            .run_tx(|tx| {
                let task_id = report.task_id();
                let nonce = report.nonce();
                Box::pin(async move { tx.get_client_report(task_id, nonce).await })
            })
            .await
            .unwrap();

        assert_eq!(Some(report), retrieved_report);
    }

    #[tokio::test]
    async fn report_not_found() {
        install_test_trace_subscriber();
        let (ds, _db_handle) = ephemeral_datastore(MockClock::default()).await;

        let rslt = ds
            .run_tx(|tx| {
                Box::pin(async move {
                    tx.get_client_report(
                        TaskId::random(),
                        Nonce::new(
                            Time::from_seconds_since_epoch(12345),
                            [1, 2, 3, 4, 5, 6, 7, 8, 9, 10, 11, 12, 13, 14, 15, 16],
                        ),
                    )
                    .await
                })
            })
            .await
            .unwrap();

        assert_eq!(rslt, None);
    }

    #[tokio::test]
    async fn get_unaggregated_client_report_nonces_for_task() {
        install_test_trace_subscriber();
        let (ds, _db_handle) = ephemeral_datastore(MockClock::default()).await;

        let task_id = TaskId::random();
        let unrelated_task_id = TaskId::random();

        let first_unaggregated_report = Report::new(
            task_id,
            Nonce::new(
                Time::from_seconds_since_epoch(12345),
                [1, 2, 3, 4, 5, 6, 7, 8, 9, 10, 11, 12, 13, 14, 15, 16],
            ),
            vec![],
            vec![],
        );
        let second_unaggregated_report = Report::new(
            task_id,
            Nonce::new(
                Time::from_seconds_since_epoch(12346),
                [1, 2, 3, 4, 5, 6, 7, 8, 9, 10, 11, 12, 13, 14, 15, 16],
            ),
            vec![],
            vec![],
        );
        let aggregated_report = Report::new(
            task_id,
            Nonce::new(
                Time::from_seconds_since_epoch(12347),
                [1, 2, 3, 4, 5, 6, 7, 8, 9, 10, 11, 12, 13, 14, 15, 16],
            ),
            vec![],
            vec![],
        );
        let unrelated_report = Report::new(
            unrelated_task_id,
            Nonce::new(
                Time::from_seconds_since_epoch(12348),
                [1, 2, 3, 4, 5, 6, 7, 8, 9, 10, 11, 12, 13, 14, 15, 16],
            ),
            vec![],
            vec![],
        );

        // Set up state.
        ds.run_tx(|tx| {
            let (
                first_unaggregated_report,
                second_unaggregated_report,
                aggregated_report,
                unrelated_report,
            ) = (
                first_unaggregated_report.clone(),
                second_unaggregated_report.clone(),
                aggregated_report.clone(),
                unrelated_report.clone(),
            );

            Box::pin(async move {
                tx.put_task(&new_dummy_task(
                    task_id,
                    janus_core::task::VdafInstance::Prio3Aes128Count.into(),
                    Role::Leader,
                ))
                .await?;
                tx.put_task(&new_dummy_task(
                    unrelated_task_id,
                    janus_core::task::VdafInstance::Prio3Aes128Count.into(),
                    Role::Leader,
                ))
                .await?;

                tx.put_client_report(&first_unaggregated_report).await?;
                tx.put_client_report(&second_unaggregated_report).await?;
                tx.put_client_report(&aggregated_report).await?;
                tx.put_client_report(&unrelated_report).await?;

                let aggregation_job_id = AggregationJobId::random();
                tx.put_aggregation_job(&AggregationJob::<
                    PRIO3_AES128_VERIFY_KEY_LENGTH,
                    Prio3Aes128Count,
                > {
                    aggregation_job_id,
                    task_id,
                    aggregation_param: (),
                    state: AggregationJobState::InProgress,
                })
                .await?;
                tx.put_report_aggregation(
                    &ReportAggregation {
                        aggregation_job_id,
                        task_id,
                        nonce: aggregated_report.nonce(),
                        ord: 0,
                        state: ReportAggregationState::<
                            PRIO3_AES128_VERIFY_KEY_LENGTH,
                            Prio3Aes128Count,
                        >::Start,
                    },
                )
                .await
            })
        })
        .await
        .unwrap();

        // Run query & verify results.
        let got_reports = HashSet::from_iter(
            ds.run_tx(|tx| {
                Box::pin(async move {
                    tx.get_unaggregated_client_report_nonces_for_task(task_id)
                        .await
                })
            })
            .await
            .unwrap(),
        );

        assert_eq!(
            got_reports,
            HashSet::from([
                first_unaggregated_report.nonce(),
                second_unaggregated_report.nonce()
            ]),
        );
    }

    #[tokio::test]
    async fn get_unaggregated_client_report_nonces_with_agg_param_for_task() {
        install_test_trace_subscriber();
        let (ds, _db_handle) = ephemeral_datastore(MockClock::default()).await;

        type FakeVdaf = VdafWithAggregationParameter<u8>;
        const VERIFY_KEY_LENGTH: usize = FakeVdaf::VERIFY_KEY_LENGTH;

        let task_id = TaskId::random();
        let unrelated_task_id = TaskId::random();

        let first_unaggregated_report = Report::new(
            task_id,
            Nonce::new(
                Time::from_seconds_since_epoch(12345),
                [1, 2, 3, 4, 5, 6, 7, 8, 9, 10, 11, 12, 13, 14, 15, 16],
            ),
            vec![],
            vec![],
        );
        let second_unaggregated_report = Report::new(
            task_id,
            Nonce::new(
                Time::from_seconds_since_epoch(12346),
                [1, 2, 3, 4, 5, 6, 7, 8, 9, 10, 11, 12, 13, 14, 15, 16],
            ),
            vec![],
            vec![],
        );
        let aggregated_report = Report::new(
            task_id,
            Nonce::new(
                Time::from_seconds_since_epoch(12347),
                [1, 2, 3, 4, 5, 6, 7, 8, 9, 10, 11, 12, 13, 14, 15, 16],
            ),
            vec![],
            vec![],
        );
        let unrelated_report = Report::new(
            unrelated_task_id,
            Nonce::new(
                Time::from_seconds_since_epoch(12348),
                [1, 2, 3, 4, 5, 6, 7, 8, 9, 10, 11, 12, 13, 14, 15, 16],
            ),
            vec![],
            vec![],
        );

        // Set up state.
        ds.run_tx(|tx| {
            let (
                first_unaggregated_report,
                second_unaggregated_report,
                aggregated_report,
                unrelated_report,
            ) = (
                first_unaggregated_report.clone(),
                second_unaggregated_report.clone(),
                aggregated_report.clone(),
                unrelated_report.clone(),
            );

            Box::pin(async move {
                tx.put_task(&new_dummy_task(task_id, VdafInstance::Fake, Role::Leader))
                    .await?;
                tx.put_task(&new_dummy_task(
                    unrelated_task_id,
                    VdafInstance::Fake,
                    Role::Leader,
                ))
                .await?;

                tx.put_client_report(&first_unaggregated_report).await?;
                tx.put_client_report(&second_unaggregated_report).await?;
                tx.put_client_report(&aggregated_report).await?;
                tx.put_client_report(&unrelated_report).await?;

                // There are no client reports submitted under this task, so we shouldn't see
                // this aggregation parameter at all.
                tx.put_collect_job(
                    unrelated_task_id,
                    Interval::new(
                        Time::from_seconds_since_epoch(0),
                        Duration::from_hours(8).unwrap(),
                    )
                    .unwrap(),
                    &[255],
                )
                .await
            })
        })
        .await
        .unwrap();

        // Run query & verify results. None should be returned yet, as there are no relevant
        // collect requests.
        let got_reports = ds
            .run_tx(|tx| {
                Box::pin(async move {
                    tx.get_unaggregated_client_report_nonces_by_collect_for_task::<VERIFY_KEY_LENGTH, FakeVdaf>(task_id)
                        .await
                })
            })
            .await
            .unwrap();
        assert!(got_reports.is_empty());

        // Add collect jobs, and mark one report as having already been aggregated once.
        ds.run_tx(|tx| {
            let aggregated_report_nonce = aggregated_report.nonce();
            Box::pin(async move {
                tx.put_collect_job(
                    task_id,
                    Interval::new(
                        Time::from_seconds_since_epoch(0),
                        Duration::from_hours(8).unwrap(),
                    )
                    .unwrap(),
                    &[0],
                )
                .await?;
                tx.put_collect_job(
                    task_id,
                    Interval::new(
                        Time::from_seconds_since_epoch(0),
                        Duration::from_hours(8).unwrap(),
                    )
                    .unwrap(),
                    &[1],
                )
                .await?;
                // No reports fall in this interval, so we shouldn't see it's aggregation
                // parameter at all.
                tx.put_collect_job(
                    task_id,
                    Interval::new(
                        Time::from_seconds_since_epoch(8 * 3600),
                        Duration::from_hours(8).unwrap(),
                    )
                    .unwrap(),
                    &[2],
                )
                .await?;

                let aggregation_job_id = AggregationJobId::random();
                tx.put_aggregation_job(&AggregationJob::<VERIFY_KEY_LENGTH, FakeVdaf> {
                    aggregation_job_id,
                    task_id,
                    aggregation_param: 0,
                    state: AggregationJobState::InProgress,
                })
                .await?;
                tx.put_report_aggregation(
                    &ReportAggregation {
                        aggregation_job_id,
                        task_id,
                        nonce: aggregated_report_nonce,
                        ord: 0,
                        state: ReportAggregationState::<
                            PRIO3_AES128_VERIFY_KEY_LENGTH,
                            Prio3Aes128Count,
                        >::Start,
                    },
                )
                .await
            })
        })
        .await
        .unwrap();

        // Run query & verify results. We should have two unaggregated reports with one parameter,
        // and three with another.
        let mut got_reports = ds
            .run_tx(|tx| {
                Box::pin(async move {
                    tx.get_unaggregated_client_report_nonces_by_collect_for_task::<VERIFY_KEY_LENGTH, FakeVdaf>(task_id)
                        .await
                })
            })
            .await
            .unwrap();

        let mut expected_reports = vec![
            (first_unaggregated_report.nonce(), 0),
            (first_unaggregated_report.nonce(), 1),
            (second_unaggregated_report.nonce(), 0),
            (second_unaggregated_report.nonce(), 1),
            (aggregated_report.nonce(), 1),
        ];
        got_reports.sort();
        expected_reports.sort();
        assert_eq!(got_reports, expected_reports);

        // Add overlapping collect jobs with repeated aggregation parameters. Make sure we don't
        // repeat result tuples, which could lead to double counting in batch unit aggregations.
        ds.run_tx(|tx| {
            Box::pin(async move {
                tx.put_collect_job(
                    task_id,
                    Interval::new(
                        Time::from_seconds_since_epoch(0),
                        Duration::from_hours(16).unwrap(),
                    )
                    .unwrap(),
                    &[0],
                )
                .await?;
                tx.put_collect_job(
                    task_id,
                    Interval::new(
                        Time::from_seconds_since_epoch(0),
                        Duration::from_hours(16).unwrap(),
                    )
                    .unwrap(),
                    &[1],
                )
                .await?;
                Ok(())
            })
        })
        .await
        .unwrap();

        // Verify that we get the same result.
        let mut got_reports = ds
            .run_tx(|tx| {
                Box::pin(async move {
                    tx.get_unaggregated_client_report_nonces_by_collect_for_task::<VERIFY_KEY_LENGTH, FakeVdaf>(task_id)
                        .await
                })
            })
            .await
            .unwrap();
        got_reports.sort();
        assert_eq!(got_reports, expected_reports);
    }

    #[tokio::test]
    async fn roundtrip_report_share() {
        install_test_trace_subscriber();
        let (ds, _db_handle) = ephemeral_datastore(MockClock::default()).await;

        let task_id = TaskId::random();
        let report_share = ReportShare {
            nonce: Nonce::new(
                Time::from_seconds_since_epoch(12345),
                [1, 2, 3, 4, 5, 6, 7, 8, 9, 10, 11, 12, 13, 14, 15, 16],
            ),
            extensions: vec![
                Extension::new(ExtensionType::Tbd, Vec::from("extension_data_0")),
                Extension::new(ExtensionType::Tbd, Vec::from("extension_data_1")),
            ],
            encrypted_input_share: HpkeCiphertext::new(
                HpkeConfigId::from(12),
                Vec::from("encapsulated_context_0"),
                Vec::from("payload_0"),
            ),
        };

        let got_report_share_exists = ds
            .run_tx(|tx| {
                let report_share = report_share.clone();
                Box::pin(async move {
                    tx.put_task(&new_dummy_task(
                        task_id,
                        janus_core::task::VdafInstance::Prio3Aes128Count.into(),
                        Role::Leader,
                    ))
                    .await?;
                    let report_share_exists = tx
                        .check_report_share_exists(task_id, report_share.nonce)
                        .await?;
                    tx.put_report_share(task_id, &report_share).await?;
                    Ok(report_share_exists)
                })
            })
            .await
            .unwrap();
        assert!(!got_report_share_exists);

        let (got_report_share_exists, got_task_id, got_extensions, got_input_shares) = ds
            .run_tx(|tx| {
                Box::pin(async move {
                    let report_share_exists = tx.check_report_share_exists(task_id, report_share.nonce).await?;

                    let nonce_time = report_share.nonce.time().as_naive_date_time();
                    let nonce_rand = report_share.nonce.rand();
                    let row = tx
                        .tx
                        .query_one(
                            "SELECT tasks.task_id, client_reports.nonce_time, client_reports.nonce_rand, client_reports.extensions, client_reports.input_shares
                            FROM client_reports JOIN tasks ON tasks.id = client_reports.task_id
                            WHERE nonce_time = $1 AND nonce_rand = $2",
                            &[&nonce_time, &&nonce_rand[..]],
                        )
                        .await?;

                    let task_id = TaskId::get_decoded(row.get("task_id"))?;

                    let maybe_extensions: Option<Vec<u8>> = row.get("extensions");
                    let maybe_input_shares: Option<Vec<u8>> = row.get("input_shares");

                    Ok((report_share_exists, task_id, maybe_extensions, maybe_input_shares))
                })
            })
            .await
            .unwrap();

        assert!(got_report_share_exists);
        assert_eq!(task_id, got_task_id);
        assert!(got_extensions.is_none());
        assert!(got_input_shares.is_none());
    }

    #[tokio::test]
    async fn roundtrip_aggregation_job() {
        install_test_trace_subscriber();
        let (ds, _db_handle) = ephemeral_datastore(MockClock::default()).await;

        // We use Poplar1 for this test as it has a non-trivial aggregation parameter, to allow
        // better exercising the serialization/deserialization roundtrip of the aggregation_param.
        const PRG_SEED_SIZE: usize = 16;
        type ToyPoplar1 = Poplar1<ToyIdpf<Field128>, PrgAes128, PRG_SEED_SIZE>;
        let aggregation_job = AggregationJob::<PRG_SEED_SIZE, ToyPoplar1> {
            aggregation_job_id: AggregationJobId::random(),
            task_id: TaskId::random(),
            aggregation_param: BTreeSet::from([
                IdpfInput::new("abc".as_bytes(), 0).unwrap(),
                IdpfInput::new("def".as_bytes(), 1).unwrap(),
            ]),
            state: AggregationJobState::InProgress,
        };

        ds.run_tx(|tx| {
            let aggregation_job = aggregation_job.clone();
            Box::pin(async move {
                tx.put_task(&new_dummy_task(
                    aggregation_job.task_id,
                    janus_core::task::VdafInstance::Poplar1 { bits: 64 }.into(),
                    Role::Leader,
                ))
                .await?;
                tx.put_aggregation_job(&aggregation_job).await
            })
        })
        .await
        .unwrap();

        let got_aggregation_job = ds
            .run_tx(|tx| {
                Box::pin(async move {
                    tx.get_aggregation_job(
                        aggregation_job.task_id,
                        aggregation_job.aggregation_job_id,
                    )
                    .await
                })
            })
            .await
            .unwrap();
        assert_eq!(Some(&aggregation_job), got_aggregation_job.as_ref());

        let mut new_aggregation_job = aggregation_job.clone();
        new_aggregation_job.state = AggregationJobState::Finished;
        ds.run_tx(|tx| {
            let new_aggregation_job = new_aggregation_job.clone();
            Box::pin(async move { tx.update_aggregation_job(&new_aggregation_job).await })
        })
        .await
        .unwrap();

        let got_aggregation_job = ds
            .run_tx(|tx| {
                Box::pin(async move {
                    tx.get_aggregation_job(
                        aggregation_job.task_id,
                        aggregation_job.aggregation_job_id,
                    )
                    .await
                })
            })
            .await
            .unwrap();
        assert_eq!(Some(new_aggregation_job), got_aggregation_job);
    }

    #[tokio::test]
    async fn aggregation_job_acquire_release() {
        // Setup: insert a few aggregation jobs.
        install_test_trace_subscriber();
        let clock = MockClock::default();
        let (ds, _db_handle) = ephemeral_datastore(clock.clone()).await;

        const AGGREGATION_JOB_COUNT: usize = 10;
        let task_id = TaskId::random();
        let mut aggregation_job_ids: Vec<_> = iter::repeat_with(AggregationJobId::random)
            .take(AGGREGATION_JOB_COUNT)
            .collect();
        aggregation_job_ids.sort();

        ds.run_tx(|tx| {
            let aggregation_job_ids = aggregation_job_ids.clone();
            Box::pin(async move {
                // Write a few aggregation jobs we expect to be able to retrieve with
                // acquire_incomplete_aggregation_jobs().
                tx.put_task(&new_dummy_task(
                    task_id,
                    janus_core::task::VdafInstance::Prio3Aes128Count.into(),
                    Role::Leader,
                ))
                .await?;
                for aggregation_job_id in aggregation_job_ids {
                    tx.put_aggregation_job(&AggregationJob::<
                        PRIO3_AES128_VERIFY_KEY_LENGTH,
                        Prio3Aes128Count,
                    > {
                        aggregation_job_id,
                        task_id,
                        aggregation_param: (),
                        state: AggregationJobState::InProgress,
                    })
                    .await?;
                }

                // Write an aggregation job that is finished. We don't want to retrieve this one.
                tx.put_aggregation_job(&AggregationJob::<
                    PRIO3_AES128_VERIFY_KEY_LENGTH,
                    Prio3Aes128Count,
                > {
                    aggregation_job_id: AggregationJobId::random(),
                    task_id,
                    aggregation_param: (),
                    state: AggregationJobState::Finished,
                })
                .await?;

                // Write an aggregation job for a task that we are taking on the helper role for.
                // We don't want to retrieve this one, either.
                let helper_task_id = TaskId::random();
                tx.put_task(&new_dummy_task(
                    helper_task_id,
                    janus_core::task::VdafInstance::Prio3Aes128Count.into(),
                    Role::Helper,
                ))
                .await?;
                tx.put_aggregation_job(&AggregationJob::<
                    PRIO3_AES128_VERIFY_KEY_LENGTH,
                    Prio3Aes128Count,
                > {
                    aggregation_job_id: AggregationJobId::random(),
                    task_id: helper_task_id,
                    aggregation_param: (),
                    state: AggregationJobState::InProgress,
                })
                .await
            })
        })
        .await
        .unwrap();

        // Run: run several transactions that all call acquire_incomplete_aggregation_jobs
        // concurrently. (We do things concurrently in an attempt to make sure the
        // mutual-exclusivity works properly.)
        const TX_COUNT: usize = 10;
        const LEASE_DURATION: Duration = Duration::from_seconds(300);
        const MAXIMUM_ACQUIRE_COUNT: usize = 4;

        // Sanity check constants: ensure we acquire jobs across multiple calls to exercise the
        // maximum-jobs-per-call functionality. Make sure we're attempting to acquire enough jobs
        // in total to cover the number of acquirable jobs we created.
        #[allow(clippy::assertions_on_constants)]
        {
            assert!(MAXIMUM_ACQUIRE_COUNT < AGGREGATION_JOB_COUNT);
            assert!(MAXIMUM_ACQUIRE_COUNT.checked_mul(TX_COUNT).unwrap() >= AGGREGATION_JOB_COUNT);
        }

        let results = try_join_all(
            iter::repeat_with(|| {
                ds.run_tx(|tx| {
                    Box::pin(async move {
                        tx.acquire_incomplete_aggregation_jobs(
                            LEASE_DURATION,
                            MAXIMUM_ACQUIRE_COUNT,
                        )
                        .await
                    })
                })
            })
            .take(TX_COUNT),
        )
        .await
        .unwrap();

        // Verify: check that we got all of the desired aggregation jobs, with no duplication, and
        // the expected lease expiry.
        let want_expiry_time = clock.now().add(LEASE_DURATION).unwrap();
        let want_aggregation_jobs: Vec<_> = aggregation_job_ids
            .iter()
            .map(|&agg_job_id| {
                (
                    AcquiredAggregationJob {
                        task_id,
                        vdaf: janus_core::task::VdafInstance::Prio3Aes128Count.into(),
                        aggregation_job_id: agg_job_id,
                    },
                    want_expiry_time,
                )
            })
            .collect();
        let mut got_leases = Vec::new();
        for result in results {
            assert!(result.len() <= MAXIMUM_ACQUIRE_COUNT);
            got_leases.extend(result.into_iter());
        }
        let mut got_aggregation_jobs: Vec<_> = got_leases
            .iter()
            .map(|lease| {
                assert_eq!(lease.lease_attempts(), 1);
                (lease.leased().clone(), lease.lease_expiry_time())
            })
            .collect();
        got_aggregation_jobs.sort();

        assert_eq!(want_aggregation_jobs, got_aggregation_jobs);

        // Run: release a few jobs, then attempt to acquire jobs again.
        const RELEASE_COUNT: usize = 2;

        // Sanity check constants: ensure we release fewer jobs than we're about to acquire to
        // ensure we can acquire them in all in a single call, while leaving headroom to acquire
        // at least one unwanted job if there is a logic bug.
        #[allow(clippy::assertions_on_constants)]
        {
            assert!(RELEASE_COUNT < MAXIMUM_ACQUIRE_COUNT);
        }

        let leases_to_release: Vec<_> = got_leases.into_iter().take(RELEASE_COUNT).collect();
        let mut jobs_to_release: Vec<_> = leases_to_release
            .iter()
            .map(|lease| (lease.leased().clone(), lease.lease_expiry_time()))
            .collect();
        jobs_to_release.sort();
        ds.run_tx(|tx| {
            let leases_to_release = leases_to_release.clone();
            Box::pin(async move {
                for lease in leases_to_release {
                    tx.release_aggregation_job(&lease).await?;
                }
                Ok(())
            })
        })
        .await
        .unwrap();

        let mut got_aggregation_jobs: Vec<_> = ds
            .run_tx(|tx| {
                Box::pin(async move {
                    tx.acquire_incomplete_aggregation_jobs(LEASE_DURATION, MAXIMUM_ACQUIRE_COUNT)
                        .await
                })
            })
            .await
            .unwrap()
            .into_iter()
            .map(|lease| {
                assert_eq!(lease.lease_attempts(), 1);
                (lease.leased().clone(), lease.lease_expiry_time())
            })
            .collect();
        got_aggregation_jobs.sort();

        // Verify: we should have re-acquired the jobs we released.
        assert_eq!(jobs_to_release, got_aggregation_jobs);

        // Run: advance time by the lease duration (which implicitly releases the jobs), and attempt
        // to acquire aggregation jobs again.
        clock.advance(LEASE_DURATION);
        let want_expiry_time = clock.now().add(LEASE_DURATION).unwrap();
        let want_aggregation_jobs: Vec<_> = aggregation_job_ids
            .iter()
            .map(|&job_id| {
                (
                    AcquiredAggregationJob {
                        task_id,
                        vdaf: janus_core::task::VdafInstance::Prio3Aes128Count.into(),
                        aggregation_job_id: job_id,
                    },
                    want_expiry_time,
                )
            })
            .collect();
        let mut got_aggregation_jobs: Vec<_> = ds
            .run_tx(|tx| {
                Box::pin(async move {
                    // This time, we just acquire all jobs in a single go for simplicity -- we've
                    // already tested the maximum acquire count functionality above.
                    tx.acquire_incomplete_aggregation_jobs(LEASE_DURATION, AGGREGATION_JOB_COUNT)
                        .await
                })
            })
            .await
            .unwrap()
            .into_iter()
            .map(|lease| {
                let job = (lease.leased().clone(), lease.lease_expiry_time());
                let expected_attempts = if jobs_to_release.contains(&job) { 1 } else { 2 };
                assert_eq!(lease.lease_attempts(), expected_attempts);
                job
            })
            .collect();
        got_aggregation_jobs.sort();

        // Verify: we got all the jobs.
        assert_eq!(want_aggregation_jobs, got_aggregation_jobs);

        // Run: advance time again to release jobs, acquire a single job, modify its lease token
        // to simulate a previously-held lease, and attempt to release it. Verify that releasing
        // fails.
        clock.advance(LEASE_DURATION);
        let mut lease = ds
            .run_tx(|tx| {
                Box::pin(async move {
                    Ok(tx
                        .acquire_incomplete_aggregation_jobs(LEASE_DURATION, 1)
                        .await?
                        .remove(0))
                })
            })
            .await
            .unwrap();
        let original_lease_token =
            mem::replace(&mut lease.lease_token, LeaseToken::new(thread_rng().gen()));
        ds.run_tx(|tx| {
            let lease = lease.clone();
            Box::pin(async move { tx.release_aggregation_job(&lease).await })
        })
        .await
        .unwrap_err();

        // Replace the original lease token and verify that we can release successfully with it in
        // place.
        lease.lease_token = original_lease_token;
        ds.run_tx(|tx| {
            let lease = lease.clone();
            Box::pin(async move { tx.release_aggregation_job(&lease).await })
        })
        .await
        .unwrap();
    }

    #[tokio::test]
    async fn aggregation_job_not_found() {
        install_test_trace_subscriber();
        let (ds, _db_handle) = ephemeral_datastore(MockClock::default()).await;

        let rslt = ds
            .run_tx(|tx| {
                Box::pin(async move {
                    tx.get_aggregation_job::<PRIO3_AES128_VERIFY_KEY_LENGTH, Prio3Aes128Count>(
                        TaskId::random(),
                        AggregationJobId::random(),
                    )
                    .await
                })
            })
            .await
            .unwrap();
        assert_eq!(rslt, None);

        let rslt = ds
            .run_tx(|tx| {
                Box::pin(async move {
                    tx.update_aggregation_job::<PRIO3_AES128_VERIFY_KEY_LENGTH, Prio3Aes128Count>(
                        &AggregationJob {
                            aggregation_job_id: AggregationJobId::random(),
                            task_id: TaskId::random(),
                            aggregation_param: (),
                            state: AggregationJobState::InProgress,
                        },
                    )
                    .await
                })
            })
            .await;
        assert_matches!(rslt, Err(Error::MutationTargetNotFound));
    }

    #[tokio::test]
    async fn get_aggregation_jobs_for_task_id() {
        // Setup.
        install_test_trace_subscriber();
        let (ds, _db_handle) = ephemeral_datastore(MockClock::default()).await;

        // We use Poplar1 for this test as it has a non-trivial aggregation parameter, to allow
        // better exercising the serialization/deserialization roundtrip of the aggregation_param.
        const PRG_SEED_SIZE: usize = 16;
        type ToyPoplar1 = Poplar1<ToyIdpf<Field128>, PrgAes128, PRG_SEED_SIZE>;
        let task_id = TaskId::random();
        let first_aggregation_job = AggregationJob::<PRG_SEED_SIZE, ToyPoplar1> {
            aggregation_job_id: AggregationJobId::random(),
            task_id,
            aggregation_param: BTreeSet::from([
                IdpfInput::new("abc".as_bytes(), 0).unwrap(),
                IdpfInput::new("def".as_bytes(), 1).unwrap(),
            ]),
            state: AggregationJobState::InProgress,
        };
        let second_aggregation_job = AggregationJob::<PRG_SEED_SIZE, ToyPoplar1> {
            aggregation_job_id: AggregationJobId::random(),
            task_id,
            aggregation_param: BTreeSet::from([
                IdpfInput::new("ghi".as_bytes(), 2).unwrap(),
                IdpfInput::new("jkl".as_bytes(), 3).unwrap(),
            ]),
            state: AggregationJobState::InProgress,
        };

        ds.run_tx(|tx| {
            let (first_aggregation_job, second_aggregation_job) = (
                first_aggregation_job.clone(),
                second_aggregation_job.clone(),
            );
            Box::pin(async move {
                tx.put_task(&new_dummy_task(
                    task_id,
                    janus_core::task::VdafInstance::Poplar1 { bits: 64 }.into(),
                    Role::Leader,
                ))
                .await?;
                tx.put_aggregation_job(&first_aggregation_job).await?;
                tx.put_aggregation_job(&second_aggregation_job).await?;

                // Also write an unrelated aggregation job with a different task ID to check that it
                // is not returned.
                let unrelated_task_id = TaskId::random();
                tx.put_task(&new_dummy_task(
                    unrelated_task_id,
                    janus_core::task::VdafInstance::Poplar1 { bits: 64 }.into(),
                    Role::Leader,
                ))
                .await?;
                tx.put_aggregation_job(&AggregationJob::<PRG_SEED_SIZE, ToyPoplar1> {
                    aggregation_job_id: AggregationJobId::random(),
                    task_id: unrelated_task_id,
                    aggregation_param: BTreeSet::from([
                        IdpfInput::new("foo".as_bytes(), 10).unwrap(),
                        IdpfInput::new("bar".as_bytes(), 20).unwrap(),
                    ]),
                    state: AggregationJobState::InProgress,
                })
                .await
            })
        })
        .await
        .unwrap();

        // Run.
        let mut want_agg_jobs = vec![first_aggregation_job, second_aggregation_job];
        want_agg_jobs.sort_by_key(|agg_job| agg_job.aggregation_job_id);
        let mut got_agg_jobs = ds
            .run_tx(|tx| {
                Box::pin(async move { tx.get_aggregation_jobs_for_task_id(task_id).await })
            })
            .await
            .unwrap();
        got_agg_jobs.sort_by_key(|agg_job| agg_job.aggregation_job_id);

        // Verify.
        assert_eq!(want_agg_jobs, got_agg_jobs);
    }

    #[tokio::test]
    async fn roundtrip_report_aggregation() {
        install_test_trace_subscriber();
        let (ds, _db_handle) = ephemeral_datastore(MockClock::default()).await;

        let vdaf = Arc::new(Prio3::new_aes128_count(2).unwrap());
        let (prep_state, prep_msg, output_share) = generate_vdaf_values(vdaf.as_ref(), (), 0);

        for (ord, state) in [
            ReportAggregationState::<PRIO3_AES128_VERIFY_KEY_LENGTH, Prio3Aes128Count>::Start,
            ReportAggregationState::Waiting(prep_state.clone(), None),
            ReportAggregationState::Waiting(prep_state, Some(prep_msg)),
            ReportAggregationState::Finished(output_share),
            ReportAggregationState::Failed(ReportShareError::VdafPrepError),
            ReportAggregationState::Invalid,
        ]
        .iter()
        .enumerate()
        {
            let task_id = TaskId::random();
            let aggregation_job_id = AggregationJobId::random();
            let nonce = Nonce::new(
                Time::from_seconds_since_epoch(12345),
                [1, 2, 3, 4, 5, 6, 7, 8, 9, 10, 11, 12, 13, 14, 15, 16],
            );

            let report_aggregation = ds
                .run_tx(|tx| {
                    let state = state.clone();
                    Box::pin(async move {
                        tx.put_task(&new_dummy_task(
                            task_id,
                            janus_core::task::VdafInstance::Prio3Aes128Count.into(),
                            Role::Leader,
                        ))
                        .await?;
                        tx.put_aggregation_job(&AggregationJob::<
                            PRIO3_AES128_VERIFY_KEY_LENGTH,
                            Prio3Aes128Count,
                        > {
                            aggregation_job_id,
                            task_id,
                            aggregation_param: (),
                            state: AggregationJobState::InProgress,
                        })
                        .await?;
                        tx.put_report_share(
                            task_id,
                            &ReportShare {
                                nonce,
                                extensions: Vec::new(),
                                encrypted_input_share: HpkeCiphertext::new(
                                    HpkeConfigId::from(12),
                                    Vec::from("encapsulated_context_0"),
                                    Vec::from("payload_0"),
                                ),
                            },
                        )
                        .await?;

                        let report_aggregation = ReportAggregation {
                            aggregation_job_id,
                            task_id,
                            nonce,
                            ord: ord as i64,
                            state: state.clone(),
                        };
                        tx.put_report_aggregation(&report_aggregation).await?;
                        Ok(report_aggregation)
                    })
                })
                .await
                .unwrap();

            let got_report_aggregation = ds
                .run_tx(|tx| {
                    let vdaf = Arc::clone(&vdaf);
                    Box::pin(async move {
                        tx.get_report_aggregation(
                            vdaf.as_ref(),
                            Role::Leader,
                            task_id,
                            aggregation_job_id,
                            nonce,
                        )
                        .await
                    })
                })
                .await
                .unwrap();
            assert_eq!(Some(&report_aggregation), got_report_aggregation.as_ref());

            let mut new_report_aggregation = report_aggregation.clone();
            new_report_aggregation.ord += 10;
            ds.run_tx(|tx| {
                let new_report_aggregation = new_report_aggregation.clone();
                Box::pin(async move { tx.update_report_aggregation(&new_report_aggregation).await })
            })
            .await
            .unwrap();

            let got_report_aggregation = ds
                .run_tx(|tx| {
                    let vdaf = Arc::clone(&vdaf);
                    Box::pin(async move {
                        tx.get_report_aggregation(
                            vdaf.as_ref(),
                            Role::Leader,
                            task_id,
                            aggregation_job_id,
                            nonce,
                        )
                        .await
                    })
                })
                .await
                .unwrap();
            assert_eq!(Some(new_report_aggregation), got_report_aggregation);
        }
    }

    #[tokio::test]
    async fn report_aggregation_not_found() {
        install_test_trace_subscriber();
        let (ds, _db_handle) = ephemeral_datastore(MockClock::default()).await;

        const VERIFY_KEY_LENGTH: usize = FakeVdaf::VERIFY_KEY_LENGTH;
        let vdaf = Arc::new(FakeVdaf::default());

        let rslt = ds
            .run_tx(|tx| {
                let vdaf = Arc::clone(&vdaf);
                Box::pin(async move {
                    tx.get_report_aggregation(
                        vdaf.as_ref(),
                        Role::Leader,
                        TaskId::random(),
                        AggregationJobId::random(),
                        Nonce::new(
                            Time::from_seconds_since_epoch(12345),
                            [1, 2, 3, 4, 5, 6, 7, 8, 9, 10, 11, 12, 13, 14, 15, 16],
                        ),
                    )
                    .await
                })
            })
            .await
            .unwrap();
        assert_eq!(rslt, None);

        let rslt = ds
            .run_tx(|tx| {
                Box::pin(async move {
                    tx.update_report_aggregation::<VERIFY_KEY_LENGTH, FakeVdaf>(
                        &ReportAggregation {
                            aggregation_job_id: AggregationJobId::random(),
                            task_id: TaskId::random(),
                            nonce: Nonce::new(
                                Time::from_seconds_since_epoch(12345),
                                [1, 2, 3, 4, 5, 6, 7, 8, 9, 10, 11, 12, 13, 14, 15, 16],
                            ),
                            ord: 0,
                            state: ReportAggregationState::Invalid,
                        },
                    )
                    .await
                })
            })
            .await;
        assert_matches!(rslt, Err(Error::MutationTargetNotFound));
    }

    #[tokio::test]
    async fn get_report_aggregations_for_aggregation_job() {
        install_test_trace_subscriber();
        let (ds, _db_handle) = ephemeral_datastore(MockClock::default()).await;

        let vdaf = Arc::new(Prio3::new_aes128_count(2).unwrap());
        let (prep_state, prep_msg, output_share) = generate_vdaf_values(vdaf.as_ref(), (), 0);

        let task_id = TaskId::random();
        let aggregation_job_id = AggregationJobId::random();

        let report_aggregations = ds
            .run_tx(|tx| {
                let prep_msg = prep_msg.clone();
                let prep_state = prep_state.clone();
                let output_share = output_share.clone();

                Box::pin(async move {
                    tx.put_task(&new_dummy_task(
                        task_id,
                        janus_core::task::VdafInstance::Prio3Aes128Count.into(),
                        Role::Leader,
                    ))
                    .await?;
                    tx.put_aggregation_job(&AggregationJob::<
                        PRIO3_AES128_VERIFY_KEY_LENGTH,
                        Prio3Aes128Count,
                    > {
                        aggregation_job_id,
                        task_id,
                        aggregation_param: (),
                        state: AggregationJobState::InProgress,
                    })
                    .await?;

                    let mut report_aggregations = Vec::new();
                    for (ord, state) in
                        [
                            ReportAggregationState::<
                                PRIO3_AES128_VERIFY_KEY_LENGTH,
                                Prio3Aes128Count,
                            >::Start,
                            ReportAggregationState::Waiting(prep_state.clone(), None),
                            ReportAggregationState::Waiting(prep_state, Some(prep_msg)),
                            ReportAggregationState::Finished(output_share),
                            ReportAggregationState::Failed(ReportShareError::VdafPrepError),
                            ReportAggregationState::Invalid,
                        ]
                        .iter()
                        .enumerate()
                    {
                        let nonce = Nonce::new(
                            Time::from_seconds_since_epoch(12345),
                            (ord as u128).to_be_bytes(),
                        );
                        tx.put_report_share(
                            task_id,
                            &ReportShare {
                                nonce,
                                extensions: Vec::new(),
                                encrypted_input_share: HpkeCiphertext::new(
                                    HpkeConfigId::from(12),
                                    Vec::from("encapsulated_context_0"),
                                    Vec::from("payload_0"),
                                ),
                            },
                        )
                        .await?;

                        let report_aggregation = ReportAggregation {
                            aggregation_job_id,
                            task_id,
                            nonce,
                            ord: ord as i64,
                            state: state.clone(),
                        };
                        tx.put_report_aggregation(&report_aggregation).await?;
                        report_aggregations.push(report_aggregation);
                    }
                    Ok(report_aggregations)
                })
            })
            .await
            .unwrap();

        let got_report_aggregations = ds
            .run_tx(|tx| {
                let vdaf = Arc::clone(&vdaf);
                Box::pin(async move {
                    tx.get_report_aggregations_for_aggregation_job(
                        vdaf.as_ref(),
                        Role::Leader,
                        task_id,
                        aggregation_job_id,
                    )
                    .await
                })
            })
            .await
            .unwrap();
        assert_eq!(report_aggregations, got_report_aggregations);
    }

    #[tokio::test]
    async fn crypter() {
        let crypter = Crypter::new(vec![generate_aead_key(), generate_aead_key()]);
        let bad_key = generate_aead_key();

        const TABLE: &str = "some_table";
        const ROW: &[u8] = b"12345";
        const COLUMN: &str = "some_column";
        const PLAINTEXT: &[u8] = b"This is my plaintext value.";

        // Test that roundtripping encryption works.
        let ciphertext = crypter.encrypt(TABLE, ROW, COLUMN, PLAINTEXT).unwrap();
        let plaintext = crypter.decrypt(TABLE, ROW, COLUMN, &ciphertext).unwrap();
        assert_eq!(PLAINTEXT, &plaintext);

        // Roundtripping encryption works even if a non-primary key was used for encryption.
        let ciphertext =
            Crypter::encrypt_with_key(crypter.keys.last().unwrap(), TABLE, ROW, COLUMN, PLAINTEXT)
                .unwrap();
        let plaintext = crypter.decrypt(TABLE, ROW, COLUMN, &ciphertext).unwrap();
        assert_eq!(PLAINTEXT, &plaintext);

        // Roundtripping encryption with an unknown key fails.
        let ciphertext =
            Crypter::encrypt_with_key(&bad_key, TABLE, ROW, COLUMN, PLAINTEXT).unwrap();
        assert!(crypter.decrypt(TABLE, ROW, COLUMN, &ciphertext).is_err());

        // Roundtripping encryption with a mismatched table, row, or column fails.
        let ciphertext = crypter.encrypt(TABLE, ROW, COLUMN, PLAINTEXT).unwrap();
        assert!(crypter
            .decrypt("wrong_table", ROW, COLUMN, &ciphertext)
            .is_err());
        assert!(crypter
            .decrypt(TABLE, b"wrong_row", COLUMN, &ciphertext)
            .is_err());
        assert!(crypter
            .decrypt(TABLE, ROW, "wrong_column", &ciphertext)
            .is_err());
    }

    #[tokio::test]
    async fn lookup_collect_job() {
        install_test_trace_subscriber();

        let task_id = TaskId::random();
        let batch_interval = Interval::new(
            Time::from_seconds_since_epoch(100),
            Duration::from_seconds(100),
        )
        .unwrap();
        let timestamp = Time::from_seconds_since_epoch(150);

        let (ds, _db_handle) = ephemeral_datastore(MockClock::default()).await;

        ds.run_tx(|tx| {
            Box::pin(async move {
                tx.put_task(&new_dummy_task(
                    task_id,
                    janus_core::task::VdafInstance::Prio3Aes128Count.into(),
                    Role::Leader,
                ))
                .await
            })
        })
        .await
        .unwrap();

        let collect_job_id = ds
            .run_tx(|tx| {
                Box::pin(async move { tx.get_collect_job_id(task_id, batch_interval, &[]).await })
            })
            .await
            .unwrap();
        assert!(collect_job_id.is_none());

        let collect_job_id = ds
            .run_tx(|tx| {
                Box::pin(async move { tx.put_collect_job(task_id, batch_interval, &[]).await })
            })
            .await
            .unwrap();

        let same_collect_job_id = ds
            .run_tx(|tx| {
                Box::pin(async move { tx.get_collect_job_id(task_id, batch_interval, &[]).await })
            })
            .await
            .unwrap()
            .unwrap();

        // Should get the same UUID for the same values.
        assert_eq!(collect_job_id, same_collect_job_id);

        // Check that we can find the collect job by timestamp.
        let collect_jobs = ds
            .run_tx(|tx| {
                Box::pin(async move {
                    tx.find_collect_jobs_including_time::<PRIO3_AES128_VERIFY_KEY_LENGTH, Prio3Aes128Count>(task_id, timestamp)
                        .await
                })
            })
            .await
            .unwrap();

        assert_eq!(
            collect_jobs,
            Vec::from([
                CollectJob::<PRIO3_AES128_VERIFY_KEY_LENGTH, Prio3Aes128Count> {
                    collect_job_id,
                    task_id,
                    batch_interval,
                    aggregation_param: (),
                    state: CollectJobState::Start,
                }
            ])
        );

        let rows = ds
            .run_tx(|tx| {
                Box::pin(async move {
                    tx.tx
                        .query("SELECT id FROM collect_jobs", &[])
                        .await
                        .map_err(Error::from)
                })
            })
            .await
            .unwrap();

        assert!(rows.len() == 1);

        let different_batch_interval = Interval::new(
            Time::from_seconds_since_epoch(101),
            Duration::from_seconds(100),
        )
        .unwrap();
        let different_collect_job_id = ds
            .run_tx(|tx| {
                Box::pin(async move {
                    tx.put_collect_job(task_id, different_batch_interval, &[])
                        .await
                })
            })
            .await
            .unwrap();

        // New collect job should yield a new UUID.
        assert!(different_collect_job_id != collect_job_id);

        let rows = ds
            .run_tx(|tx| {
                Box::pin(async move {
                    tx.tx
                        .query("SELECT id FROM collect_jobs", &[])
                        .await
                        .map_err(Error::from)
                })
            })
            .await
            .unwrap();

        // A new row should be present.
        assert!(rows.len() == 2);

        // Check that we can find both collect jobs by timestamp.
        let mut collect_jobs = ds
            .run_tx(|tx| {
                Box::pin(async move {
                    tx.find_collect_jobs_including_time::<PRIO3_AES128_VERIFY_KEY_LENGTH, Prio3Aes128Count>(task_id, timestamp)
                        .await
                })
            })
            .await
            .unwrap();
        collect_jobs.sort_by(|x, y| x.collect_job_id.cmp(&y.collect_job_id));

        let mut want_collect_jobs = Vec::from([
            CollectJob::<PRIO3_AES128_VERIFY_KEY_LENGTH, Prio3Aes128Count> {
                collect_job_id,
                task_id,
                batch_interval,
                aggregation_param: (),
                state: CollectJobState::Start,
            },
            CollectJob::<PRIO3_AES128_VERIFY_KEY_LENGTH, Prio3Aes128Count> {
                collect_job_id: different_collect_job_id,
                task_id,
                batch_interval: different_batch_interval,
                aggregation_param: (),
                state: CollectJobState::Start,
            },
        ]);
        want_collect_jobs.sort_by(|x, y| x.collect_job_id.cmp(&y.collect_job_id));

        assert_eq!(collect_jobs, want_collect_jobs);
    }

    #[tokio::test]
    async fn get_collect_job_task_id() {
        install_test_trace_subscriber();

        let first_task_id = TaskId::random();
        let second_task_id = TaskId::random();
        let batch_interval = Interval::new(
            Time::from_seconds_since_epoch(100),
            Duration::from_seconds(100),
        )
        .unwrap();

        let (ds, _db_handle) = ephemeral_datastore(MockClock::default()).await;

        ds.run_tx(|tx| {
            Box::pin(async move {
                tx.put_task(&new_dummy_task(
                    first_task_id,
                    janus_core::task::VdafInstance::Prio3Aes128Count.into(),
                    Role::Leader,
                ))
                .await
                .unwrap();

                tx.put_task(&new_dummy_task(
                    second_task_id,
                    janus_core::task::VdafInstance::Prio3Aes128Count.into(),
                    Role::Leader,
                ))
                .await
                .unwrap();

                let first_collect_job_id = tx
                    .put_collect_job(first_task_id, batch_interval, &[0, 1, 2, 3, 4])
                    .await
                    .unwrap();
                let second_collect_job_id = tx
                    .put_collect_job(second_task_id, batch_interval, &[0, 1, 2, 3, 4])
                    .await
                    .unwrap();

                assert_eq!(
                    Some(first_task_id),
                    tx.get_collect_job_task_id(first_collect_job_id)
                        .await
                        .unwrap()
                );
                assert_eq!(
                    Some(second_task_id),
                    tx.get_collect_job_task_id(second_collect_job_id)
                        .await
                        .unwrap()
                );
                assert_eq!(
                    None,
                    tx.get_collect_job_task_id(Uuid::new_v4()).await.unwrap()
                );

                Ok(())
            })
        })
        .await
        .unwrap();
    }

    #[tokio::test]
    async fn get_collect_job() {
        install_test_trace_subscriber();

        let task_id = TaskId::random();
        let first_batch_interval = Interval::new(
            Time::from_seconds_since_epoch(100),
            Duration::from_seconds(100),
        )
        .unwrap();
        let second_batch_interval = Interval::new(
            Time::from_seconds_since_epoch(200),
            Duration::from_seconds(200),
        )
        .unwrap();

        let (ds, _db_handle) = ephemeral_datastore(MockClock::default()).await;

        ds.run_tx(|tx| {
            Box::pin(async move {
                let task = new_dummy_task(
                    task_id,
                    janus_core::task::VdafInstance::Prio3Aes128Count.into(),
                    Role::Leader,
                );
                tx.put_task(&task).await.unwrap();

                let first_collect_job_id = tx
                    .put_collect_job(task_id, first_batch_interval, &().get_encoded())
                    .await
                    .unwrap();
                let second_collect_job_id = tx
                    .put_collect_job(task_id, second_batch_interval, &().get_encoded())
                    .await
                    .unwrap();

                let first_collect_job = tx
                    .get_collect_job::<PRIO3_AES128_VERIFY_KEY_LENGTH, Prio3Aes128Count>(
                        first_collect_job_id,
                    )
                    .await
                    .unwrap()
                    .unwrap();
                assert_eq!(first_collect_job.collect_job_id, first_collect_job_id);
                assert_eq!(first_collect_job.task_id, task_id);
                assert_eq!(first_collect_job.batch_interval, first_batch_interval);
                assert_eq!(first_collect_job.state, CollectJobState::Start);

                let second_collect_job = tx
                    .get_collect_job::<PRIO3_AES128_VERIFY_KEY_LENGTH, Prio3Aes128Count>(
                        second_collect_job_id,
                    )
                    .await
                    .unwrap()
                    .unwrap();
                assert_eq!(second_collect_job.collect_job_id, second_collect_job_id);
                assert_eq!(second_collect_job.task_id, task_id);
                assert_eq!(second_collect_job.batch_interval, second_batch_interval);
                assert_eq!(second_collect_job.state, CollectJobState::Start);

                let leader_aggregate_share = AggregateShare::from(vec![Field64::from(1)]);

                let encrypted_helper_aggregate_share = hpke::seal(
                    &task.collector_hpke_config,
                    &HpkeApplicationInfo::new(Label::AggregateShare, Role::Helper, Role::Collector),
                    &[0, 1, 2, 3, 4, 5],
                    &associated_data_for_aggregate_share(task.id, first_batch_interval),
                )
                .unwrap();

                tx.update_collect_job::<PRIO3_AES128_VERIFY_KEY_LENGTH, Prio3Aes128Count>(
                    first_collect_job_id,
                    &leader_aggregate_share,
                    &encrypted_helper_aggregate_share,
                )
                .await
                .unwrap();

                let first_collect_job = tx
                    .get_collect_job::<PRIO3_AES128_VERIFY_KEY_LENGTH, Prio3Aes128Count>(
                        first_collect_job_id,
                    )
                    .await
                    .unwrap()
                    .unwrap();
                assert_eq!(first_collect_job.collect_job_id, first_collect_job_id);
                assert_eq!(first_collect_job.task_id, task_id);
                assert_eq!(first_collect_job.batch_interval, first_batch_interval);
                assert_eq!(
                    first_collect_job.state,
                    CollectJobState::Finished {
                        encrypted_helper_aggregate_share,
                        leader_aggregate_share
                    }
                );

                Ok(())
            })
        })
        .await
        .unwrap();
    }

    #[tokio::test]
    async fn cancel_collect_job() {
        // Setup: write a collect job to the datastore.
        install_test_trace_subscriber();

        let (ds, _db_handle) = ephemeral_datastore(MockClock::default()).await;

        let task_id = TaskId::random();
        let batch_interval = Interval::new(
            Time::from_seconds_since_epoch(100),
            Duration::from_seconds(100),
        )
        .unwrap();

        let (collect_job_id, collect_job) = ds
            .run_tx(|tx| {
                Box::pin(async move {
                    tx.put_task(&new_dummy_task(
                        task_id,
                        janus_core::task::VdafInstance::Prio3Aes128Count.into(),
                        Role::Leader,
                    ))
                    .await?;

                    let collect_job_id = tx.put_collect_job(task_id, batch_interval, &[]).await?;

                    let collect_job = tx
                        .get_collect_job::<PRIO3_AES128_VERIFY_KEY_LENGTH, Prio3Aes128Count>(
                            collect_job_id,
                        )
                        .await?
                        .unwrap();

                    Ok((collect_job_id, collect_job))
                })
            })
            .await
            .unwrap();

        // Verify: initial state.
        assert_eq!(
            collect_job,
            CollectJob {
                collect_job_id,
                task_id,
                batch_interval,
                aggregation_param: (),
                state: CollectJobState::Start,
            }
        );

        // Setup: cancel the collect job.
        let collect_job = ds
            .run_tx(|tx| {
                Box::pin(async move {
                    tx.cancel_collect_job(collect_job_id).await?;
                    let collect_job = tx
                        .get_collect_job::<PRIO3_AES128_VERIFY_KEY_LENGTH, Prio3Aes128Count>(
                            collect_job_id,
                        )
                        .await?
                        .unwrap();
                    Ok(collect_job)
                })
            })
            .await
            .unwrap();

        // Verify: collect job was canceled.
        assert_eq!(
            collect_job,
            CollectJob {
                collect_job_id,
                task_id,
                batch_interval,
                aggregation_param: (),
                state: CollectJobState::Abandoned,
            }
        );
    }

    type FakeVdaf = dummy_vdaf::VdafWithAggregationParameter<u8>;

    #[derive(Clone)]
    struct CollectJobTestCase {
        should_be_acquired: bool,
        task_id: TaskId,
        batch_interval: Interval,
        agg_param: u8,
        collect_job_id: Option<Uuid>,
        set_aggregate_shares: bool,
    }

    #[derive(Clone)]
    struct CollectJobAcquireTestCase {
        task_ids: Vec<TaskId>,
        reports: Vec<Report>,
        aggregation_jobs: Vec<AggregationJob<0, FakeVdaf>>,
        report_aggregations: Vec<ReportAggregation<0, FakeVdaf>>,
        collect_job_test_cases: Vec<CollectJobTestCase>,
    }

    async fn setup_collect_job_acquire_test_case(
        ds: &Datastore<MockClock>,
        test_case: CollectJobAcquireTestCase,
    ) -> CollectJobAcquireTestCase {
        const VERIFY_KEY_LENGTH: usize = FakeVdaf::VERIFY_KEY_LENGTH;
        ds.run_tx(|tx| {
            let mut test_case = test_case.clone();
            Box::pin(async move {
                for task_id in &test_case.task_ids {
                    tx.put_task(&new_dummy_task(*task_id, VdafInstance::Fake, Role::Leader))
                        .await?;
                }

                for report in &test_case.reports {
                    tx.put_client_report(report).await?;
                }

                for aggregation_job in &test_case.aggregation_jobs {
                    tx.put_aggregation_job(aggregation_job).await?;
                }

                for report_aggregation in &test_case.report_aggregations {
                    tx.put_report_aggregation(report_aggregation).await?;
                }

                for test_case in test_case.collect_job_test_cases.iter_mut() {
                    let collect_job_id = tx
                        .put_collect_job(
                            test_case.task_id,
                            test_case.batch_interval,
                            &test_case.agg_param.get_encoded(),
                        )
                        .await?;

                    if test_case.set_aggregate_shares {
                        tx.update_collect_job::<VERIFY_KEY_LENGTH, FakeVdaf>(
                            collect_job_id,
                            &dummy_vdaf::AggregateShare(),
                            &HpkeCiphertext::new(HpkeConfigId::from(0), vec![], vec![]),
                        )
                        .await?;
                    }

                    test_case.collect_job_id = Some(collect_job_id);
                }

                Ok(test_case)
            })
        })
        .await
        .unwrap()
    }

    async fn run_collect_job_acquire_test_case(
        ds: &Datastore<MockClock>,
        test_case: CollectJobAcquireTestCase,
    ) -> Vec<Lease<AcquiredCollectJob>> {
        let test_case = setup_collect_job_acquire_test_case(ds, test_case).await;

        let clock = &ds.clock;
        ds.run_tx(|tx| {
            let test_case = test_case.clone();
            let clock = clock.clone();
            Box::pin(async move {
                let collect_job_leases = tx
                    .acquire_incomplete_collect_jobs(Duration::from_seconds(100), 10)
                    .await?;

                let mut leased_collect_jobs: Vec<_> = collect_job_leases
                    .iter()
                    .map(|lease| (lease.leased().clone(), lease.lease_expiry_time))
                    .collect();
                leased_collect_jobs.sort();

                let mut expected_collect_jobs: Vec<_> = test_case
                    .collect_job_test_cases
                    .iter()
                    .filter(|c| c.should_be_acquired)
                    .map(|c| {
                        (
                            AcquiredCollectJob {
                                vdaf: VdafInstance::Fake,
                                collect_job_id: c.collect_job_id.unwrap(),
                                task_id: c.task_id,
                            },
                            clock.now().add(Duration::from_seconds(100)).unwrap(),
                        )
                    })
                    .collect();
                expected_collect_jobs.sort();

                assert_eq!(leased_collect_jobs, expected_collect_jobs);

                Ok(collect_job_leases)
            })
        })
        .await
        .unwrap()
    }

    #[tokio::test]
    async fn collect_job_acquire_release_happy_path() {
        install_test_trace_subscriber();
        let clock = MockClock::default();
        let (ds, _db_handle) = ephemeral_datastore(clock.clone()).await;

        const VERIFY_KEY_LENGTH: usize = FakeVdaf::VERIFY_KEY_LENGTH;

        let task_id = TaskId::random();
        let reports = vec![new_dummy_report(task_id, Time::from_seconds_since_epoch(0))];
        let aggregation_job_id = AggregationJobId::random();
        let aggregation_jobs = vec![AggregationJob::<VERIFY_KEY_LENGTH, FakeVdaf> {
            aggregation_job_id,
            aggregation_param: 0u8,
            task_id,
            state: AggregationJobState::Finished,
        }];
        let report_aggregations = vec![ReportAggregation::<VERIFY_KEY_LENGTH, FakeVdaf> {
            aggregation_job_id,
            task_id,
            nonce: reports[0].nonce(),
            ord: 0,
            // Doesn't matter what state the report aggregation is in
            state: ReportAggregationState::Start,
        }];

        let collect_job_test_cases = vec![CollectJobTestCase {
            should_be_acquired: true,
            task_id,
            batch_interval: Interval::new(
                Time::from_seconds_since_epoch(0),
                Duration::from_seconds(100),
            )
            .unwrap(),
            agg_param: 0u8,
            collect_job_id: None,
            set_aggregate_shares: false,
        }];

        let collect_job_leases = run_collect_job_acquire_test_case(
            &ds,
            CollectJobAcquireTestCase {
                task_ids: vec![task_id],
                reports,
                aggregation_jobs,
                report_aggregations,
                collect_job_test_cases,
            },
        )
        .await;

        let reacquired_jobs = ds
            .run_tx(|tx| {
                let collect_job_leases = collect_job_leases.clone();
                Box::pin(async move {
                    // Try to re-acquire collect jobs. Nothing should happen because the lease is still
                    // valid.
                    assert!(tx
                        .acquire_incomplete_collect_jobs(Duration::from_seconds(100), 10)
                        .await
                        .unwrap()
                        .is_empty());

                    // Release the lease, then re-acquire it.
                    tx.release_collect_job(&collect_job_leases[0])
                        .await
                        .unwrap();

                    let reacquired_leases = tx
                        .acquire_incomplete_collect_jobs(Duration::from_seconds(100), 10)
                        .await
                        .unwrap();
                    let reacquired_jobs: Vec<_> = reacquired_leases
                        .iter()
                        .map(|lease| (lease.leased().clone(), lease.lease_expiry_time()))
                        .collect();

                    let collect_jobs: Vec<_> = collect_job_leases
                        .iter()
                        .map(|lease| (lease.leased().clone(), lease.lease_expiry_time()))
                        .collect();

                    assert_eq!(reacquired_jobs.len(), 1);
                    assert_eq!(reacquired_jobs, collect_jobs);

                    Ok(reacquired_leases)
                })
            })
            .await
            .unwrap();

        // Advance time by the lease duration
        clock.advance(Duration::from_seconds(100));

        ds.run_tx(|tx| {
            let reacquired_jobs = reacquired_jobs.clone();
            Box::pin(async move {
                // Re-acquire the jobs whose lease should have lapsed.
                let acquired_jobs = tx
                    .acquire_incomplete_collect_jobs(Duration::from_seconds(100), 10)
                    .await
                    .unwrap();

                for (acquired_job, reacquired_job) in acquired_jobs.iter().zip(reacquired_jobs) {
                    assert_eq!(acquired_job.leased(), reacquired_job.leased());
                    assert_eq!(
                        acquired_job.lease_expiry_time(),
                        reacquired_job
                            .lease_expiry_time()
                            .add(Duration::from_seconds(100))
                            .unwrap(),
                    );
                }

                Ok(())
            })
        })
        .await
        .unwrap();
    }

    #[tokio::test]
    async fn collect_job_acquire_no_aggregation_job_with_task_id() {
        install_test_trace_subscriber();
        let clock = MockClock::default();
        let (ds, _db_handle) = ephemeral_datastore(clock.clone()).await;

        const VERIFY_KEY_LENGTH: usize = FakeVdaf::VERIFY_KEY_LENGTH;

        let task_id = TaskId::random();
        let other_task_id = TaskId::random();

        let aggregation_jobs = vec![AggregationJob::<VERIFY_KEY_LENGTH, FakeVdaf> {
            aggregation_job_id: AggregationJobId::random(),
            aggregation_param: 0u8,
            // Aggregation job task ID does not match collect job task ID
            task_id: other_task_id,
            state: AggregationJobState::Finished,
        }];

        let collect_job_test_cases = vec![CollectJobTestCase {
            should_be_acquired: false,
            task_id,
            batch_interval: Interval::new(
                Time::from_seconds_since_epoch(0),
                Duration::from_seconds(100),
            )
            .unwrap(),
            agg_param: 0u8,
            collect_job_id: None,
            set_aggregate_shares: false,
        }];

        run_collect_job_acquire_test_case(
            &ds,
            CollectJobAcquireTestCase {
                task_ids: vec![task_id, other_task_id],
                reports: vec![],
                aggregation_jobs,
                report_aggregations: vec![],
                collect_job_test_cases,
            },
        )
        .await;
    }

    #[tokio::test]
    async fn collect_job_acquire_no_aggregation_job_with_agg_param() {
        install_test_trace_subscriber();
        let clock = MockClock::default();
        let (ds, _db_handle) = ephemeral_datastore(clock.clone()).await;

        const VERIFY_KEY_LENGTH: usize = FakeVdaf::VERIFY_KEY_LENGTH;

        let task_id = TaskId::random();
        let reports = vec![new_dummy_report(task_id, Time::from_seconds_since_epoch(0))];

        let aggregation_jobs = vec![AggregationJob::<VERIFY_KEY_LENGTH, FakeVdaf> {
            aggregation_job_id: AggregationJobId::random(),
            // Aggregation job agg param does not match collect job agg param
            aggregation_param: 1u8,
            task_id,
            state: AggregationJobState::Finished,
        }];

        let collect_job_test_cases = vec![CollectJobTestCase {
            should_be_acquired: false,
            task_id,
            batch_interval: Interval::new(
                Time::from_seconds_since_epoch(0),
                Duration::from_seconds(100),
            )
            .unwrap(),
            agg_param: 0u8,
            collect_job_id: None,
            set_aggregate_shares: false,
        }];

        run_collect_job_acquire_test_case(
            &ds,
            CollectJobAcquireTestCase {
                task_ids: vec![task_id],
                reports,
                aggregation_jobs,
                report_aggregations: vec![],
                collect_job_test_cases,
            },
        )
        .await;
    }

    #[tokio::test]
    async fn collect_job_acquire_report_shares_outside_interval() {
        install_test_trace_subscriber();
        let clock = MockClock::default();
        let (ds, _db_handle) = ephemeral_datastore(clock.clone()).await;

        const VERIFY_KEY_LENGTH: usize = FakeVdaf::VERIFY_KEY_LENGTH;

        let task_id = TaskId::random();
        let reports = vec![new_dummy_report(
            task_id,
            // Report associated with the aggregation job is outside the collect job's batch
            // interval
            Time::from_seconds_since_epoch(200),
        )];
        let aggregation_job_id = AggregationJobId::random();
        let aggregation_jobs = vec![AggregationJob::<VERIFY_KEY_LENGTH, FakeVdaf> {
            aggregation_job_id,
            aggregation_param: 0u8,
            task_id,
            state: AggregationJobState::Finished,
        }];
        let report_aggregations = vec![ReportAggregation::<VERIFY_KEY_LENGTH, FakeVdaf> {
            aggregation_job_id,
            task_id,
            nonce: reports[0].nonce(),
            ord: 0,
            // Shouldn't matter what state the report aggregation is in
            state: ReportAggregationState::Start,
        }];

        let collect_job_test_cases = vec![CollectJobTestCase {
            should_be_acquired: false,
            task_id,
            batch_interval: Interval::new(
                Time::from_seconds_since_epoch(0),
                Duration::from_seconds(100),
            )
            .unwrap(),
            agg_param: 0u8,
            collect_job_id: None,
            set_aggregate_shares: false,
        }];

        run_collect_job_acquire_test_case(
            &ds,
            CollectJobAcquireTestCase {
                task_ids: vec![task_id],
                reports,
                aggregation_jobs,
                report_aggregations,
                collect_job_test_cases,
            },
        )
        .await;
    }

    #[tokio::test]
    async fn collect_job_acquire_release_job_finished() {
        install_test_trace_subscriber();
        let clock = MockClock::default();
        let (ds, _db_handle) = ephemeral_datastore(clock.clone()).await;

        const VERIFY_KEY_LENGTH: usize = FakeVdaf::VERIFY_KEY_LENGTH;

        let task_id = TaskId::random();
        let reports = vec![new_dummy_report(task_id, Time::from_seconds_since_epoch(0))];
        let aggregation_job_id = AggregationJobId::random();
        let aggregation_jobs = vec![AggregationJob::<VERIFY_KEY_LENGTH, FakeVdaf> {
            aggregation_job_id,
            aggregation_param: 0u8,
            task_id,
            state: AggregationJobState::Finished,
        }];

        let report_aggregations = vec![ReportAggregation::<VERIFY_KEY_LENGTH, FakeVdaf> {
            aggregation_job_id,
            task_id,
            nonce: reports[0].nonce(),
            ord: 0,
            state: ReportAggregationState::Start,
        }];

        let collect_job_test_cases = vec![CollectJobTestCase {
            should_be_acquired: false,
            task_id,
            batch_interval: Interval::new(
                Time::from_seconds_since_epoch(0),
                Duration::from_seconds(100),
            )
            .unwrap(),
            agg_param: 0u8,
            collect_job_id: None,
            // Collect job has already run to completion
            set_aggregate_shares: true,
        }];

        run_collect_job_acquire_test_case(
            &ds,
            CollectJobAcquireTestCase {
                task_ids: vec![task_id],
                reports,
                aggregation_jobs,
                report_aggregations,
                collect_job_test_cases,
            },
        )
        .await;
    }

    #[tokio::test]
    async fn collect_job_acquire_release_aggregation_job_in_progress() {
        install_test_trace_subscriber();
        let clock = MockClock::default();
        let (ds, _db_handle) = ephemeral_datastore(clock.clone()).await;

        const VERIFY_KEY_LENGTH: usize = FakeVdaf::VERIFY_KEY_LENGTH;

        let task_id = TaskId::random();
        let reports = vec![
            new_dummy_report(task_id, Time::from_seconds_since_epoch(0)),
            new_dummy_report(task_id, Time::from_seconds_since_epoch(50)),
        ];

        let aggregation_job_ids = [AggregationJobId::random(), AggregationJobId::random()];
        let aggregation_jobs = vec![
            AggregationJob::<VERIFY_KEY_LENGTH, FakeVdaf> {
                aggregation_job_id: aggregation_job_ids[0],
                aggregation_param: 0u8,
                task_id,
                state: AggregationJobState::Finished,
            },
            AggregationJob::<VERIFY_KEY_LENGTH, FakeVdaf> {
                aggregation_job_id: aggregation_job_ids[1],
                aggregation_param: 0u8,
                task_id,
                // Aggregation job included in collect request is in progress
                state: AggregationJobState::InProgress,
            },
        ];

        let report_aggregations = vec![
            ReportAggregation::<VERIFY_KEY_LENGTH, FakeVdaf> {
                aggregation_job_id: aggregation_job_ids[0],
                task_id,
                nonce: reports[0].nonce(),
                ord: 0,
                state: ReportAggregationState::Start,
            },
            ReportAggregation::<VERIFY_KEY_LENGTH, FakeVdaf> {
                aggregation_job_id: aggregation_job_ids[1],
                task_id,
                nonce: reports[1].nonce(),
                ord: 0,
                state: ReportAggregationState::Start,
            },
        ];

        let collect_job_test_cases = vec![CollectJobTestCase {
            should_be_acquired: false,
            task_id,
            batch_interval: Interval::new(
                Time::from_seconds_since_epoch(0),
                Duration::from_seconds(100),
            )
            .unwrap(),
            agg_param: 0u8,
            collect_job_id: None,
            set_aggregate_shares: false,
        }];

        run_collect_job_acquire_test_case(
            &ds,
            CollectJobAcquireTestCase {
                task_ids: vec![task_id],
                reports,
                aggregation_jobs,
                report_aggregations,
                collect_job_test_cases,
            },
        )
        .await;
    }

    #[tokio::test]
    async fn collect_job_acquire_job_max() {
        install_test_trace_subscriber();
        let clock = MockClock::default();
        let (ds, _db_handle) = ephemeral_datastore(clock.clone()).await;

        const VERIFY_KEY_LENGTH: usize = FakeVdaf::VERIFY_KEY_LENGTH;

        let task_id = TaskId::random();
        let reports = vec![new_dummy_report(task_id, Time::from_seconds_since_epoch(0))];
        let aggregation_job_ids = [AggregationJobId::random(), AggregationJobId::random()];
        let aggregation_jobs = vec![
            AggregationJob::<VERIFY_KEY_LENGTH, FakeVdaf> {
                aggregation_job_id: aggregation_job_ids[0],
                aggregation_param: 0u8,
                task_id,
                state: AggregationJobState::Finished,
            },
            AggregationJob::<VERIFY_KEY_LENGTH, FakeVdaf> {
                aggregation_job_id: aggregation_job_ids[1],
                aggregation_param: 1u8,
                task_id,
                state: AggregationJobState::Finished,
            },
        ];
        let report_aggregations = vec![
            ReportAggregation::<VERIFY_KEY_LENGTH, FakeVdaf> {
                aggregation_job_id: aggregation_job_ids[0],
                task_id,
                nonce: reports[0].nonce(),
                ord: 0,
                state: ReportAggregationState::Start,
            },
            ReportAggregation::<VERIFY_KEY_LENGTH, FakeVdaf> {
                aggregation_job_id: aggregation_job_ids[1],
                task_id,
                nonce: reports[0].nonce(),
                ord: 0,
                state: ReportAggregationState::Start,
            },
        ];

        let collect_job_test_cases = vec![
            CollectJobTestCase {
                should_be_acquired: true,
                task_id,
                batch_interval: Interval::new(
                    Time::from_seconds_since_epoch(0),
                    Duration::from_seconds(100),
                )
                .unwrap(),
                agg_param: 0u8,
                collect_job_id: None,
                set_aggregate_shares: false,
            },
            CollectJobTestCase {
                should_be_acquired: true,
                task_id,
                batch_interval: Interval::new(
                    Time::from_seconds_since_epoch(0),
                    Duration::from_seconds(100),
                )
                .unwrap(),
                agg_param: 1u8,
                collect_job_id: None,
                set_aggregate_shares: false,
            },
        ];

        let test_case = setup_collect_job_acquire_test_case(
            &ds,
            CollectJobAcquireTestCase {
                task_ids: vec![task_id],
                reports,
                aggregation_jobs,
                report_aggregations,
                collect_job_test_cases,
            },
        )
        .await;

        ds.run_tx(|tx| {
            let test_case = test_case.clone();
            let clock = clock.clone();
            Box::pin(async move {
                // Acquire a single collect job, twice. Each call should yield one job. We don't
                // care what order they are acquired in.
                let mut acquired_collect_jobs = tx
                    .acquire_incomplete_collect_jobs(Duration::from_seconds(100), 1)
                    .await?;
                assert_eq!(acquired_collect_jobs.len(), 1);

                acquired_collect_jobs.extend(
                    tx.acquire_incomplete_collect_jobs(Duration::from_seconds(100), 1)
                        .await?,
                );

                assert_eq!(acquired_collect_jobs.len(), 2);

                let mut acquired_collect_jobs: Vec<_> = acquired_collect_jobs
                    .iter()
                    .map(|lease| (lease.leased().clone(), lease.lease_expiry_time()))
                    .collect();
                acquired_collect_jobs.sort();

                let mut expected_collect_jobs: Vec<_> = test_case
                    .collect_job_test_cases
                    .iter()
                    .filter(|c| c.should_be_acquired)
                    .map(|c| {
                        (
                            AcquiredCollectJob {
                                vdaf: VdafInstance::Fake,
                                collect_job_id: c.collect_job_id.unwrap(),
                                task_id: c.task_id,
                            },
                            clock.now().add(Duration::from_seconds(100)).unwrap(),
                        )
                    })
                    .collect();
                expected_collect_jobs.sort();

                assert_eq!(acquired_collect_jobs, expected_collect_jobs);

                Ok(())
            })
        })
        .await
        .unwrap();
    }

    #[tokio::test]
    async fn roundtrip_batch_unit_aggregation() {
        install_test_trace_subscriber();

        const PRG_SEED_SIZE: usize = 16;
        type ToyPoplar1 = Poplar1<ToyIdpf<Field64>, PrgAes128, PRG_SEED_SIZE>;

        let task_id = TaskId::random();
        let other_task_id = TaskId::random();
        let aggregate_share = AggregateShare::from(vec![Field64::from(17)]);
        let aggregation_param = BTreeSet::from([
            IdpfInput::new("abc".as_bytes(), 0).unwrap(),
            IdpfInput::new("def".as_bytes(), 1).unwrap(),
        ]);

        let (ds, _db_handle) = ephemeral_datastore(MockClock::default()).await;

        ds.run_tx(|tx| {
            let (aggregate_share, aggregation_param) =
                (aggregate_share.clone(), aggregation_param.clone());
            Box::pin(async move {
                let mut task = new_dummy_task(
                    task_id,
                    janus_core::task::VdafInstance::Prio3Aes128Count.into(),
                    Role::Leader,
                );
                task.min_batch_duration = Duration::from_seconds(100);
                tx.put_task(&task).await?;

                tx.put_task(&new_dummy_task(
                    other_task_id,
                    janus_core::task::VdafInstance::Prio3Aes128Count.into(),
                    Role::Leader,
                ))
                .await?;

                let first_batch_unit_aggregation =
                    BatchUnitAggregation::<PRG_SEED_SIZE, ToyPoplar1> {
                        task_id,
                        unit_interval_start: Time::from_seconds_since_epoch(100),
                        aggregation_param: aggregation_param.clone(),
                        aggregate_share: aggregate_share.clone(),
                        report_count: 0,
                        checksum: NonceChecksum::default(),
                    };

                let second_batch_unit_aggregation =
                    BatchUnitAggregation::<PRG_SEED_SIZE, ToyPoplar1> {
                        task_id,
                        unit_interval_start: Time::from_seconds_since_epoch(150),
                        aggregation_param: aggregation_param.clone(),
                        aggregate_share: aggregate_share.clone(),
                        report_count: 0,
                        checksum: NonceChecksum::default(),
                    };

                let third_batch_unit_aggregation =
                    BatchUnitAggregation::<PRG_SEED_SIZE, ToyPoplar1> {
                        task_id,
                        unit_interval_start: Time::from_seconds_since_epoch(200),
                        aggregation_param: aggregation_param.clone(),
                        aggregate_share: aggregate_share.clone(),
                        report_count: 0,
                        checksum: NonceChecksum::default(),
                    };

                // Start of this aggregation's interval is before the interval queried below.
                tx.put_batch_unit_aggregation(&BatchUnitAggregation::<PRG_SEED_SIZE, ToyPoplar1> {
                    task_id,
                    unit_interval_start: Time::from_seconds_since_epoch(25),
                    aggregation_param: aggregation_param.clone(),
                    aggregate_share: aggregate_share.clone(),
                    report_count: 0,
                    checksum: NonceChecksum::default(),
                })
                .await?;

                // Following three batch units are within the interval queried below.
                tx.put_batch_unit_aggregation(&first_batch_unit_aggregation)
                    .await?;
                tx.put_batch_unit_aggregation(&second_batch_unit_aggregation)
                    .await?;

                // The end of this batch unit is exactly the end of the interval queried below.
                tx.put_batch_unit_aggregation(&third_batch_unit_aggregation)
                    .await?;
                // Aggregation parameter differs from the one queried below.
                tx.put_batch_unit_aggregation(&BatchUnitAggregation::<PRG_SEED_SIZE, ToyPoplar1> {
                    task_id,
                    unit_interval_start: Time::from_seconds_since_epoch(100),
                    aggregation_param: BTreeSet::from([
                        IdpfInput::new("gh".as_bytes(), 2).unwrap(),
                        IdpfInput::new("jk".as_bytes(), 3).unwrap(),
                    ]),
                    aggregate_share: aggregate_share.clone(),
                    report_count: 0,
                    checksum: NonceChecksum::default(),
                })
                .await?;

                // End of this aggregation's interval is after the interval queried below.
                tx.put_batch_unit_aggregation(&BatchUnitAggregation::<PRG_SEED_SIZE, ToyPoplar1> {
                    task_id,
                    unit_interval_start: Time::from_seconds_since_epoch(250),
                    aggregation_param: aggregation_param.clone(),
                    aggregate_share: aggregate_share.clone(),
                    report_count: 0,
                    checksum: NonceChecksum::default(),
                })
                .await?;

                // Start of this aggregation's interval is after the interval queried below.
                tx.put_batch_unit_aggregation(&BatchUnitAggregation::<PRG_SEED_SIZE, ToyPoplar1> {
                    task_id,
                    unit_interval_start: Time::from_seconds_since_epoch(400),
                    aggregation_param: aggregation_param.clone(),
                    aggregate_share: aggregate_share.clone(),
                    report_count: 0,
                    checksum: NonceChecksum::default(),
                })
                .await?;

                // Task ID differs from that queried below.
                tx.put_batch_unit_aggregation(&BatchUnitAggregation::<PRG_SEED_SIZE, ToyPoplar1> {
                    task_id: other_task_id,
                    unit_interval_start: Time::from_seconds_since_epoch(200),
                    aggregation_param: aggregation_param.clone(),
                    aggregate_share: aggregate_share.clone(),
                    report_count: 0,
                    checksum: NonceChecksum::default(),
                })
                .await?;

                let batch_unit_aggregations = tx
                    .get_batch_unit_aggregations_for_task_in_interval::<PRG_SEED_SIZE, ToyPoplar1>(
                        task_id,
                        Interval::new(
                            Time::from_seconds_since_epoch(50),
                            Duration::from_seconds(250),
                        )
                        .unwrap(),
                        &aggregation_param,
                    )
                    .await?;

                assert_eq!(
                    batch_unit_aggregations.len(),
                    3,
                    "{:#?}",
                    batch_unit_aggregations,
                );
                assert!(
                    batch_unit_aggregations.contains(&first_batch_unit_aggregation),
                    "{:#?}",
                    batch_unit_aggregations,
                );
                assert!(
                    batch_unit_aggregations.contains(&second_batch_unit_aggregation),
                    "{:#?}",
                    batch_unit_aggregations,
                );
                assert!(batch_unit_aggregations.contains(&third_batch_unit_aggregation));

                let updated_first_batch_unit_aggregation =
                    BatchUnitAggregation::<PRG_SEED_SIZE, ToyPoplar1> {
                        aggregate_share: AggregateShare::from(vec![Field64::from(25)]),
                        report_count: 1,
                        checksum: NonceChecksum::get_decoded(&[1; 32]).unwrap(),
                        ..first_batch_unit_aggregation
                    };

                tx.update_batch_unit_aggregation(&updated_first_batch_unit_aggregation)
                    .await?;

                let batch_unit_aggregations = tx
                    .get_batch_unit_aggregations_for_task_in_interval::<PRG_SEED_SIZE, ToyPoplar1>(
                        task_id,
                        Interval::new(
                            Time::from_seconds_since_epoch(50),
                            Duration::from_seconds(250),
                        )
                        .unwrap(),
                        &aggregation_param,
                    )
                    .await?;

                assert_eq!(
                    batch_unit_aggregations.len(),
                    3,
                    "{:#?}",
                    batch_unit_aggregations,
                );
                assert!(
                    batch_unit_aggregations.contains(&updated_first_batch_unit_aggregation),
                    "{:#?}",
                    batch_unit_aggregations,
                );
                assert!(
                    batch_unit_aggregations.contains(&second_batch_unit_aggregation),
                    "{:#?}",
                    batch_unit_aggregations,
                );
                assert!(batch_unit_aggregations.contains(&third_batch_unit_aggregation));

                Ok(())
            })
        })
        .await
        .unwrap();
    }

    #[tokio::test]
    async fn roundtrip_aggregate_share_job() {
        install_test_trace_subscriber();

        let (ds, _db_handle) = ephemeral_datastore(MockClock::default()).await;

        ds.run_tx(|tx| {
            Box::pin(async move {
                let task_id = TaskId::random();
                let task = new_dummy_task(
                    task_id,
                    janus_core::task::VdafInstance::Prio3Aes128Count.into(),
                    Role::Helper,
                );
                tx.put_task(&task).await?;

                let aggregate_share = AggregateShare::from(vec![Field64::from(17)]);
                let batch_interval = Interval::new(
                    Time::from_seconds_since_epoch(100),
                    Duration::from_seconds(100),
                )
                .unwrap();
                let other_batch_interval = Interval::new(
                    Time::from_seconds_since_epoch(101),
                    Duration::from_seconds(101),
                )
                .unwrap();
                let report_count = 10;
                let checksum = NonceChecksum::get_decoded(&[1; 32]).unwrap();

                let aggregate_share_job = AggregateShareJob {
                    task_id,
                    batch_interval,
                    aggregation_param: (),
                    helper_aggregate_share: aggregate_share.clone(),
                    report_count,
                    checksum,
                };

                tx.put_aggregate_share_job::<PRIO3_AES128_VERIFY_KEY_LENGTH, Prio3Aes128Count>(
                    &aggregate_share_job,
                )
                .await
                .unwrap();

                let aggregate_share_job_again = tx
                    .get_aggregate_share_job_by_request::<PRIO3_AES128_VERIFY_KEY_LENGTH, Prio3Aes128Count>(
                        &AggregateShareReq {
                            task_id,
                            batch_interval,
                            aggregation_param: ().get_encoded(),
                            report_count,
                            checksum,
                        },
                    )
                    .await
                    .unwrap()
                    .unwrap();

                assert_eq!(aggregate_share_job, aggregate_share_job_again);

                assert!(tx
                    .get_aggregate_share_job_by_request::<PRIO3_AES128_VERIFY_KEY_LENGTH, Prio3Aes128Count>(
                        &AggregateShareReq {
                            task_id,
                            batch_interval: other_batch_interval,
                            aggregation_param: ().get_encoded(),
                            report_count,
                            checksum,
                        },
                    )
                    .await
                    .unwrap()
                    .is_none());

                let got_aggregate_share_jobs = tx.find_aggregate_share_jobs_including_time::<PRIO3_AES128_VERIFY_KEY_LENGTH, Prio3Aes128Count>(
                    task_id, Time::from_seconds_since_epoch(150)).await?;
                assert_eq!(got_aggregate_share_jobs, Vec::from([aggregate_share_job]));

                Ok(())
            })
        })
        .await
        .unwrap();
    }

    #[tokio::test]
    async fn aggregate_share_job_count_by_interval() {
        install_test_trace_subscriber();

        let (ds, _db_handle) = ephemeral_datastore(MockClock::default()).await;

        ds.run_tx(|tx| {
            Box::pin(async move {
                let first_task_id = TaskId::random();
                let mut task = new_dummy_task(
                    first_task_id,
                    janus_core::task::VdafInstance::Prio3Aes128Count.into(),
                    Role::Helper,
                );
                task.max_batch_lifetime = 2;
                task.min_batch_duration = Duration::from_seconds(100);
                tx.put_task(&task).await?;

                let second_task_id = TaskId::random();
                let other_task = new_dummy_task(
                    second_task_id,
                    janus_core::task::VdafInstance::Prio3Aes128Count.into(),
                    Role::Helper,
                );
                tx.put_task(&other_task).await?;

                let aggregate_share = AggregateShare::from(vec![Field64::from(17)]);

                // For first_task_id:
                // [100, 200) has been collected once, by the second job.
                // [200, 300) has been collected twice, by the first and second jobs.
                // For second_task_id:
                // [100, 200) has been collected once, by the third job.
                let aggregate_share_jobs = [
                    (
                        first_task_id,
                        Interval::new(
                            Time::from_seconds_since_epoch(200),
                            Duration::from_seconds(100),
                        )
                        .unwrap(),
                    ),
                    (
                        first_task_id,
                        Interval::new(
                            Time::from_seconds_since_epoch(100),
                            Duration::from_seconds(200),
                        )
                        .unwrap(),
                    ),
                    (
                        second_task_id,
                        Interval::new(
                            Time::from_seconds_since_epoch(100),
                            Duration::from_seconds(100),
                        )
                        .unwrap(),
                    ),
                ];

                for (task_id, interval) in aggregate_share_jobs {
                    tx.put_aggregate_share_job::<PRIO3_AES128_VERIFY_KEY_LENGTH, Prio3Aes128Count>(
                        &AggregateShareJob {
                            task_id,
                            batch_interval: interval,
                            aggregation_param: (),
                            helper_aggregate_share: aggregate_share.clone(),
                            report_count: 10,
                            checksum: NonceChecksum::get_decoded(&[1; 32]).unwrap(),
                        },
                    )
                    .await
                    .unwrap();
                }

                struct TestCase {
                    label: &'static str,
                    expected_count: u64,
                    interval: Interval,
                }

                let first_task_collected_batch_units: &[TestCase] = &[
                    TestCase {
                        label: "first task interval [0, 100)",
                        expected_count: 0,
                        interval: Interval::new(
                            Time::from_seconds_since_epoch(0),
                            Duration::from_seconds(100),
                        )
                        .unwrap(),
                    },
                    TestCase {
                        label: "first task interval [100, 200)",
                        expected_count: 1,
                        interval: Interval::new(
                            Time::from_seconds_since_epoch(100),
                            Duration::from_seconds(100),
                        )
                        .unwrap(),
                    },
                    TestCase {
                        label: "first task interval [200, 300)",
                        expected_count: 2,
                        interval: Interval::new(
                            Time::from_seconds_since_epoch(200),
                            Duration::from_seconds(100),
                        )
                        .unwrap(),
                    },
                ];

                let second_task_collected_batch_units: &[TestCase] = &[
                    TestCase {
                        label: "second task interval [0, 100)",
                        expected_count: 0,
                        interval: Interval::new(
                            Time::from_seconds_since_epoch(0),
                            Duration::from_seconds(100),
                        )
                        .unwrap(),
                    },
                    TestCase {
                        label: "second task interval [100, 200)",
                        expected_count: 1,
                        interval: Interval::new(
                            Time::from_seconds_since_epoch(100),
                            Duration::from_seconds(100),
                        )
                        .unwrap(),
                    },
                ];

                for (task_id, test_case_list) in [
                    (first_task_id, first_task_collected_batch_units),
                    (second_task_id, second_task_collected_batch_units),
                ] {
                    let counts = tx
                        .get_aggregate_share_job_counts_for_intervals(
                            task_id,
                            Role::Helper,
                            &test_case_list
                                .iter()
                                .map(|v| v.interval)
                                .collect::<Vec<_>>(),
                        )
                        .await
                        .unwrap();
                    tracing::warn!(?counts, "first task counts");
                    for TestCase {
                        label,
                        expected_count,
                        interval,
                    } in test_case_list
                    {
                        if *expected_count == 0 {
                            assert!(!counts.contains_key(interval), "test case: {}", label);
                        } else {
                            assert_eq!(
                                counts.get(interval),
                                Some(expected_count),
                                "test case: {}",
                                label
                            );
                        }
                    }
                }

                Ok(())
            })
        })
        .await
        .unwrap();
    }

    /// generate_vdaf_values generates some arbitrary VDAF values for use in testing. It is cribbed
    /// heavily from `libprio-rs`' `run_vdaf`. The resulting values are guaranteed to be associated
    /// with the same aggregator.
    ///
    /// generate_vdaf_values assumes that the VDAF in use is one-round.
    fn generate_vdaf_values<const L: usize, A: vdaf::Aggregator<L> + vdaf::Client>(
        vdaf: &A,
        agg_param: A::AggregationParam,
        measurement: A::Measurement,
    ) -> (A::PrepareState, A::PrepareMessage, A::OutputShare)
    where
        for<'a> &'a A::AggregateShare: Into<Vec<u8>>,
    {
        let input_shares = vdaf.shard(&measurement).unwrap();
        let mut verify_key = [0u8; L];
        thread_rng().fill(&mut verify_key[..]);

        let (mut prep_states, prep_shares): (Vec<_>, Vec<_>) = input_shares
            .iter()
            .enumerate()
            .map(|(agg_id, input_share)| {
                vdaf.prepare_init(&verify_key, agg_id, &agg_param, b"nonce", input_share)
                    .unwrap()
            })
            .unzip();
        let prep_msg = vdaf.prepare_preprocess(prep_shares).unwrap();
        let mut output_shares: Vec<A::OutputShare> = prep_states
            .iter()
            .map(|prep_state| {
                if let PrepareTransition::Finish(output_share) = vdaf
                    .prepare_step(prep_state.clone(), prep_msg.clone())
                    .unwrap()
                {
                    output_share
                } else {
                    panic!("generate_vdaf_values: VDAF returned something other than Finish")
                }
            })
            .collect();

        (prep_states.remove(0), prep_msg, output_shares.remove(0))
    }

    #[tokio::test]
    async fn roundtrip_interval_sql() {
        let (datastore, _db_handle) = ephemeral_datastore(MockClock::default()).await;
        datastore
            .run_tx(|tx| {
                Box::pin(async move {
                    let interval = tx
                        .tx
                        .query_one(
                            "SELECT '[2020-01-01 10:00, 2020-01-01 10:30)'::tsrange AS interval",
                            &[],
                        )
                        .await?
                        .get::<_, Interval>("interval");
                    let ref_interval = Interval::new(
                        Time::from_naive_date_time(
                            NaiveDate::from_ymd(2020, 1, 1).and_hms(10, 0, 0),
                        ),
                        Duration::from_minutes(30).unwrap(),
                    )
                    .unwrap();
                    assert_eq!(interval, ref_interval);

                    let interval = tx
                        .tx
                        .query_one(
                            "SELECT '[1970-02-03 23:00, 1970-02-04 00:00)'::tsrange AS interval",
                            &[],
                        )
                        .await?
                        .get::<_, Interval>("interval");
                    let ref_interval = Interval::new(
                        Time::from_naive_date_time(
                            NaiveDate::from_ymd(1970, 2, 3).and_hms(23, 0, 0),
                        ),
                        Duration::from_hours(1).unwrap(),
                    )?;
                    assert_eq!(interval, ref_interval);

                    let res = tx
                        .tx
                        .query_one(
                            "SELECT '[1969-01-01 00:00, 1970-01-01 00:00)'::tsrange AS interval",
                            &[],
                        )
                        .await?
                        .try_get::<_, Interval>("interval");
                    assert!(res.is_err());

                    let ok = tx
                        .tx
                        .query_one(
                            "SELECT (lower(interval) = '1972-07-21 05:30:00' AND
                            upper(interval) = '1972-07-21 06:00:00' AND
                            lower_inc(interval) AND
                            NOT upper_inc(interval)) AS ok
                            FROM (VALUES ($1::tsrange)) AS temp (interval)",
                            &[&Interval::new(
                                Time::from_naive_date_time(
                                    NaiveDate::from_ymd(1972, 7, 21).and_hms(5, 30, 0),
                                ),
                                Duration::from_minutes(30).unwrap(),
                            )
                            .unwrap()],
                        )
                        .await?
                        .get::<_, bool>("ok");
                    assert!(ok);

                    let ok = tx
                        .tx
                        .query_one(
                            "SELECT (lower(interval) = '2021-10-05 00:00:00' AND
                            upper(interval) = '2021-10-06 00:00:00' AND
                            lower_inc(interval) AND
                            NOT upper_inc(interval)) AS ok
                            FROM (VALUES ($1::tsrange)) AS temp (interval)",
                            &[&Interval::new(
                                Time::from_naive_date_time(
                                    NaiveDate::from_ymd(2021, 10, 5).and_hms(0, 0, 0),
                                ),
                                Duration::from_hours(24).unwrap(),
                            )
                            .unwrap()],
                        )
                        .await?
                        .get::<_, bool>("ok");
                    assert!(ok);

                    Ok(())
                })
            })
            .await
            .unwrap();
    }
}<|MERGE_RESOLUTION|>--- conflicted
+++ resolved
@@ -327,11 +327,7 @@
             .tx
             .prepare_cached("DELETE FROM tasks WHERE task_id = $1")
             .await?;
-<<<<<<< HEAD
-        self.tx.execute(&stmt, params).await?;
-=======
         check_single_row_mutation(self.tx.execute(&stmt, params).await?)?;
->>>>>>> 8124619a
         Ok(())
     }
 
@@ -3015,15 +3011,12 @@
             let task = new_dummy_task(task_id, vdaf.into(), role);
             want_tasks.insert(task_id, task.clone());
 
-<<<<<<< HEAD
-=======
             let err = ds
                 .run_tx(|tx| Box::pin(async move { tx.delete_task(task_id).await }))
                 .await
                 .unwrap_err();
             assert_matches!(err, Error::MutationTargetNotFound);
 
->>>>>>> 8124619a
             let retrieved_task = ds
                 .run_tx(|tx| Box::pin(async move { tx.get_task(task_id).await }))
                 .await
@@ -3052,15 +3045,12 @@
                 .await
                 .unwrap();
             assert_eq!(None, retrieved_task);
-<<<<<<< HEAD
-=======
 
             let err = ds
                 .run_tx(|tx| Box::pin(async move { tx.delete_task(task_id).await }))
                 .await
                 .unwrap_err();
             assert_matches!(err, Error::MutationTargetNotFound);
->>>>>>> 8124619a
 
             // Rewrite & retrieve the task again, to test that the delete is "clean" in the sense
             // that it deletes all task-related data (& therefore does not conflict with a later
