--- conflicted
+++ resolved
@@ -12,15 +12,11 @@
 use futures::try_join;
 use janus::{
     hpke::HpkePrivateKey,
-<<<<<<< HEAD
-    message::{Duration, Extension, HpkeCiphertext, HpkeConfig, Nonce, Report, Role, TaskId, Time},
-    time::Clock,
-=======
     message::{
         Duration, Extension, HpkeCiphertext, HpkeConfig, Nonce, NonceChecksum, Report, Role,
         TaskId, Time,
     },
->>>>>>> 54ba8e75
+    time::Clock,
 };
 use postgres_types::{Json, ToSql};
 use prio::{
@@ -2418,19 +2414,13 @@
         task::{test_util::new_dummy_task, VdafInstance},
         trace::test_util::install_test_trace_subscriber,
     };
-<<<<<<< HEAD
-    use ::test_util::{generate_aead_key, MockClock};
+    use ::janus_test_util::{generate_aead_key, MockClock};
     use assert_matches::assert_matches;
     use futures::future::try_join_all;
-    use janus::message::{Duration, ExtensionType, HpkeConfigId, Role, Time};
-=======
-    use ::janus_test_util::generate_aead_key;
-    use assert_matches::assert_matches;
     use janus::{
         hpke::{self, HpkeApplicationInfo, Label},
         message::{Duration, ExtensionType, HpkeConfigId, Role, Time},
     };
->>>>>>> 54ba8e75
     use prio::{
         field::{Field128, Field64},
         vdaf::{
@@ -3593,7 +3583,7 @@
         )
         .unwrap();
 
-        let (ds, _db_handle) = ephemeral_datastore().await;
+        let (ds, _db_handle) = ephemeral_datastore(MockClock::default()).await;
 
         ds.run_tx(|tx| {
             Box::pin(async move {
@@ -3663,7 +3653,7 @@
         .unwrap();
         let agg_param = ();
 
-        let (ds, _db_handle) = ephemeral_datastore().await;
+        let (ds, _db_handle) = ephemeral_datastore(MockClock::default()).await;
 
         ds.run_tx(|tx| {
             Box::pin(async move {
