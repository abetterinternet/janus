use anyhow::{anyhow, Context, Result};
use chrono::Duration;
use deadpool_postgres::{Manager, Pool};
use janus_server::{
    aggregator::aggregator_server,
    config::AggregatorConfig,
    datastore::{self, Datastore},
    hpke::{HpkeRecipient, Label},
    message::Role,
    message::TaskId,
    time::RealClock,
    trace::install_trace_subscriber,
};
use prio::vdaf::{prio3::Prio3Aes128Count, Vdaf};
use ring::{
    aead::{LessSafeKey, UnboundKey, AES_128_GCM},
    hmac::{self, HMAC_SHA256},
    rand::SystemRandom,
};
use std::{
    fmt::{self, Debug, Formatter},
    fs::File,
    iter::Iterator,
    path::PathBuf,
    str::FromStr,
    sync::Arc,
};
use structopt::StructOpt;
use tokio_postgres::NoTls;
use tracing::info;

#[derive(StructOpt)]
#[structopt(
    name = "janus-aggregator",
    about = "PPM aggregator server",
    rename_all = "kebab-case",
    version = env!("CARGO_PKG_VERSION"),
)]
struct Options {
    /// Path to configuration YAML.
    #[structopt(
        long,
        env = "CONFIG_FILE",
        parse(from_os_str),
        takes_value = true,
        required(true),
        help = "path to configuration file"
    )]
    config_file: PathBuf,

    /// The PPM protocol role this aggregator should assume.
    //
    // TODO(timg): obtain the role from the task definition in the database
    // (see discussion in #37)
    #[structopt(
        long,
        takes_value = true,
        required(true),
        possible_values = &[Role::Leader.as_str(), Role::Helper.as_str()],
        help = "role for this aggregator",
    )]
    role: Role,
<<<<<<< HEAD

    /// Datastore encryption keys.
    #[structopt(
        long,
        env = "DATASTORE_KEYS",
        takes_value = true,
        required(true),
        help = "datastore encryption keys, encoded in base64 then comma-separated"
    )]
    datastore_keys: String,
=======
    /// Password for the PostgreSQL database connection. (if not included in the connection
    /// string)
    #[structopt(long, env = "PGPASSWORD", help = "PostgreSQL password")]
    database_password: Option<String>,
>>>>>>> 21976f1f
}

impl Debug for Options {
    fn fmt(&self, f: &mut Formatter<'_>) -> fmt::Result {
        f.debug_struct("Options")
            .field("config_file", &self.config_file)
            .field("role", &self.role)
            .finish()
    }
}

#[tokio::main]
async fn main() -> Result<()> {
    // The configuration file path and any secret values are provided through
    // command line options or environment variables.
    let options = Options::from_args();

    // The bulk of configuration options are in the config file.
    let config_file = File::open(&options.config_file)
        .with_context(|| format!("failed to open config file: {:?}", options.config_file))?;

    let config: AggregatorConfig = serde_yaml::from_reader(&config_file)
        .with_context(|| format!("failed to parse config file: {:?}", options.config_file))?;

    install_trace_subscriber(&config.logging_config)
        .context("failed to install tracing subscriber")?;

    info!(?options, ?config, "starting aggregator");

    let vdaf = Prio3Aes128Count::new(2).unwrap();
    let verify_param = vdaf.setup().unwrap().1.first().unwrap().clone();

<<<<<<< HEAD
    // Connect to database.
    let database_config = tokio_postgres::Config::from_str(config.database.url.as_str())
=======
    let mut database_config = tokio_postgres::Config::from_str(config.database.url.as_str())
>>>>>>> 21976f1f
        .with_context(|| {
            format!(
                "failed to parse database connect string: {:?}",
                config.database.url
            )
        })?;
    if database_config.get_password().is_none() {
        if let Some(password) = options.database_password {
            database_config.password(password);
        }
    }
    let conn_mgr = Manager::new(database_config, NoTls);
    let pool = Pool::builder(conn_mgr)
        .build()
        .context("failed to create database connection pool")?;

    let datastore_keys = options
        .datastore_keys
        .split(',')
        .filter(|k| !k.is_empty())
        .map(|k| {
            base64::decode_config(k, base64::STANDARD_NO_PAD)
                .context("couldn't base64-decode datastore keys")
                .and_then(|k| {
                    Ok(LessSafeKey::new(
                        UnboundKey::new(&AES_128_GCM, &k)
                            .map_err(|_| anyhow!("coulnd't parse datastore keys as keys"))?,
                    ))
                })
        })
        .collect::<Result<Vec<LessSafeKey>>>()?;
    if datastore_keys.is_empty() {
        return Err(anyhow!("datastore keys is empty"));
    }
    let crypter = datastore::Crypter::new(datastore_keys);

    let datastore = Arc::new(Datastore::new(pool, crypter));

    // TODO(timg): tasks and the corresponding HPKE configuration and private
    // keys should be loaded from the database (see discussion in #37)
    let task_id = TaskId::random();
    let hpke_recipient =
        HpkeRecipient::generate(task_id, Label::InputShare, Role::Client, options.role);

    let agg_auth_key = hmac::Key::generate(HMAC_SHA256, &SystemRandom::new())
        .map_err(|_| anyhow!("couldn't generate agg_auth_key"))?;

    let (bound_address, server) = aggregator_server(
        vdaf,
        datastore,
        RealClock::default(),
        Duration::minutes(10),
        options.role,
        verify_param,
        hpke_recipient,
        agg_auth_key,
        config.listen_address,
    )
    .context("failed to create aggregator server")?;
    info!(?task_id, ?bound_address, "running aggregator");

    server.await;

    Ok(())
}<|MERGE_RESOLUTION|>--- conflicted
+++ resolved
@@ -60,7 +60,11 @@
         help = "role for this aggregator",
     )]
     role: Role,
-<<<<<<< HEAD
+
+    /// Password for the PostgreSQL database connection. (if not included in the connection
+    /// string)
+    #[structopt(long, env = "PGPASSWORD", help = "PostgreSQL password")]
+    database_password: Option<String>,
 
     /// Datastore encryption keys.
     #[structopt(
@@ -71,12 +75,6 @@
         help = "datastore encryption keys, encoded in base64 then comma-separated"
     )]
     datastore_keys: String,
-=======
-    /// Password for the PostgreSQL database connection. (if not included in the connection
-    /// string)
-    #[structopt(long, env = "PGPASSWORD", help = "PostgreSQL password")]
-    database_password: Option<String>,
->>>>>>> 21976f1f
 }
 
 impl Debug for Options {
@@ -109,12 +107,7 @@
     let vdaf = Prio3Aes128Count::new(2).unwrap();
     let verify_param = vdaf.setup().unwrap().1.first().unwrap().clone();
 
-<<<<<<< HEAD
-    // Connect to database.
-    let database_config = tokio_postgres::Config::from_str(config.database.url.as_str())
-=======
     let mut database_config = tokio_postgres::Config::from_str(config.database.url.as_str())
->>>>>>> 21976f1f
         .with_context(|| {
             format!(
                 "failed to parse database connect string: {:?}",
