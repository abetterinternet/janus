use anyhow::{Context, Result};
use chrono::Duration;
use deadpool_postgres::{Manager, Pool};
use janus_server::{
    aggregator::aggregator_server,
    config::AggregatorConfig,
    datastore::Datastore,
    hpke::{HpkeRecipient, Label},
    message::Role,
    message::TaskId,
    time::RealClock,
    trace::install_subscriber,
};
use prio::vdaf::{prio3::Prio3Aes128Count, Vdaf};
use ring::{
    hmac::{self, HMAC_SHA256},
    rand::SystemRandom,
};
use std::{
    fmt::{self, Debug, Formatter},
    fs::File,
    iter::Iterator,
    path::PathBuf,
    str::FromStr,
    sync::Arc,
};
use structopt::StructOpt;
use tokio_postgres::NoTls;
use tracing::info;

#[derive(StructOpt)]
#[structopt(
    name = "janus-aggregator",
    about = "PPM aggregator server",
    rename_all = "kebab-case",
    version = env!("CARGO_PKG_VERSION"),
)]
struct Options {
    /// Path to configuration YAML
    #[structopt(
        long,
        env = "CONFIG_FILE",
        parse(from_os_str),
        takes_value = true,
        required(true),
        help = "path to configuration file"
    )]
    config_file: PathBuf,
    /// The PPM protocol role this aggregator should assume.
    //
    // TODO(timg): obtain the role from the task definition in the database
    // (see discussion in #37)
    #[structopt(
        long,
        takes_value = true,
        required(true),
        possible_values = &[Role::Leader.as_str(), Role::Helper.as_str()],
        help = "role for this aggregator",
    )]
    role: Role,
}

impl Debug for Options {
    fn fmt(&self, f: &mut Formatter<'_>) -> fmt::Result {
        f.debug_struct("Options")
            .field("config_file", &self.config_file)
            .field("role", &self.role)
            .finish()
    }
}

#[tokio::main]
async fn main() -> Result<()> {
    // The configuration file path and any secret values are provided through
    // command line options or environment variables.
    let options = Options::from_args();

    // The bulk of configuration options are in the config file.
    let config_file = File::open(&options.config_file)
        .with_context(|| format!("failed to open config file: {:?}", options.config_file))?;

    let config: AggregatorConfig = serde_yaml::from_reader(&config_file)
        .with_context(|| format!("failed to parse config file: {:?}", options.config_file))?;

    install_subscriber(&config.logging_config).context("failed to install tracing subscriber")?;

<<<<<<< HEAD
    let vdaf = Prio3Aes128Count::new(2).unwrap();
    let verify_param = vdaf.setup().unwrap().1.first().unwrap().clone();

    let cfg = Config::from_str("postgres://postgres:postgres@localhost:5432/postgres")?;
    let conn_mgr = Manager::new(cfg, NoTls);
    let pool = Pool::builder(conn_mgr).build()?;
=======
    info!(?options, ?config, "starting aggregator");

    let database_config = tokio_postgres::Config::from_str(config.database.url.as_str())
        .with_context(|| {
            format!(
                "failed to parse database connect string: {:?}",
                config.database.url
            )
        })?;
    let conn_mgr = Manager::new(database_config, NoTls);
    let pool = Pool::builder(conn_mgr)
        .build()
        .context("failed to create database connection pool")?;
>>>>>>> 9c4dfc5f
    let datastore = Arc::new(Datastore::new(pool));

    // TODO(timg): tasks and the corresponding HPKE configuration and private
    // keys should be loaded from the database (see discussion in #37)
    let task_id = TaskId::random();
    let hpke_recipient =
<<<<<<< HEAD
        HpkeRecipient::generate(task_id, Label::InputShare, Role::Client, Role::Leader);

    let agg_auth_key = hmac::Key::generate(HMAC_SHA256, &SystemRandom::new())
        .map_err(|_| anyhow!("couldn't generate agg_auth_key"))?;

    let listen_address = SocketAddr::new(IpAddr::V4(Ipv4Addr::new(0, 0, 0, 0)), 8080);
=======
        HpkeRecipient::generate(task_id, Label::InputShare, Role::Client, options.role);
>>>>>>> 9c4dfc5f

    let (bound_address, server) = aggregator_server(
        vdaf,
        datastore,
        RealClock::default(),
        Duration::minutes(10),
<<<<<<< HEAD
        role,
        verify_param,
        hpke_recipient,
        agg_auth_key,
        listen_address,
=======
        options.role,
        hpke_recipient,
        config.listen_address,
>>>>>>> 9c4dfc5f
    )
    .context("failed to create aggregator server")?;
    info!(?task_id, ?bound_address, "running aggregator");

    server.await;

    Ok(())
}<|MERGE_RESOLUTION|>--- conflicted
+++ resolved
@@ -1,4 +1,4 @@
-use anyhow::{Context, Result};
+use anyhow::{anyhow, Context, Result};
 use chrono::Duration;
 use deadpool_postgres::{Manager, Pool};
 use janus_server::{
@@ -84,15 +84,10 @@
 
     install_subscriber(&config.logging_config).context("failed to install tracing subscriber")?;
 
-<<<<<<< HEAD
+    info!(?options, ?config, "starting aggregator");
+
     let vdaf = Prio3Aes128Count::new(2).unwrap();
     let verify_param = vdaf.setup().unwrap().1.first().unwrap().clone();
-
-    let cfg = Config::from_str("postgres://postgres:postgres@localhost:5432/postgres")?;
-    let conn_mgr = Manager::new(cfg, NoTls);
-    let pool = Pool::builder(conn_mgr).build()?;
-=======
-    info!(?options, ?config, "starting aggregator");
 
     let database_config = tokio_postgres::Config::from_str(config.database.url.as_str())
         .with_context(|| {
@@ -105,40 +100,27 @@
     let pool = Pool::builder(conn_mgr)
         .build()
         .context("failed to create database connection pool")?;
->>>>>>> 9c4dfc5f
     let datastore = Arc::new(Datastore::new(pool));
 
     // TODO(timg): tasks and the corresponding HPKE configuration and private
     // keys should be loaded from the database (see discussion in #37)
     let task_id = TaskId::random();
     let hpke_recipient =
-<<<<<<< HEAD
-        HpkeRecipient::generate(task_id, Label::InputShare, Role::Client, Role::Leader);
+        HpkeRecipient::generate(task_id, Label::InputShare, Role::Client, options.role);
 
     let agg_auth_key = hmac::Key::generate(HMAC_SHA256, &SystemRandom::new())
         .map_err(|_| anyhow!("couldn't generate agg_auth_key"))?;
-
-    let listen_address = SocketAddr::new(IpAddr::V4(Ipv4Addr::new(0, 0, 0, 0)), 8080);
-=======
-        HpkeRecipient::generate(task_id, Label::InputShare, Role::Client, options.role);
->>>>>>> 9c4dfc5f
 
     let (bound_address, server) = aggregator_server(
         vdaf,
         datastore,
         RealClock::default(),
         Duration::minutes(10),
-<<<<<<< HEAD
-        role,
+        options.role,
         verify_param,
         hpke_recipient,
         agg_auth_key,
-        listen_address,
-=======
-        options.role,
-        hpke_recipient,
         config.listen_address,
->>>>>>> 9c4dfc5f
     )
     .context("failed to create aggregator server")?;
     info!(?task_id, ?bound_address, "running aggregator");
