use anyhow::Context;
use janus::{message::Duration, time::RealClock, TokioRuntime};
use janus_server::{
    aggregator::aggregation_job_driver::AggregationJobDriver,
    binary_utils::{janus_main, job_driver::JobDriver, BinaryOptions, CommonBinaryOptions},
    config::AggregationJobDriverConfig,
};
use std::{fmt::Debug, sync::Arc};
use structopt::StructOpt;

#[derive(Debug, StructOpt)]
#[structopt(
    name = "janus-aggregation-job-driver",
    about = "Janus aggregation job driver",
    rename_all = "kebab-case",
    version = env!("CARGO_PKG_VERSION"),
)]
struct Options {
    #[structopt(flatten)]
    common: CommonBinaryOptions,
}

impl BinaryOptions for Options {
    fn common_options(&self) -> &CommonBinaryOptions {
        &self.common
    }
}

const CLIENT_USER_AGENT: &str = concat!(
    env!("CARGO_PKG_NAME"),
    "/",
    env!("CARGO_PKG_VERSION"),
    "/aggregation_job_driver",
);

#[tokio::main]
async fn main() -> anyhow::Result<()> {
    janus_main::<Options, _, _, _, _>(
        RealClock::default(),
        |clock, config: AggregationJobDriverConfig, datastore| async move {
            let datastore = Arc::new(datastore);
            let aggregation_job_driver = Arc::new(AggregationJobDriver::new(
                reqwest::Client::builder()
                    .user_agent(CLIENT_USER_AGENT)
                    .build()
                    .context("couldn't create HTTP client")?,
            ));
            let lease_duration =
                Duration::from_seconds(config.job_driver_config.worker_lease_duration_secs);

            // Start running.
            Arc::new(JobDriver::new(
                clock,
                TokioRuntime,
                Duration::from_seconds(config.job_driver_config.min_job_discovery_delay_secs),
                Duration::from_seconds(config.job_driver_config.max_job_discovery_delay_secs),
                config.job_driver_config.max_concurrent_job_workers,
                Duration::from_seconds(
                    config
                        .job_driver_config
                        .worker_lease_clock_skew_allowance_secs,
                ),
                aggregation_job_driver
                    .make_incomplete_job_acquirer_callback(&datastore, lease_duration),
                aggregation_job_driver.make_job_stepper_callback(
                    &datastore,
                    config.job_driver_config.maximum_attempts_before_failure,
                ),
            ))
            .run()
            .await;

            Ok(())
        },
    )
    .await
<<<<<<< HEAD
}

#[derive(Debug)]
struct AggregationJobDriver {
    http_client: reqwest::Client,
}

impl AggregationJobDriver {
    async fn step_aggregation_job<C: Clock>(
        &self,
        datastore: Arc<Datastore<C>>,
        lease: Lease<AcquiredAggregationJob>,
    ) -> Result<()> {
        match lease.leased().vdaf {
            VdafInstance::Real(janus::task::VdafInstance::Prio3Aes128Count) => {
                let vdaf = Prio3::new_aes128_count(2)?;
                self.step_aggregation_job_generic(datastore, vdaf, lease)
                    .await
            }
            VdafInstance::Real(janus::task::VdafInstance::Prio3Aes128Sum { bits }) => {
                let vdaf = Prio3::new_aes128_sum(2, bits)?;
                self.step_aggregation_job_generic(datastore, vdaf, lease)
                    .await
            }
            VdafInstance::Real(janus::task::VdafInstance::Prio3Aes128Histogram { ref buckets }) => {
                let vdaf = Prio3::new_aes128_histogram(2, buckets)?;
                self.step_aggregation_job_generic(datastore, vdaf, lease)
                    .await
            }

            _ => panic!("VDAF {:?} is not yet supported", lease.leased().vdaf),
        }
    }

    async fn step_aggregation_job_generic<const L: usize, C: Clock, A: vdaf::Aggregator<L>>(
        &self,
        datastore: Arc<Datastore<C>>,
        vdaf: A,
        lease: Lease<AcquiredAggregationJob>,
    ) -> Result<()>
    where
        A: 'static + Send + Sync,
        A::AggregationParam: Send + Sync,
        for<'a> &'a A::AggregateShare: Into<Vec<u8>>,
        A::OutputShare: PartialEq + Eq + Send + Sync + for<'a> TryFrom<&'a [u8]>,
        for<'a> &'a A::OutputShare: Into<Vec<u8>>,
        for<'a> A::PrepareState:
            PartialEq + Eq + Send + Sync + Encode + ParameterizedDecode<(&'a A, usize)>,
        A::PrepareMessage: PartialEq + Eq + Send + Sync,
    {
        // Read all information about the aggregation job.
        let vdaf = Arc::new(vdaf);
        let task_id = lease.leased().task_id;
        let aggregation_job_id = lease.leased().aggregation_job_id;
        let (task, aggregation_job, report_aggregations, client_reports, verify_key) = datastore
            .run_tx(|tx| {
                let vdaf = Arc::clone(&vdaf);
                Box::pin(async move {
                    let task = tx.get_task(task_id).await?.ok_or_else(|| {
                        datastore::Error::User(anyhow!("couldn't find task {}", task_id).into())
                    })?;
                    let verify_key = task
                        .vdaf_verify_keys
                        .get(0)
                        .unwrap()
                        .clone()
                        .try_into()
                        .map_err(|_| {
                            datastore::Error::User(
                                anyhow!("VDAF verification key has wrong length").into(),
                            )
                        })?;

                    let aggregation_job_future =
                        tx.get_aggregation_job::<L, A>(task_id, aggregation_job_id);
                    let report_aggregations_future = tx
                        .get_report_aggregations_for_aggregation_job(
                            vdaf.as_ref(),
                            Role::Leader,
                            task_id,
                            aggregation_job_id,
                        );

                    let (aggregation_job, report_aggregations) =
                        try_join!(aggregation_job_future, report_aggregations_future)?;
                    let aggregation_job = aggregation_job.ok_or_else(|| {
                        datastore::Error::User(
                            anyhow!(
                                "couldn't find aggregation job {} for task {}",
                                aggregation_job_id,
                                task_id
                            )
                            .into(),
                        )
                    })?;

                    // Read client reports, but only for report aggregations in state START.
                    // TODO(#224): create "get_client_reports_for_aggregation_job" datastore
                    // operation to avoid needing to join many futures?
                    let client_reports =
                        try_join_all(report_aggregations.iter().filter_map(|report_aggregation| {
                            if report_aggregation.state == ReportAggregationState::Start {
                                Some(tx.get_client_report(task_id, report_aggregation.nonce).map(
                                    |rslt| {
                                        rslt.context(format!(
                                            "couldn't get report {} for task {}",
                                            report_aggregation.nonce, task_id,
                                        ))
                                        .and_then(
                                            |maybe_report| {
                                                maybe_report.ok_or_else(|| {
                                                    anyhow!(
                                                        "couldn't find report {} for task {}",
                                                        report_aggregation.nonce,
                                                        task_id
                                                    )
                                                })
                                            },
                                        )
                                    },
                                ))
                            } else {
                                None
                            }
                        }))
                        .await
                        .map_err(|err| datastore::Error::User(err.into()))?;

                    Ok((
                        task,
                        aggregation_job,
                        report_aggregations,
                        client_reports,
                        verify_key,
                    ))
                })
            })
            .await?;

        // Figure out the next step based on the non-error report aggregation states, and dispatch accordingly.
        let (mut saw_start, mut saw_waiting, mut saw_finished) = (false, false, false);
        for report_aggregation in &report_aggregations {
            match report_aggregation.state {
                ReportAggregationState::Start => saw_start = true,
                ReportAggregationState::Waiting(_, _) => saw_waiting = true,
                ReportAggregationState::Finished(_) => saw_finished = true,
                ReportAggregationState::Failed(_) | ReportAggregationState::Invalid => (), // ignore failure aggregation states
            }
        }
        match (saw_start, saw_waiting, saw_finished) {
            // Only saw report aggregations in state "start" (or failed or invalid).
            (true, false, false) => self.step_aggregation_job_aggregate_init(
                &datastore, vdaf.as_ref(), lease, task, aggregation_job, report_aggregations, client_reports, verify_key).await,

            // Only saw report aggregations in state "waiting" (or failed or invalid).
            (false, true, false) => self.step_aggregation_job_aggregate_continue(
                &datastore, vdaf.as_ref(), lease, task, aggregation_job, report_aggregations).await,

            _ => return Err(anyhow!("unexpected combination of report aggregation states (saw_start = {}, saw_waiting = {}, saw_finished = {})", saw_start, saw_waiting, saw_finished)),
        }
    }

    #[allow(clippy::too_many_arguments)]
    async fn step_aggregation_job_aggregate_init<const L: usize, C: Clock, A: vdaf::Aggregator<L>>(
        &self,
        datastore: &Datastore<C>,
        vdaf: &A,
        lease: Lease<AcquiredAggregationJob>,
        task: Task,
        aggregation_job: AggregationJob<L, A>,
        report_aggregations: Vec<ReportAggregation<L, A>>,
        client_reports: Vec<Report>,
        verify_key: [u8; L],
    ) -> Result<()>
    where
        A: 'static,
        A::AggregationParam: Send + Sync,
        for<'a> &'a A::AggregateShare: Into<Vec<u8>>,
        A::OutputShare: PartialEq + Eq + Send + Sync,
        for<'a> &'a A::OutputShare: Into<Vec<u8>>,
        A::PrepareState: PartialEq + Eq + Send + Sync + Encode,
        A::PrepareMessage: PartialEq + Eq + Send + Sync,
    {
        // Zip the report aggregations at start with the client reports, verifying that their nonces
        // match. We use asserts here as the conditions we are checking should be guaranteed by the
        // caller.
        let report_aggregations: Vec<_> = report_aggregations
            .into_iter()
            .filter(|report_aggregation| report_aggregation.state == ReportAggregationState::Start)
            .collect();
        assert_eq!(report_aggregations.len(), client_reports.len());
        let reports: Vec<_> = report_aggregations
            .into_iter()
            .zip(client_reports.into_iter())
            .collect();
        for (report_aggregation, client_report) in &reports {
            assert_eq!(report_aggregation.task_id, client_report.task_id());
            assert_eq!(report_aggregation.nonce, client_report.nonce());
        }

        // Compute report shares to send to helper, and decrypt our input shares & initialize
        // preparation state.
        let mut report_aggregations_to_write = Vec::new();
        let mut report_shares = Vec::new();
        let mut stepped_aggregations = Vec::new();
        for (mut report_aggregation, report) in reports {
            // Retrieve input shares.
            let leader_encrypted_input_share = match report
                .encrypted_input_shares()
                .get(Role::Leader.index().unwrap())
            {
                Some(leader_encrypted_input_share) => leader_encrypted_input_share,
                None => {
                    error!(report_nonce = %report_aggregation.nonce, "Client report missing leader encrypted input share");
                    report_aggregation.state = ReportAggregationState::Invalid;
                    report_aggregations_to_write.push(report_aggregation);
                    continue;
                }
            };

            let helper_encrypted_input_share = match report
                .encrypted_input_shares()
                .get(Role::Helper.index().unwrap())
            {
                Some(helper_encrypted_input_share) => helper_encrypted_input_share,
                None => {
                    error!(report_nonce = %report_aggregation.nonce, "Client report missing helper encrypted input share");
                    report_aggregation.state = ReportAggregationState::Invalid;
                    report_aggregations_to_write.push(report_aggregation);
                    continue;
                }
            };

            // Decrypt leader input share & transform into our first transition.
            let (hpke_config, hpke_private_key) = match task
                .hpke_keys
                .get(&leader_encrypted_input_share.config_id())
            {
                Some((hpke_config, hpke_private_key)) => (hpke_config, hpke_private_key),
                None => {
                    error!(report_nonce = %report_aggregation.nonce, hpke_config_id = %leader_encrypted_input_share.config_id(), "Leader encrypted input share references unknown HPKE config ID");
                    report_aggregation.state =
                        ReportAggregationState::Failed(ReportShareError::HpkeUnknownConfigId);
                    report_aggregations_to_write.push(report_aggregation);
                    continue;
                }
            };
            let hpke_application_info =
                HpkeApplicationInfo::new(Label::InputShare, Role::Client, Role::Leader);
            let associated_data =
                associated_data_for_report_share(task.id, report.nonce(), report.extensions());
            let leader_input_share_bytes = match hpke::open(
                hpke_config,
                hpke_private_key,
                &hpke_application_info,
                leader_encrypted_input_share,
                &associated_data,
            ) {
                Ok(leader_input_share_bytes) => leader_input_share_bytes,
                Err(err) => {
                    error!(report_nonce = %report_aggregation.nonce, ?err, "Couldn't decrypt leader's encrypted input share");
                    report_aggregation.state =
                        ReportAggregationState::Failed(ReportShareError::HpkeDecryptError);
                    report_aggregations_to_write.push(report_aggregation);
                    continue;
                }
            };
            let leader_input_share = match A::InputShare::get_decoded_with_param(
                &(vdaf, Role::Leader.index().unwrap()),
                &leader_input_share_bytes,
            ) {
                Ok(leader_input_share) => leader_input_share,
                Err(err) => {
                    // TODO(https://github.com/ietf-wg-ppm/draft-ietf-ppm-dap/issues/255): is moving to Invalid on a decoding error appropriate?
                    error!(report_nonce = %report_aggregation.nonce, ?err, "Couldn't decode leader's input share");
                    report_aggregation.state = ReportAggregationState::Invalid;
                    report_aggregations_to_write.push(report_aggregation);
                    continue;
                }
            };

            // Initialize the leader's preparation state from the input share.
            let (prep_state, prep_share) = match vdaf.prepare_init(
                &verify_key,
                Role::Leader.index().unwrap(),
                &aggregation_job.aggregation_param,
                &report.nonce().get_encoded(),
                &leader_input_share,
            ) {
                Ok(prep_state_and_share) => prep_state_and_share,
                Err(err) => {
                    error!(report_nonce = %report_aggregation.nonce, ?err, "Couldn't initialize leader's preparation state");
                    report_aggregation.state =
                        ReportAggregationState::Failed(ReportShareError::VdafPrepError);
                    report_aggregations_to_write.push(report_aggregation);
                    continue;
                }
            };

            report_shares.push(ReportShare {
                nonce: report.nonce(),
                extensions: report.extensions().to_vec(),
                encrypted_input_share: helper_encrypted_input_share.clone(),
            });
            stepped_aggregations.push(SteppedAggregation {
                report_aggregation,
                leader_transition: PrepareTransition::Continue(prep_state, prep_share),
            });
        }

        // Construct request, send it to the helper, and process the response.
        // TODO(#235): abandon work immediately on "terminal" failures from helper, or other
        // unexepected cases such as unknown/unexpected content type.
        let req = AggregateInitializeReq {
            task_id: task.id,
            job_id: aggregation_job.aggregation_job_id,
            agg_param: aggregation_job.aggregation_param.get_encoded(),
            report_shares,
        };

        let response = self
            .http_client
            .post(task.aggregator_url(Role::Helper)?.join("/aggregate")?)
            .header(CONTENT_TYPE, AggregateInitializeReq::MEDIA_TYPE)
            .header(
                DAP_AUTH_HEADER,
                task.primary_aggregator_auth_token().as_bytes(),
            )
            .body(req.get_encoded())
            .send()
            .await?;
        let resp = AggregateInitializeResp::get_decoded(&response.bytes().await?)?;

        self.process_response_from_helper(
            datastore,
            vdaf,
            lease,
            aggregation_job,
            stepped_aggregations,
            report_aggregations_to_write,
            resp.prepare_steps,
        )
        .await
    }

    async fn step_aggregation_job_aggregate_continue<
        const L: usize,
        C: Clock,
        A: vdaf::Aggregator<L>,
    >(
        &self,
        datastore: &Datastore<C>,
        vdaf: &A,
        lease: Lease<AcquiredAggregationJob>,
        task: Task,
        aggregation_job: AggregationJob<L, A>,
        report_aggregations: Vec<ReportAggregation<L, A>>,
    ) -> Result<()>
    where
        A: 'static,
        A::AggregationParam: Send + Sync,
        for<'a> &'a A::AggregateShare: Into<Vec<u8>>,
        A::OutputShare: Send + Sync,
        for<'a> &'a A::OutputShare: Into<Vec<u8>>,
        A::PrepareState: Send + Sync + Encode,
        A::PrepareMessage: Send + Sync,
    {
        // Visit the report aggregations, ignoring any that have already failed; compute our own
        // next step & transitions to send to the helper.
        let mut report_aggregations_to_write = Vec::new();
        let mut prepare_steps = Vec::new();
        let mut stepped_aggregations = Vec::new();
        for mut report_aggregation in report_aggregations {
            if let ReportAggregationState::Waiting(prep_state, prep_msg) = &report_aggregation.state
            {
                let prep_msg = prep_msg
                    .as_ref()
                    .ok_or_else(|| anyhow!("report aggregation missing prepare message"))?;

                // Step our own state.
                let leader_transition = match vdaf
                    .prepare_step(prep_state.clone(), prep_msg.clone())
                {
                    Ok(leader_transition) => leader_transition,
                    Err(err) => {
                        error!(report_nonce = %report_aggregation.nonce, ?err, "Couldn't step report aggregation");
                        report_aggregation.state =
                            ReportAggregationState::Failed(ReportShareError::VdafPrepError);
                        report_aggregations_to_write.push(report_aggregation);
                        continue;
                    }
                };

                prepare_steps.push(PrepareStep {
                    nonce: report_aggregation.nonce,
                    result: PrepareStepResult::Continued(prep_msg.get_encoded()),
                });
                stepped_aggregations.push(SteppedAggregation {
                    report_aggregation,
                    leader_transition,
                })
            }
        }

        // Construct request, send it to the helper, and process the response.
        // TODO(#235): abandon work immediately on "terminal" failures from helper, or other
        // unexepected cases such as unknown/unexpected content type.
        let req = AggregateContinueReq {
            task_id: task.id,
            job_id: aggregation_job.aggregation_job_id,
            prepare_steps,
        };

        let response = self
            .http_client
            .post(task.aggregator_url(Role::Helper)?.join("/aggregate")?)
            .header(CONTENT_TYPE, AggregateContinueReq::MEDIA_TYPE)
            .header(
                DAP_AUTH_HEADER,
                task.primary_aggregator_auth_token().as_bytes(),
            )
            .body(req.get_encoded())
            .send()
            .await?;
        let resp = AggregateContinueResp::get_decoded(&response.bytes().await?)?;

        self.process_response_from_helper(
            datastore,
            vdaf,
            lease,
            aggregation_job,
            stepped_aggregations,
            report_aggregations_to_write,
            resp.prepare_steps,
        )
        .await
    }

    #[allow(clippy::too_many_arguments)]
    async fn process_response_from_helper<const L: usize, C: Clock, A: vdaf::Aggregator<L>>(
        &self,
        datastore: &Datastore<C>,
        vdaf: &A,
        lease: Lease<AcquiredAggregationJob>,
        aggregation_job: AggregationJob<L, A>,
        stepped_aggregations: Vec<SteppedAggregation<L, A>>,
        mut report_aggregations_to_write: Vec<ReportAggregation<L, A>>,
        prep_steps: Vec<PrepareStep>,
    ) -> Result<()>
    where
        A: 'static,
        A::AggregationParam: Send + Sync,
        for<'a> &'a A::AggregateShare: Into<Vec<u8>>,
        A::OutputShare: Send + Sync,
        for<'a> &'a A::OutputShare: Into<Vec<u8>>,
        A::PrepareMessage: Send + Sync,
        A::PrepareState: Send + Sync + Encode,
    {
        // Handle response, computing the new report aggregations to be stored.
        if stepped_aggregations.len() != prep_steps.len() {
            return Err(anyhow!(
                "missing, duplicate, out-of-order, or unexpected prepare steps in response"
            ));
        }
        for (stepped_aggregation, helper_prep_step) in
            stepped_aggregations.into_iter().zip(prep_steps)
        {
            let (mut report_aggregation, leader_transition) = (
                stepped_aggregation.report_aggregation,
                stepped_aggregation.leader_transition,
            );
            if helper_prep_step.nonce != report_aggregation.nonce {
                return Err(anyhow!(
                    "missing, duplicate, out-of-order, or unexpected prepare steps in response"
                ));
            }
            match helper_prep_step.result {
                PrepareStepResult::Continued(payload) => {
                    // If the leader continued too, combine the leader's prepare share with the
                    // helper's to compute next round's prepare message. Prepare to store the
                    // leader's new state & the prepare message. If the leader didn't continue,
                    // transition to INVALID.
                    if let PrepareTransition::Continue(leader_prep_state, leader_prep_share) =
                        leader_transition
                    {
                        let helper_prep_share =
                            A::PrepareShare::get_decoded_with_param(&leader_prep_state, &payload)
                                .context("couldn't decode helper's prepare message");
                        let prep_msg = helper_prep_share.and_then(|helper_prep_share| {
                            vdaf.prepare_preprocess([leader_prep_share, helper_prep_share])
                                .context("couldn't preprocess leader & helper prepare shares into prepare message")
                        });
                        report_aggregation.state = match prep_msg {
                            Ok(prep_msg) => {
                                ReportAggregationState::Waiting(leader_prep_state, Some(prep_msg))
                            }
                            Err(err) => {
                                error!(report_nonce = %report_aggregation.nonce, ?err, "Couldn't compute prepare message");
                                ReportAggregationState::Failed(ReportShareError::VdafPrepError)
                            }
                        }
                    } else {
                        error!(report_nonce = %report_aggregation.nonce, leader_transition = ?leader_transition, "Helper continued but leader did not");
                        report_aggregation.state = ReportAggregationState::Invalid;
                    }
                }

                PrepareStepResult::Finished => {
                    // If the leader finished too, we are done; prepare to store the output share.
                    // If the leader didn't finish too, we transition to INVALID.
                    if let PrepareTransition::Finish(out_share) = leader_transition {
                        report_aggregation.state = ReportAggregationState::Finished(out_share);
                    } else {
                        error!(report_nonce = %report_aggregation.nonce, leader_transition = ?leader_transition, "Helper finished but leader did not");
                        report_aggregation.state = ReportAggregationState::Invalid;
                    }
                }

                PrepareStepResult::Failed(err) => {
                    // If the helper failed, we move to FAILED immediately.
                    // TODO(#236): is it correct to just record the transition error that the helper reports?
                    error!(report_nonce = %report_aggregation.nonce, helper_err = ?err, "Helper couldn't step report aggregation");
                    report_aggregation.state = ReportAggregationState::Failed(err);
                }
            }
            report_aggregations_to_write.push(report_aggregation);
        }

        // Determine if we've finished the aggregation job (i.e. if all report aggregations are in
        // a terminal state), then write everything back to storage.
        // TODO(#220): also update batch_unit_aggregations if this aggregation job finished.
        let aggregation_job_is_finished = report_aggregations_to_write
            .iter()
            .all(|ra| !matches!(ra.state, ReportAggregationState::Waiting(_, _)));
        let aggregation_job_to_write = if aggregation_job_is_finished {
            let mut aggregation_job = aggregation_job;
            aggregation_job.state = AggregationJobState::Finished;
            Some(aggregation_job)
        } else {
            None
        };
        let report_aggregations_to_write = Arc::new(report_aggregations_to_write);
        let aggregation_job_to_write = Arc::new(aggregation_job_to_write);
        let lease = Arc::new(lease);
        datastore
            .run_tx(|tx| {
                let (report_aggregations_to_write, aggregation_job_to_write, lease) = (
                    Arc::clone(&report_aggregations_to_write),
                    Arc::clone(&aggregation_job_to_write),
                    Arc::clone(&lease),
                );
                Box::pin(async move {
                    let report_aggregations_future =
                        try_join_all(report_aggregations_to_write.iter().map(
                            |report_aggregation| tx.update_report_aggregation(report_aggregation),
                        ));
                    let aggregation_job_future = try_join_all(
                        aggregation_job_to_write
                            .iter()
                            .map(|aggregation_job| tx.update_aggregation_job(aggregation_job)),
                    );

                    try_join!(
                        tx.release_aggregation_job(&lease),
                        report_aggregations_future,
                        aggregation_job_future
                    )?;
                    Ok(())
                })
            })
            .await?;
        Ok(())
    }

    async fn cancel_aggregation_job<C: Clock>(
        &self,
        datastore: Arc<Datastore<C>>,
        lease: Lease<AcquiredAggregationJob>,
    ) -> Result<()> {
        match &lease.leased().vdaf {
            VdafInstance::Real(janus::task::VdafInstance::Prio3Aes128Count) => {
                self.cancel_aggregation_job_generic::<PRIO3_AES128_VERIFY_KEY_LENGTH, C, Prio3Aes128Count>(datastore, lease)
                    .await
            }
            VdafInstance::Real(janus::task::VdafInstance::Prio3Aes128Sum { .. }) => {
                self.cancel_aggregation_job_generic::<PRIO3_AES128_VERIFY_KEY_LENGTH, C, Prio3Aes128Sum>(datastore, lease)
                    .await
            }
            VdafInstance::Real(janus::task::VdafInstance::Prio3Aes128Histogram { .. }) => {
                self.cancel_aggregation_job_generic::<PRIO3_AES128_VERIFY_KEY_LENGTH, C, Prio3Aes128Histogram>(datastore, lease)
                    .await
            }

            _ => panic!("VDAF {:?} is not yet supported", lease.leased().vdaf),
        }
    }

    async fn cancel_aggregation_job_generic<const L: usize, C: Clock, A: vdaf::Aggregator<L>>(
        &self,
        datastore: Arc<Datastore<C>>,
        lease: Lease<AcquiredAggregationJob>,
    ) -> Result<()>
    where
        A: Send + Sync + 'static,
        A::AggregationParam: Send + Sync,
        for<'a> &'a A::AggregateShare: Into<Vec<u8>>,
    {
        let lease = Arc::new(lease);
        let (task_id, aggregation_job_id) =
            (lease.leased().task_id, lease.leased().aggregation_job_id);
        datastore
            .run_tx(|tx| {
                let lease = Arc::clone(&lease);
                Box::pin(async move {
                    let mut aggregation_job = tx
                        .get_aggregation_job::<L, A>(task_id, aggregation_job_id)
                        .await?
                        .ok_or_else(|| {
                            datastore::Error::User(
                                anyhow!(
                                    "couldn't find aggregation job {} for task {}",
                                    aggregation_job_id,
                                    task_id
                                )
                                .into(),
                            )
                        })?;

                    // We leave all other data associated with the aggregation job (e.g. report
                    // aggregations) alone to ease debugging.
                    aggregation_job.state = AggregationJobState::Abandoned;

                    let write_aggregation_job_future = tx.update_aggregation_job(&aggregation_job);
                    let release_future = tx.release_aggregation_job(&lease);
                    try_join!(write_aggregation_job_future, release_future)?;
                    Ok(())
                })
            })
            .await?;
        Ok(())
    }

    /// Produce a closure for use as a `[JobDriver::JobAcquirer]`.
    pub fn make_incomplete_job_acquirer_callback<C: Clock>(
        &self,
        datastore: &Arc<Datastore<C>>,
        lease_duration: Duration,
    ) -> impl Fn(usize) -> BoxFuture<'static, Result<Vec<Lease<AcquiredAggregationJob>>, datastore::Error>>
    {
        let datastore = Arc::clone(datastore);
        move |max_acquire_count: usize| {
            let datastore = Arc::clone(&datastore);
            Box::pin(async move {
                datastore
                    .run_tx(|tx| {
                        Box::pin(async move {
                            // TODO(#193): only acquire jobs whose batch units
                            // have not already been collected (probably by
                            // modifying acquire_incomplete_aggregation_jobs)
                            tx.acquire_incomplete_aggregation_jobs(
                                lease_duration,
                                max_acquire_count,
                            )
                            .await
                        })
                    })
                    .await
            })
        }
    }

    /// Produce a closure for use as a `[JobDriver::JobStepper]`.
    pub fn make_job_stepper_callback<C: Clock>(
        self: &Arc<Self>,
        datastore: &Arc<Datastore<C>>,
        maximum_attempts_before_failure: usize,
    ) -> impl Fn(Lease<AcquiredAggregationJob>) -> BoxFuture<'static, Result<(), anyhow::Error>>
    {
        let datastore = Arc::clone(datastore);
        let driver = Arc::clone(self);
        move |lease| {
            let datastore = Arc::clone(&datastore);
            let driver = Arc::clone(&driver);
            Box::pin(async move {
                if lease.lease_attempts() >= maximum_attempts_before_failure {
                    warn!(attempts = ?lease.lease_attempts(),
                        max_attempts = ?maximum_attempts_before_failure,
                        "Canceling job due to too many failed attempts");
                    return driver.cancel_aggregation_job(datastore, lease).await;
                }

                driver.step_aggregation_job(datastore, lease).await
            })
        }
    }
}

/// SteppedAggregation represents a report aggregation along with the associated preparation-state
/// transition representing the next step for the leader.
struct SteppedAggregation<const L: usize, A: vdaf::Aggregator<L>>
where
    for<'a> &'a A::AggregateShare: Into<Vec<u8>>,
{
    report_aggregation: ReportAggregation<L, A>,
    leader_transition: PrepareTransition<A, L>,
}

#[cfg(test)]
mod tests {
    use super::AggregationJobDriver;
    use assert_matches::assert_matches;
    use http::header::CONTENT_TYPE;
    use janus::{
        hpke::{
            self, associated_data_for_report_share,
            test_util::generate_hpke_config_and_private_key, HpkeApplicationInfo, Label,
        },
        message::{Duration, HpkeConfig, Nonce, Report, Role, TaskId},
        task::VdafInstance,
        time::Clock,
        Runtime,
    };
    use janus_server::{
        binary_utils::job_driver::JobDriver,
        datastore::{
            models::{
                AggregationJob, AggregationJobState, ReportAggregation, ReportAggregationState,
            },
            Crypter, Datastore,
        },
        message::{
            AggregateContinueReq, AggregateContinueResp, AggregateInitializeReq,
            AggregateInitializeResp, AggregationJobId, PrepareStep, PrepareStepResult, ReportShare,
        },
        task::{test_util::new_dummy_task, PRIO3_AES128_VERIFY_KEY_LENGTH},
        trace::test_util::install_test_trace_subscriber,
    };
    use janus_test_util::{run_vdaf, runtime::TestRuntimeManager, MockClock};
    use mockito::mock;
    use prio::{
        codec::Encode,
        vdaf::{
            prio3::{Prio3, Prio3Aes128Count},
            PrepareTransition,
        },
    };
    use reqwest::Url;
    use std::{str, sync::Arc};

    janus_test_util::define_ephemeral_datastore!();

    #[tokio::test]
    async fn aggregation_job_driver() {
        // This is a minimal test that AggregationJobDriver::run() will successfully find
        // aggregation jobs & step them to completion. More detailed tests of the aggregation job
        // creation logic are contained in other tests which do not exercise the job-acquiry loop.
        // Note that we actually step twice to ensure that lease-release & re-acquiry works as
        // expected.

        // Setup.
        install_test_trace_subscriber();
        let clock = MockClock::default();
        let mut runtime_manager = TestRuntimeManager::new();
        let (ds, _db_handle) = ephemeral_datastore(clock.clone()).await;
        let ds = Arc::new(ds);
        let vdaf = Arc::new(Prio3::new_aes128_count(2).unwrap());
        let nonce = Nonce::generate(&clock);

        let task_id = TaskId::random();
        let mut task = new_dummy_task(task_id, VdafInstance::Prio3Aes128Count.into(), Role::Leader);
        task.aggregator_endpoints = vec![
            Url::parse("http://irrelevant").unwrap(), // leader URL doesn't matter
            Url::parse(&mockito::server_url()).unwrap(),
        ];
        let verify_key = task
            .vdaf_verify_keys
            .get(0)
            .unwrap()
            .clone()
            .try_into()
            .unwrap();

        let transcript = run_vdaf(vdaf.as_ref(), &verify_key, &(), nonce, &0);

        let agg_auth_token = task.primary_aggregator_auth_token().clone();
        let (leader_hpke_config, _) = task.hpke_keys.iter().next().unwrap().1;
        let (helper_hpke_config, _) = generate_hpke_config_and_private_key();
        let report = generate_report(
            task_id,
            nonce,
            &[leader_hpke_config, &helper_hpke_config],
            &transcript.input_shares,
        );
        let aggregation_job_id = AggregationJobId::random();

        ds.run_tx(|tx| {
            let (task, report) = (task.clone(), report.clone());
            Box::pin(async move {
                tx.put_task(&task).await?;
                tx.put_client_report(&report).await?;

                tx.put_aggregation_job(&AggregationJob::<
                    PRIO3_AES128_VERIFY_KEY_LENGTH,
                    Prio3Aes128Count,
                > {
                    aggregation_job_id,
                    task_id,
                    aggregation_param: (),
                    state: AggregationJobState::InProgress,
                })
                .await?;
                tx.put_report_aggregation(&ReportAggregation::<
                    PRIO3_AES128_VERIFY_KEY_LENGTH,
                    Prio3Aes128Count,
                > {
                    aggregation_job_id,
                    task_id,
                    nonce: report.nonce(),
                    ord: 0,
                    state: ReportAggregationState::Start,
                })
                .await
            })
        })
        .await
        .unwrap();

        // Setup: prepare mocked HTTP responses.
        let helper_vdaf_msg = assert_matches!(&transcript.prepare_transitions[Role::Helper.index().unwrap()][0], PrepareTransition::Continue(_, prep_share) => prep_share);
        let helper_responses = vec![
            (
                AggregateInitializeReq::MEDIA_TYPE,
                AggregateInitializeResp::MEDIA_TYPE,
                AggregateInitializeResp {
                    prepare_steps: vec![PrepareStep {
                        nonce,
                        result: PrepareStepResult::Continued(helper_vdaf_msg.get_encoded()),
                    }],
                }
                .get_encoded(),
            ),
            (
                AggregateContinueReq::MEDIA_TYPE,
                AggregateContinueResp::MEDIA_TYPE,
                AggregateContinueResp {
                    prepare_steps: vec![PrepareStep {
                        nonce,
                        result: PrepareStepResult::Finished,
                    }],
                }
                .get_encoded(),
            ),
        ];
        let mocked_aggregates: Vec<_> = helper_responses
            .into_iter()
            .map(|(req_content_type, resp_content_type, resp_body)| {
                mock("POST", "/aggregate")
                    .match_header(
                        "DAP-Auth-Token",
                        str::from_utf8(agg_auth_token.as_bytes()).unwrap(),
                    )
                    .match_header(CONTENT_TYPE.as_str(), req_content_type)
                    .with_status(200)
                    .with_header(CONTENT_TYPE.as_str(), resp_content_type)
                    .with_body(resp_body)
                    .create()
            })
            .collect();
        let aggregation_job_driver = Arc::new(AggregationJobDriver {
            http_client: reqwest::Client::builder()
                .user_agent(super::CLIENT_USER_AGENT)
                .build()
                .unwrap(),
        });

        // Run. Let the aggregation job driver step aggregation jobs, then kill it.
        let aggregation_job_driver = Arc::new(JobDriver::new(
            clock,
            runtime_manager.with_label("stepper"),
            Duration::from_seconds(1),
            Duration::from_seconds(1),
            10,
            Duration::from_seconds(60),
            aggregation_job_driver
                .make_incomplete_job_acquirer_callback(&ds, Duration::from_seconds(600)),
            aggregation_job_driver.make_job_stepper_callback(&ds, 5),
        ));

        let task_handle = runtime_manager.with_label("driver").spawn({
            let aggregation_job_driver = aggregation_job_driver.clone();
            async move { aggregation_job_driver.run().await }
        });

        // Wait for all of the aggregate job stepper tasks to complete.
        runtime_manager.wait_for_completed_tasks("stepper", 2).await;
        // Stop the aggregate job driver task.
        task_handle.abort();

        // Verify.
        for mocked_aggregate in mocked_aggregates {
            mocked_aggregate.assert();
        }

        let want_aggregation_job =
            AggregationJob::<PRIO3_AES128_VERIFY_KEY_LENGTH, Prio3Aes128Count> {
                aggregation_job_id,
                task_id,
                aggregation_param: (),
                state: AggregationJobState::Finished,
            };
        let leader_output_share = assert_matches!(&transcript.prepare_transitions[Role::Leader.index().unwrap()][1], PrepareTransition::Finish(leader_output_share) => leader_output_share.clone());
        let want_report_aggregation =
            ReportAggregation::<PRIO3_AES128_VERIFY_KEY_LENGTH, Prio3Aes128Count> {
                aggregation_job_id,
                task_id,
                nonce,
                ord: 0,
                state: ReportAggregationState::Finished(leader_output_share),
            };

        let (got_aggregation_job, got_report_aggregation) = ds
            .run_tx(|tx| {
                let vdaf = Arc::clone(&vdaf);
                Box::pin(async move {
                    let aggregation_job = tx
                        .get_aggregation_job::<PRIO3_AES128_VERIFY_KEY_LENGTH, Prio3Aes128Count>(
                            task_id,
                            aggregation_job_id,
                        )
                        .await?
                        .unwrap();
                    let report_aggregation = tx
                        .get_report_aggregation(
                            vdaf.as_ref(),
                            Role::Leader,
                            task_id,
                            aggregation_job_id,
                            nonce,
                        )
                        .await?
                        .unwrap();
                    Ok((aggregation_job, report_aggregation))
                })
            })
            .await
            .unwrap();

        assert_eq!(want_aggregation_job, got_aggregation_job);
        assert_eq!(want_report_aggregation, got_report_aggregation);
    }

    #[tokio::test]
    async fn step_aggregation_job_init() {
        // Setup: insert a client report and add it to a new aggregation job.
        install_test_trace_subscriber();
        let clock = MockClock::default();
        let (ds, _db_handle) = ephemeral_datastore(clock.clone()).await;
        let ds = Arc::new(ds);
        let vdaf = Arc::new(Prio3::new_aes128_count(2).unwrap());
        let nonce = Nonce::generate(&clock);

        let task_id = TaskId::random();
        let mut task = new_dummy_task(task_id, VdafInstance::Prio3Aes128Count.into(), Role::Leader);
        task.aggregator_endpoints = vec![
            Url::parse("http://irrelevant").unwrap(), // leader URL doesn't matter
            Url::parse(&mockito::server_url()).unwrap(),
        ];
        let verify_key = task
            .vdaf_verify_keys
            .get(0)
            .unwrap()
            .clone()
            .try_into()
            .unwrap();

        let transcript = run_vdaf(vdaf.as_ref(), &verify_key, &(), nonce, &0);

        let agg_auth_token = task.primary_aggregator_auth_token();
        let (leader_hpke_config, _) = task.hpke_keys.iter().next().unwrap().1;
        let (helper_hpke_config, _) = generate_hpke_config_and_private_key();
        let report = generate_report(
            task_id,
            nonce,
            &[leader_hpke_config, &helper_hpke_config],
            &transcript.input_shares,
        );
        let aggregation_job_id = AggregationJobId::random();

        let lease = ds
            .run_tx(|tx| {
                let (task, report) = (task.clone(), report.clone());
                Box::pin(async move {
                    tx.put_task(&task).await?;
                    tx.put_client_report(&report).await?;

                    tx.put_aggregation_job(&AggregationJob::<
                        PRIO3_AES128_VERIFY_KEY_LENGTH,
                        Prio3Aes128Count,
                    > {
                        aggregation_job_id,
                        task_id,
                        aggregation_param: (),
                        state: AggregationJobState::InProgress,
                    })
                    .await?;
                    tx.put_report_aggregation(&ReportAggregation::<
                        PRIO3_AES128_VERIFY_KEY_LENGTH,
                        Prio3Aes128Count,
                    > {
                        aggregation_job_id,
                        task_id,
                        nonce: report.nonce(),
                        ord: 0,
                        state: ReportAggregationState::Start,
                    })
                    .await?;

                    Ok(tx
                        .acquire_incomplete_aggregation_jobs(Duration::from_seconds(60), 1)
                        .await?
                        .remove(0))
                })
            })
            .await
            .unwrap();
        assert_eq!(lease.leased().task_id, task_id);
        assert_eq!(lease.leased().aggregation_job_id, aggregation_job_id);

        // Setup: prepare mocked HTTP response.
        // (This is fragile in that it expects the leader request to be deterministically encoded.
        // It would be nicer to retrieve the request bytes from the mock, then do our own parsing &
        // verification -- but mockito does not expose this functionality at time of writing.)
        let leader_request = AggregateInitializeReq {
            task_id,
            job_id: aggregation_job_id,
            agg_param: ().get_encoded(),
            report_shares: vec![ReportShare {
                nonce,
                extensions: Vec::new(),
                encrypted_input_share: report
                    .encrypted_input_shares()
                    .get(Role::Helper.index().unwrap())
                    .unwrap()
                    .clone(),
            }],
        };
        let helper_vdaf_msg = assert_matches!(&transcript.prepare_transitions[Role::Helper.index().unwrap()][0], PrepareTransition::Continue(_, prep_share) => prep_share);
        let helper_response = AggregateInitializeResp {
            prepare_steps: vec![PrepareStep {
                nonce,
                result: PrepareStepResult::Continued(helper_vdaf_msg.get_encoded()),
            }],
        };
        let mocked_aggregate = mock("POST", "/aggregate")
            .match_header(
                "DAP-Auth-Token",
                str::from_utf8(agg_auth_token.as_bytes()).unwrap(),
            )
            .match_header(CONTENT_TYPE.as_str(), AggregateInitializeReq::MEDIA_TYPE)
            .match_body(leader_request.get_encoded())
            .with_status(200)
            .with_header(CONTENT_TYPE.as_str(), AggregateInitializeResp::MEDIA_TYPE)
            .with_body(helper_response.get_encoded())
            .create();

        // Run: create an aggregation job driver & step the aggregation we've created.
        let aggregation_job_driver = AggregationJobDriver {
            http_client: reqwest::Client::builder().build().unwrap(),
        };
        aggregation_job_driver
            .step_aggregation_job(ds.clone(), lease)
            .await
            .unwrap();

        // Verify.
        mocked_aggregate.assert();

        let want_aggregation_job =
            AggregationJob::<PRIO3_AES128_VERIFY_KEY_LENGTH, Prio3Aes128Count> {
                aggregation_job_id,
                task_id,
                aggregation_param: (),
                state: AggregationJobState::InProgress,
            };
        let leader_prep_state = assert_matches!(&transcript.prepare_transitions[Role::Leader.index().unwrap()][0], PrepareTransition::Continue(prep_state, _) => prep_state.clone());
        let prep_msg = transcript.prepare_messages[0].clone();
        let want_report_aggregation =
            ReportAggregation::<PRIO3_AES128_VERIFY_KEY_LENGTH, Prio3Aes128Count> {
                aggregation_job_id,
                task_id,
                nonce,
                ord: 0,
                state: ReportAggregationState::Waiting(leader_prep_state, Some(prep_msg)),
            };

        let (got_aggregation_job, got_report_aggregation) = ds
            .run_tx(|tx| {
                let vdaf = Arc::clone(&vdaf);
                Box::pin(async move {
                    let aggregation_job = tx
                        .get_aggregation_job::<PRIO3_AES128_VERIFY_KEY_LENGTH, Prio3Aes128Count>(
                            task_id,
                            aggregation_job_id,
                        )
                        .await?
                        .unwrap();
                    let report_aggregation = tx
                        .get_report_aggregation(
                            vdaf.as_ref(),
                            Role::Leader,
                            task_id,
                            aggregation_job_id,
                            nonce,
                        )
                        .await?
                        .unwrap();
                    Ok((aggregation_job, report_aggregation))
                })
            })
            .await
            .unwrap();

        assert_eq!(want_aggregation_job, got_aggregation_job);
        assert_eq!(want_report_aggregation, got_report_aggregation);
    }

    #[tokio::test]
    async fn step_aggregation_job_continue() {
        // Setup: insert a client report and add it to an aggregation job whose state has already
        // been stepped once.
        install_test_trace_subscriber();
        let clock = MockClock::default();
        let (ds, _db_handle) = ephemeral_datastore(clock.clone()).await;
        let ds = Arc::new(ds);
        let vdaf = Arc::new(Prio3::new_aes128_count(2).unwrap());
        let nonce = Nonce::generate(&clock);

        let task_id = TaskId::random();
        let mut task = new_dummy_task(task_id, VdafInstance::Prio3Aes128Count.into(), Role::Leader);
        task.aggregator_endpoints = vec![
            Url::parse("http://irrelevant").unwrap(), // leader URL doesn't matter
            Url::parse(&mockito::server_url()).unwrap(),
        ];
        let verify_key = task
            .vdaf_verify_keys
            .get(0)
            .unwrap()
            .clone()
            .try_into()
            .unwrap();

        let transcript = run_vdaf(vdaf.as_ref(), &verify_key, &(), nonce, &0);

        let agg_auth_token = task.primary_aggregator_auth_token();
        let (leader_hpke_config, _) = task.hpke_keys.iter().next().unwrap().1;
        let (helper_hpke_config, _) = generate_hpke_config_and_private_key();
        let report = generate_report(
            task_id,
            nonce,
            &[leader_hpke_config, &helper_hpke_config],
            &transcript.input_shares,
        );
        let aggregation_job_id = AggregationJobId::random();

        let leader_prep_state = assert_matches!(&transcript.prepare_transitions[Role::Leader.index().unwrap()][0], PrepareTransition::Continue(prep_state, _) => prep_state);
        let prep_msg = &transcript.prepare_messages[0];

        let lease = ds
            .run_tx(|tx| {
                let (task, report, leader_prep_state, prep_msg) = (
                    task.clone(),
                    report.clone(),
                    leader_prep_state.clone(),
                    prep_msg.clone(),
                );
                Box::pin(async move {
                    tx.put_task(&task).await?;
                    tx.put_client_report(&report).await?;

                    tx.put_aggregation_job(&AggregationJob::<
                        PRIO3_AES128_VERIFY_KEY_LENGTH,
                        Prio3Aes128Count,
                    > {
                        aggregation_job_id,
                        task_id,
                        aggregation_param: (),
                        state: AggregationJobState::InProgress,
                    })
                    .await?;
                    tx.put_report_aggregation(&ReportAggregation::<
                        PRIO3_AES128_VERIFY_KEY_LENGTH,
                        Prio3Aes128Count,
                    > {
                        aggregation_job_id,
                        task_id,
                        nonce: report.nonce(),
                        ord: 0,
                        state: ReportAggregationState::Waiting(leader_prep_state, Some(prep_msg)),
                    })
                    .await?;

                    Ok(tx
                        .acquire_incomplete_aggregation_jobs(Duration::from_seconds(60), 1)
                        .await?
                        .remove(0))
                })
            })
            .await
            .unwrap();
        assert_eq!(lease.leased().task_id, task_id);
        assert_eq!(lease.leased().aggregation_job_id, aggregation_job_id);

        // Setup: prepare mocked HTTP response.
        // (This is fragile in that it expects the leader request to be deterministically encoded.
        // It would be nicer to retrieve the request bytes from the mock, then do our own parsing &
        // verification -- but mockito does not expose this functionality at time of writing.)
        let leader_request = AggregateContinueReq {
            task_id,
            job_id: aggregation_job_id,
            prepare_steps: vec![PrepareStep {
                nonce,
                result: PrepareStepResult::Continued(prep_msg.get_encoded()),
            }],
        };
        let helper_response = AggregateContinueResp {
            prepare_steps: vec![PrepareStep {
                nonce,
                result: PrepareStepResult::Finished,
            }],
        };
        let mocked_aggregate = mock("POST", "/aggregate")
            .match_header(
                "DAP-Auth-Token",
                str::from_utf8(agg_auth_token.as_bytes()).unwrap(),
            )
            .match_header(CONTENT_TYPE.as_str(), AggregateContinueReq::MEDIA_TYPE)
            .match_body(leader_request.get_encoded())
            .with_status(200)
            .with_header(CONTENT_TYPE.as_str(), AggregateContinueResp::MEDIA_TYPE)
            .with_body(helper_response.get_encoded())
            .create();

        // Run: create an aggregation job driver & step the aggregation we've created.
        let aggregation_job_driver = AggregationJobDriver {
            http_client: reqwest::Client::builder().build().unwrap(),
        };
        aggregation_job_driver
            .step_aggregation_job(ds.clone(), lease)
            .await
            .unwrap();

        // Verify.
        mocked_aggregate.assert();

        let want_aggregation_job =
            AggregationJob::<PRIO3_AES128_VERIFY_KEY_LENGTH, Prio3Aes128Count> {
                aggregation_job_id,
                task_id,
                aggregation_param: (),
                state: AggregationJobState::Finished,
            };
        let leader_output_share = assert_matches!(&transcript.prepare_transitions[Role::Leader.index().unwrap()][1], PrepareTransition::Finish(leader_output_share) => leader_output_share.clone());
        let want_report_aggregation =
            ReportAggregation::<PRIO3_AES128_VERIFY_KEY_LENGTH, Prio3Aes128Count> {
                aggregation_job_id,
                task_id,
                nonce,
                ord: 0,
                state: ReportAggregationState::Finished(leader_output_share),
            };

        let (got_aggregation_job, got_report_aggregation) = ds
            .run_tx(|tx| {
                let vdaf = Arc::clone(&vdaf);
                Box::pin(async move {
                    let aggregation_job = tx
                        .get_aggregation_job::<PRIO3_AES128_VERIFY_KEY_LENGTH, Prio3Aes128Count>(
                            task_id,
                            aggregation_job_id,
                        )
                        .await?
                        .unwrap();
                    let report_aggregation = tx
                        .get_report_aggregation(
                            vdaf.as_ref(),
                            Role::Leader,
                            task_id,
                            aggregation_job_id,
                            nonce,
                        )
                        .await?
                        .unwrap();
                    Ok((aggregation_job, report_aggregation))
                })
            })
            .await
            .unwrap();

        assert_eq!(want_aggregation_job, got_aggregation_job);
        assert_eq!(want_report_aggregation, got_report_aggregation);
    }

    #[tokio::test]
    async fn cancel_aggregation_job() {
        // Setup: insert a client report and add it to a new aggregation job.
        install_test_trace_subscriber();
        let clock = MockClock::default();
        let (ds, _db_handle) = ephemeral_datastore(clock.clone()).await;
        let ds = Arc::new(ds);
        let vdaf = Arc::new(Prio3::new_aes128_count(2).unwrap());
        let nonce = Nonce::generate(&clock);

        let task_id = TaskId::random();
        let mut task = new_dummy_task(task_id, VdafInstance::Prio3Aes128Count.into(), Role::Leader);
        task.aggregator_endpoints = vec![
            Url::parse("http://irrelevant").unwrap(), // leader URL doesn't matter
            Url::parse(&mockito::server_url()).unwrap(),
        ];
        let verify_key = task
            .vdaf_verify_keys
            .get(0)
            .unwrap()
            .clone()
            .try_into()
            .unwrap();

        let input_shares = run_vdaf(vdaf.as_ref(), &verify_key, &(), nonce, &0).input_shares;

        let (leader_hpke_config, _) = task.hpke_keys.iter().next().unwrap().1;
        let (helper_hpke_config, _) = generate_hpke_config_and_private_key();
        let report = generate_report(
            task_id,
            nonce,
            &[leader_hpke_config, &helper_hpke_config],
            &input_shares,
        );
        let aggregation_job_id = AggregationJobId::random();

        let aggregation_job = AggregationJob::<PRIO3_AES128_VERIFY_KEY_LENGTH, Prio3Aes128Count> {
            aggregation_job_id,
            task_id,
            aggregation_param: (),
            state: AggregationJobState::InProgress,
        };
        let report_aggregation =
            ReportAggregation::<PRIO3_AES128_VERIFY_KEY_LENGTH, Prio3Aes128Count> {
                aggregation_job_id,
                task_id,
                nonce,
                ord: 0,
                state: ReportAggregationState::Start,
            };

        let lease = ds
            .run_tx(|tx| {
                let (task, report, aggregation_job, report_aggregation) = (
                    task.clone(),
                    report.clone(),
                    aggregation_job.clone(),
                    report_aggregation.clone(),
                );
                Box::pin(async move {
                    tx.put_task(&task).await?;
                    tx.put_client_report(&report).await?;
                    tx.put_aggregation_job(&aggregation_job).await?;
                    tx.put_report_aggregation(&report_aggregation).await?;

                    Ok(tx
                        .acquire_incomplete_aggregation_jobs(Duration::from_seconds(60), 1)
                        .await?
                        .remove(0))
                })
            })
            .await
            .unwrap();
        assert_eq!(lease.leased().task_id, task_id);
        assert_eq!(lease.leased().aggregation_job_id, aggregation_job_id);

        // Run: create an aggregation job driver & cancel the aggregation job.
        let aggregation_job_driver = AggregationJobDriver {
            http_client: reqwest::Client::builder().build().unwrap(),
        };
        aggregation_job_driver
            .cancel_aggregation_job(Arc::clone(&ds), lease)
            .await
            .unwrap();

        // Verify: check that the datastore state is updated as expected (the aggregation job is
        // finished, the report aggregation is untouched) and sanity-check that the job can no
        // longer be acquired.
        let want_aggregation_job = AggregationJob {
            state: AggregationJobState::Abandoned,
            ..aggregation_job
        };
        let want_report_aggregation = report_aggregation;

        let (got_aggregation_job, got_report_aggregation, got_leases) = ds
            .run_tx(|tx| {
                let vdaf = Arc::clone(&vdaf);
                Box::pin(async move {
                    let aggregation_job = tx
                        .get_aggregation_job::<PRIO3_AES128_VERIFY_KEY_LENGTH, Prio3Aes128Count>(
                            task_id,
                            aggregation_job_id,
                        )
                        .await?
                        .unwrap();
                    let report_aggregation = tx
                        .get_report_aggregation(
                            vdaf.as_ref(),
                            Role::Leader,
                            task_id,
                            aggregation_job_id,
                            nonce,
                        )
                        .await?
                        .unwrap();
                    let leases = tx
                        .acquire_incomplete_aggregation_jobs(Duration::from_seconds(60), 1)
                        .await?;
                    Ok((aggregation_job, report_aggregation, leases))
                })
            })
            .await
            .unwrap();
        assert_eq!(want_aggregation_job, got_aggregation_job);
        assert_eq!(want_report_aggregation, got_report_aggregation);
        assert!(got_leases.is_empty());
    }

    /// Returns a report with the given task ID & nonce values, no extensions, and encrypted input
    /// shares corresponding to the given HPKE configs & input shares.
    fn generate_report<I: Encode>(
        task_id: TaskId,
        nonce: Nonce,
        hpke_configs: &[&HpkeConfig],
        input_shares: &[I],
    ) -> Report {
        assert_eq!(hpke_configs.len(), 2);
        assert_eq!(input_shares.len(), 2);

        let encrypted_input_shares: Vec<_> = [Role::Leader, Role::Helper]
            .into_iter()
            .map(|role| {
                hpke::seal(
                    hpke_configs.get(role.index().unwrap()).unwrap(),
                    &HpkeApplicationInfo::new(Label::InputShare, Role::Client, role),
                    &input_shares
                        .get(role.index().unwrap())
                        .unwrap()
                        .get_encoded(),
                    &associated_data_for_report_share(task_id, nonce, &[]),
                )
            })
            .collect::<Result<_, _>>()
            .unwrap();

        Report::new(task_id, nonce, Vec::new(), encrypted_input_shares)
    }
=======
>>>>>>> 9025a5cc
}<|MERGE_RESOLUTION|>--- conflicted
+++ resolved
@@ -74,1466 +74,4 @@
         },
     )
     .await
-<<<<<<< HEAD
-}
-
-#[derive(Debug)]
-struct AggregationJobDriver {
-    http_client: reqwest::Client,
-}
-
-impl AggregationJobDriver {
-    async fn step_aggregation_job<C: Clock>(
-        &self,
-        datastore: Arc<Datastore<C>>,
-        lease: Lease<AcquiredAggregationJob>,
-    ) -> Result<()> {
-        match lease.leased().vdaf {
-            VdafInstance::Real(janus::task::VdafInstance::Prio3Aes128Count) => {
-                let vdaf = Prio3::new_aes128_count(2)?;
-                self.step_aggregation_job_generic(datastore, vdaf, lease)
-                    .await
-            }
-            VdafInstance::Real(janus::task::VdafInstance::Prio3Aes128Sum { bits }) => {
-                let vdaf = Prio3::new_aes128_sum(2, bits)?;
-                self.step_aggregation_job_generic(datastore, vdaf, lease)
-                    .await
-            }
-            VdafInstance::Real(janus::task::VdafInstance::Prio3Aes128Histogram { ref buckets }) => {
-                let vdaf = Prio3::new_aes128_histogram(2, buckets)?;
-                self.step_aggregation_job_generic(datastore, vdaf, lease)
-                    .await
-            }
-
-            _ => panic!("VDAF {:?} is not yet supported", lease.leased().vdaf),
-        }
-    }
-
-    async fn step_aggregation_job_generic<const L: usize, C: Clock, A: vdaf::Aggregator<L>>(
-        &self,
-        datastore: Arc<Datastore<C>>,
-        vdaf: A,
-        lease: Lease<AcquiredAggregationJob>,
-    ) -> Result<()>
-    where
-        A: 'static + Send + Sync,
-        A::AggregationParam: Send + Sync,
-        for<'a> &'a A::AggregateShare: Into<Vec<u8>>,
-        A::OutputShare: PartialEq + Eq + Send + Sync + for<'a> TryFrom<&'a [u8]>,
-        for<'a> &'a A::OutputShare: Into<Vec<u8>>,
-        for<'a> A::PrepareState:
-            PartialEq + Eq + Send + Sync + Encode + ParameterizedDecode<(&'a A, usize)>,
-        A::PrepareMessage: PartialEq + Eq + Send + Sync,
-    {
-        // Read all information about the aggregation job.
-        let vdaf = Arc::new(vdaf);
-        let task_id = lease.leased().task_id;
-        let aggregation_job_id = lease.leased().aggregation_job_id;
-        let (task, aggregation_job, report_aggregations, client_reports, verify_key) = datastore
-            .run_tx(|tx| {
-                let vdaf = Arc::clone(&vdaf);
-                Box::pin(async move {
-                    let task = tx.get_task(task_id).await?.ok_or_else(|| {
-                        datastore::Error::User(anyhow!("couldn't find task {}", task_id).into())
-                    })?;
-                    let verify_key = task
-                        .vdaf_verify_keys
-                        .get(0)
-                        .unwrap()
-                        .clone()
-                        .try_into()
-                        .map_err(|_| {
-                            datastore::Error::User(
-                                anyhow!("VDAF verification key has wrong length").into(),
-                            )
-                        })?;
-
-                    let aggregation_job_future =
-                        tx.get_aggregation_job::<L, A>(task_id, aggregation_job_id);
-                    let report_aggregations_future = tx
-                        .get_report_aggregations_for_aggregation_job(
-                            vdaf.as_ref(),
-                            Role::Leader,
-                            task_id,
-                            aggregation_job_id,
-                        );
-
-                    let (aggregation_job, report_aggregations) =
-                        try_join!(aggregation_job_future, report_aggregations_future)?;
-                    let aggregation_job = aggregation_job.ok_or_else(|| {
-                        datastore::Error::User(
-                            anyhow!(
-                                "couldn't find aggregation job {} for task {}",
-                                aggregation_job_id,
-                                task_id
-                            )
-                            .into(),
-                        )
-                    })?;
-
-                    // Read client reports, but only for report aggregations in state START.
-                    // TODO(#224): create "get_client_reports_for_aggregation_job" datastore
-                    // operation to avoid needing to join many futures?
-                    let client_reports =
-                        try_join_all(report_aggregations.iter().filter_map(|report_aggregation| {
-                            if report_aggregation.state == ReportAggregationState::Start {
-                                Some(tx.get_client_report(task_id, report_aggregation.nonce).map(
-                                    |rslt| {
-                                        rslt.context(format!(
-                                            "couldn't get report {} for task {}",
-                                            report_aggregation.nonce, task_id,
-                                        ))
-                                        .and_then(
-                                            |maybe_report| {
-                                                maybe_report.ok_or_else(|| {
-                                                    anyhow!(
-                                                        "couldn't find report {} for task {}",
-                                                        report_aggregation.nonce,
-                                                        task_id
-                                                    )
-                                                })
-                                            },
-                                        )
-                                    },
-                                ))
-                            } else {
-                                None
-                            }
-                        }))
-                        .await
-                        .map_err(|err| datastore::Error::User(err.into()))?;
-
-                    Ok((
-                        task,
-                        aggregation_job,
-                        report_aggregations,
-                        client_reports,
-                        verify_key,
-                    ))
-                })
-            })
-            .await?;
-
-        // Figure out the next step based on the non-error report aggregation states, and dispatch accordingly.
-        let (mut saw_start, mut saw_waiting, mut saw_finished) = (false, false, false);
-        for report_aggregation in &report_aggregations {
-            match report_aggregation.state {
-                ReportAggregationState::Start => saw_start = true,
-                ReportAggregationState::Waiting(_, _) => saw_waiting = true,
-                ReportAggregationState::Finished(_) => saw_finished = true,
-                ReportAggregationState::Failed(_) | ReportAggregationState::Invalid => (), // ignore failure aggregation states
-            }
-        }
-        match (saw_start, saw_waiting, saw_finished) {
-            // Only saw report aggregations in state "start" (or failed or invalid).
-            (true, false, false) => self.step_aggregation_job_aggregate_init(
-                &datastore, vdaf.as_ref(), lease, task, aggregation_job, report_aggregations, client_reports, verify_key).await,
-
-            // Only saw report aggregations in state "waiting" (or failed or invalid).
-            (false, true, false) => self.step_aggregation_job_aggregate_continue(
-                &datastore, vdaf.as_ref(), lease, task, aggregation_job, report_aggregations).await,
-
-            _ => return Err(anyhow!("unexpected combination of report aggregation states (saw_start = {}, saw_waiting = {}, saw_finished = {})", saw_start, saw_waiting, saw_finished)),
-        }
-    }
-
-    #[allow(clippy::too_many_arguments)]
-    async fn step_aggregation_job_aggregate_init<const L: usize, C: Clock, A: vdaf::Aggregator<L>>(
-        &self,
-        datastore: &Datastore<C>,
-        vdaf: &A,
-        lease: Lease<AcquiredAggregationJob>,
-        task: Task,
-        aggregation_job: AggregationJob<L, A>,
-        report_aggregations: Vec<ReportAggregation<L, A>>,
-        client_reports: Vec<Report>,
-        verify_key: [u8; L],
-    ) -> Result<()>
-    where
-        A: 'static,
-        A::AggregationParam: Send + Sync,
-        for<'a> &'a A::AggregateShare: Into<Vec<u8>>,
-        A::OutputShare: PartialEq + Eq + Send + Sync,
-        for<'a> &'a A::OutputShare: Into<Vec<u8>>,
-        A::PrepareState: PartialEq + Eq + Send + Sync + Encode,
-        A::PrepareMessage: PartialEq + Eq + Send + Sync,
-    {
-        // Zip the report aggregations at start with the client reports, verifying that their nonces
-        // match. We use asserts here as the conditions we are checking should be guaranteed by the
-        // caller.
-        let report_aggregations: Vec<_> = report_aggregations
-            .into_iter()
-            .filter(|report_aggregation| report_aggregation.state == ReportAggregationState::Start)
-            .collect();
-        assert_eq!(report_aggregations.len(), client_reports.len());
-        let reports: Vec<_> = report_aggregations
-            .into_iter()
-            .zip(client_reports.into_iter())
-            .collect();
-        for (report_aggregation, client_report) in &reports {
-            assert_eq!(report_aggregation.task_id, client_report.task_id());
-            assert_eq!(report_aggregation.nonce, client_report.nonce());
-        }
-
-        // Compute report shares to send to helper, and decrypt our input shares & initialize
-        // preparation state.
-        let mut report_aggregations_to_write = Vec::new();
-        let mut report_shares = Vec::new();
-        let mut stepped_aggregations = Vec::new();
-        for (mut report_aggregation, report) in reports {
-            // Retrieve input shares.
-            let leader_encrypted_input_share = match report
-                .encrypted_input_shares()
-                .get(Role::Leader.index().unwrap())
-            {
-                Some(leader_encrypted_input_share) => leader_encrypted_input_share,
-                None => {
-                    error!(report_nonce = %report_aggregation.nonce, "Client report missing leader encrypted input share");
-                    report_aggregation.state = ReportAggregationState::Invalid;
-                    report_aggregations_to_write.push(report_aggregation);
-                    continue;
-                }
-            };
-
-            let helper_encrypted_input_share = match report
-                .encrypted_input_shares()
-                .get(Role::Helper.index().unwrap())
-            {
-                Some(helper_encrypted_input_share) => helper_encrypted_input_share,
-                None => {
-                    error!(report_nonce = %report_aggregation.nonce, "Client report missing helper encrypted input share");
-                    report_aggregation.state = ReportAggregationState::Invalid;
-                    report_aggregations_to_write.push(report_aggregation);
-                    continue;
-                }
-            };
-
-            // Decrypt leader input share & transform into our first transition.
-            let (hpke_config, hpke_private_key) = match task
-                .hpke_keys
-                .get(&leader_encrypted_input_share.config_id())
-            {
-                Some((hpke_config, hpke_private_key)) => (hpke_config, hpke_private_key),
-                None => {
-                    error!(report_nonce = %report_aggregation.nonce, hpke_config_id = %leader_encrypted_input_share.config_id(), "Leader encrypted input share references unknown HPKE config ID");
-                    report_aggregation.state =
-                        ReportAggregationState::Failed(ReportShareError::HpkeUnknownConfigId);
-                    report_aggregations_to_write.push(report_aggregation);
-                    continue;
-                }
-            };
-            let hpke_application_info =
-                HpkeApplicationInfo::new(Label::InputShare, Role::Client, Role::Leader);
-            let associated_data =
-                associated_data_for_report_share(task.id, report.nonce(), report.extensions());
-            let leader_input_share_bytes = match hpke::open(
-                hpke_config,
-                hpke_private_key,
-                &hpke_application_info,
-                leader_encrypted_input_share,
-                &associated_data,
-            ) {
-                Ok(leader_input_share_bytes) => leader_input_share_bytes,
-                Err(err) => {
-                    error!(report_nonce = %report_aggregation.nonce, ?err, "Couldn't decrypt leader's encrypted input share");
-                    report_aggregation.state =
-                        ReportAggregationState::Failed(ReportShareError::HpkeDecryptError);
-                    report_aggregations_to_write.push(report_aggregation);
-                    continue;
-                }
-            };
-            let leader_input_share = match A::InputShare::get_decoded_with_param(
-                &(vdaf, Role::Leader.index().unwrap()),
-                &leader_input_share_bytes,
-            ) {
-                Ok(leader_input_share) => leader_input_share,
-                Err(err) => {
-                    // TODO(https://github.com/ietf-wg-ppm/draft-ietf-ppm-dap/issues/255): is moving to Invalid on a decoding error appropriate?
-                    error!(report_nonce = %report_aggregation.nonce, ?err, "Couldn't decode leader's input share");
-                    report_aggregation.state = ReportAggregationState::Invalid;
-                    report_aggregations_to_write.push(report_aggregation);
-                    continue;
-                }
-            };
-
-            // Initialize the leader's preparation state from the input share.
-            let (prep_state, prep_share) = match vdaf.prepare_init(
-                &verify_key,
-                Role::Leader.index().unwrap(),
-                &aggregation_job.aggregation_param,
-                &report.nonce().get_encoded(),
-                &leader_input_share,
-            ) {
-                Ok(prep_state_and_share) => prep_state_and_share,
-                Err(err) => {
-                    error!(report_nonce = %report_aggregation.nonce, ?err, "Couldn't initialize leader's preparation state");
-                    report_aggregation.state =
-                        ReportAggregationState::Failed(ReportShareError::VdafPrepError);
-                    report_aggregations_to_write.push(report_aggregation);
-                    continue;
-                }
-            };
-
-            report_shares.push(ReportShare {
-                nonce: report.nonce(),
-                extensions: report.extensions().to_vec(),
-                encrypted_input_share: helper_encrypted_input_share.clone(),
-            });
-            stepped_aggregations.push(SteppedAggregation {
-                report_aggregation,
-                leader_transition: PrepareTransition::Continue(prep_state, prep_share),
-            });
-        }
-
-        // Construct request, send it to the helper, and process the response.
-        // TODO(#235): abandon work immediately on "terminal" failures from helper, or other
-        // unexepected cases such as unknown/unexpected content type.
-        let req = AggregateInitializeReq {
-            task_id: task.id,
-            job_id: aggregation_job.aggregation_job_id,
-            agg_param: aggregation_job.aggregation_param.get_encoded(),
-            report_shares,
-        };
-
-        let response = self
-            .http_client
-            .post(task.aggregator_url(Role::Helper)?.join("/aggregate")?)
-            .header(CONTENT_TYPE, AggregateInitializeReq::MEDIA_TYPE)
-            .header(
-                DAP_AUTH_HEADER,
-                task.primary_aggregator_auth_token().as_bytes(),
-            )
-            .body(req.get_encoded())
-            .send()
-            .await?;
-        let resp = AggregateInitializeResp::get_decoded(&response.bytes().await?)?;
-
-        self.process_response_from_helper(
-            datastore,
-            vdaf,
-            lease,
-            aggregation_job,
-            stepped_aggregations,
-            report_aggregations_to_write,
-            resp.prepare_steps,
-        )
-        .await
-    }
-
-    async fn step_aggregation_job_aggregate_continue<
-        const L: usize,
-        C: Clock,
-        A: vdaf::Aggregator<L>,
-    >(
-        &self,
-        datastore: &Datastore<C>,
-        vdaf: &A,
-        lease: Lease<AcquiredAggregationJob>,
-        task: Task,
-        aggregation_job: AggregationJob<L, A>,
-        report_aggregations: Vec<ReportAggregation<L, A>>,
-    ) -> Result<()>
-    where
-        A: 'static,
-        A::AggregationParam: Send + Sync,
-        for<'a> &'a A::AggregateShare: Into<Vec<u8>>,
-        A::OutputShare: Send + Sync,
-        for<'a> &'a A::OutputShare: Into<Vec<u8>>,
-        A::PrepareState: Send + Sync + Encode,
-        A::PrepareMessage: Send + Sync,
-    {
-        // Visit the report aggregations, ignoring any that have already failed; compute our own
-        // next step & transitions to send to the helper.
-        let mut report_aggregations_to_write = Vec::new();
-        let mut prepare_steps = Vec::new();
-        let mut stepped_aggregations = Vec::new();
-        for mut report_aggregation in report_aggregations {
-            if let ReportAggregationState::Waiting(prep_state, prep_msg) = &report_aggregation.state
-            {
-                let prep_msg = prep_msg
-                    .as_ref()
-                    .ok_or_else(|| anyhow!("report aggregation missing prepare message"))?;
-
-                // Step our own state.
-                let leader_transition = match vdaf
-                    .prepare_step(prep_state.clone(), prep_msg.clone())
-                {
-                    Ok(leader_transition) => leader_transition,
-                    Err(err) => {
-                        error!(report_nonce = %report_aggregation.nonce, ?err, "Couldn't step report aggregation");
-                        report_aggregation.state =
-                            ReportAggregationState::Failed(ReportShareError::VdafPrepError);
-                        report_aggregations_to_write.push(report_aggregation);
-                        continue;
-                    }
-                };
-
-                prepare_steps.push(PrepareStep {
-                    nonce: report_aggregation.nonce,
-                    result: PrepareStepResult::Continued(prep_msg.get_encoded()),
-                });
-                stepped_aggregations.push(SteppedAggregation {
-                    report_aggregation,
-                    leader_transition,
-                })
-            }
-        }
-
-        // Construct request, send it to the helper, and process the response.
-        // TODO(#235): abandon work immediately on "terminal" failures from helper, or other
-        // unexepected cases such as unknown/unexpected content type.
-        let req = AggregateContinueReq {
-            task_id: task.id,
-            job_id: aggregation_job.aggregation_job_id,
-            prepare_steps,
-        };
-
-        let response = self
-            .http_client
-            .post(task.aggregator_url(Role::Helper)?.join("/aggregate")?)
-            .header(CONTENT_TYPE, AggregateContinueReq::MEDIA_TYPE)
-            .header(
-                DAP_AUTH_HEADER,
-                task.primary_aggregator_auth_token().as_bytes(),
-            )
-            .body(req.get_encoded())
-            .send()
-            .await?;
-        let resp = AggregateContinueResp::get_decoded(&response.bytes().await?)?;
-
-        self.process_response_from_helper(
-            datastore,
-            vdaf,
-            lease,
-            aggregation_job,
-            stepped_aggregations,
-            report_aggregations_to_write,
-            resp.prepare_steps,
-        )
-        .await
-    }
-
-    #[allow(clippy::too_many_arguments)]
-    async fn process_response_from_helper<const L: usize, C: Clock, A: vdaf::Aggregator<L>>(
-        &self,
-        datastore: &Datastore<C>,
-        vdaf: &A,
-        lease: Lease<AcquiredAggregationJob>,
-        aggregation_job: AggregationJob<L, A>,
-        stepped_aggregations: Vec<SteppedAggregation<L, A>>,
-        mut report_aggregations_to_write: Vec<ReportAggregation<L, A>>,
-        prep_steps: Vec<PrepareStep>,
-    ) -> Result<()>
-    where
-        A: 'static,
-        A::AggregationParam: Send + Sync,
-        for<'a> &'a A::AggregateShare: Into<Vec<u8>>,
-        A::OutputShare: Send + Sync,
-        for<'a> &'a A::OutputShare: Into<Vec<u8>>,
-        A::PrepareMessage: Send + Sync,
-        A::PrepareState: Send + Sync + Encode,
-    {
-        // Handle response, computing the new report aggregations to be stored.
-        if stepped_aggregations.len() != prep_steps.len() {
-            return Err(anyhow!(
-                "missing, duplicate, out-of-order, or unexpected prepare steps in response"
-            ));
-        }
-        for (stepped_aggregation, helper_prep_step) in
-            stepped_aggregations.into_iter().zip(prep_steps)
-        {
-            let (mut report_aggregation, leader_transition) = (
-                stepped_aggregation.report_aggregation,
-                stepped_aggregation.leader_transition,
-            );
-            if helper_prep_step.nonce != report_aggregation.nonce {
-                return Err(anyhow!(
-                    "missing, duplicate, out-of-order, or unexpected prepare steps in response"
-                ));
-            }
-            match helper_prep_step.result {
-                PrepareStepResult::Continued(payload) => {
-                    // If the leader continued too, combine the leader's prepare share with the
-                    // helper's to compute next round's prepare message. Prepare to store the
-                    // leader's new state & the prepare message. If the leader didn't continue,
-                    // transition to INVALID.
-                    if let PrepareTransition::Continue(leader_prep_state, leader_prep_share) =
-                        leader_transition
-                    {
-                        let helper_prep_share =
-                            A::PrepareShare::get_decoded_with_param(&leader_prep_state, &payload)
-                                .context("couldn't decode helper's prepare message");
-                        let prep_msg = helper_prep_share.and_then(|helper_prep_share| {
-                            vdaf.prepare_preprocess([leader_prep_share, helper_prep_share])
-                                .context("couldn't preprocess leader & helper prepare shares into prepare message")
-                        });
-                        report_aggregation.state = match prep_msg {
-                            Ok(prep_msg) => {
-                                ReportAggregationState::Waiting(leader_prep_state, Some(prep_msg))
-                            }
-                            Err(err) => {
-                                error!(report_nonce = %report_aggregation.nonce, ?err, "Couldn't compute prepare message");
-                                ReportAggregationState::Failed(ReportShareError::VdafPrepError)
-                            }
-                        }
-                    } else {
-                        error!(report_nonce = %report_aggregation.nonce, leader_transition = ?leader_transition, "Helper continued but leader did not");
-                        report_aggregation.state = ReportAggregationState::Invalid;
-                    }
-                }
-
-                PrepareStepResult::Finished => {
-                    // If the leader finished too, we are done; prepare to store the output share.
-                    // If the leader didn't finish too, we transition to INVALID.
-                    if let PrepareTransition::Finish(out_share) = leader_transition {
-                        report_aggregation.state = ReportAggregationState::Finished(out_share);
-                    } else {
-                        error!(report_nonce = %report_aggregation.nonce, leader_transition = ?leader_transition, "Helper finished but leader did not");
-                        report_aggregation.state = ReportAggregationState::Invalid;
-                    }
-                }
-
-                PrepareStepResult::Failed(err) => {
-                    // If the helper failed, we move to FAILED immediately.
-                    // TODO(#236): is it correct to just record the transition error that the helper reports?
-                    error!(report_nonce = %report_aggregation.nonce, helper_err = ?err, "Helper couldn't step report aggregation");
-                    report_aggregation.state = ReportAggregationState::Failed(err);
-                }
-            }
-            report_aggregations_to_write.push(report_aggregation);
-        }
-
-        // Determine if we've finished the aggregation job (i.e. if all report aggregations are in
-        // a terminal state), then write everything back to storage.
-        // TODO(#220): also update batch_unit_aggregations if this aggregation job finished.
-        let aggregation_job_is_finished = report_aggregations_to_write
-            .iter()
-            .all(|ra| !matches!(ra.state, ReportAggregationState::Waiting(_, _)));
-        let aggregation_job_to_write = if aggregation_job_is_finished {
-            let mut aggregation_job = aggregation_job;
-            aggregation_job.state = AggregationJobState::Finished;
-            Some(aggregation_job)
-        } else {
-            None
-        };
-        let report_aggregations_to_write = Arc::new(report_aggregations_to_write);
-        let aggregation_job_to_write = Arc::new(aggregation_job_to_write);
-        let lease = Arc::new(lease);
-        datastore
-            .run_tx(|tx| {
-                let (report_aggregations_to_write, aggregation_job_to_write, lease) = (
-                    Arc::clone(&report_aggregations_to_write),
-                    Arc::clone(&aggregation_job_to_write),
-                    Arc::clone(&lease),
-                );
-                Box::pin(async move {
-                    let report_aggregations_future =
-                        try_join_all(report_aggregations_to_write.iter().map(
-                            |report_aggregation| tx.update_report_aggregation(report_aggregation),
-                        ));
-                    let aggregation_job_future = try_join_all(
-                        aggregation_job_to_write
-                            .iter()
-                            .map(|aggregation_job| tx.update_aggregation_job(aggregation_job)),
-                    );
-
-                    try_join!(
-                        tx.release_aggregation_job(&lease),
-                        report_aggregations_future,
-                        aggregation_job_future
-                    )?;
-                    Ok(())
-                })
-            })
-            .await?;
-        Ok(())
-    }
-
-    async fn cancel_aggregation_job<C: Clock>(
-        &self,
-        datastore: Arc<Datastore<C>>,
-        lease: Lease<AcquiredAggregationJob>,
-    ) -> Result<()> {
-        match &lease.leased().vdaf {
-            VdafInstance::Real(janus::task::VdafInstance::Prio3Aes128Count) => {
-                self.cancel_aggregation_job_generic::<PRIO3_AES128_VERIFY_KEY_LENGTH, C, Prio3Aes128Count>(datastore, lease)
-                    .await
-            }
-            VdafInstance::Real(janus::task::VdafInstance::Prio3Aes128Sum { .. }) => {
-                self.cancel_aggregation_job_generic::<PRIO3_AES128_VERIFY_KEY_LENGTH, C, Prio3Aes128Sum>(datastore, lease)
-                    .await
-            }
-            VdafInstance::Real(janus::task::VdafInstance::Prio3Aes128Histogram { .. }) => {
-                self.cancel_aggregation_job_generic::<PRIO3_AES128_VERIFY_KEY_LENGTH, C, Prio3Aes128Histogram>(datastore, lease)
-                    .await
-            }
-
-            _ => panic!("VDAF {:?} is not yet supported", lease.leased().vdaf),
-        }
-    }
-
-    async fn cancel_aggregation_job_generic<const L: usize, C: Clock, A: vdaf::Aggregator<L>>(
-        &self,
-        datastore: Arc<Datastore<C>>,
-        lease: Lease<AcquiredAggregationJob>,
-    ) -> Result<()>
-    where
-        A: Send + Sync + 'static,
-        A::AggregationParam: Send + Sync,
-        for<'a> &'a A::AggregateShare: Into<Vec<u8>>,
-    {
-        let lease = Arc::new(lease);
-        let (task_id, aggregation_job_id) =
-            (lease.leased().task_id, lease.leased().aggregation_job_id);
-        datastore
-            .run_tx(|tx| {
-                let lease = Arc::clone(&lease);
-                Box::pin(async move {
-                    let mut aggregation_job = tx
-                        .get_aggregation_job::<L, A>(task_id, aggregation_job_id)
-                        .await?
-                        .ok_or_else(|| {
-                            datastore::Error::User(
-                                anyhow!(
-                                    "couldn't find aggregation job {} for task {}",
-                                    aggregation_job_id,
-                                    task_id
-                                )
-                                .into(),
-                            )
-                        })?;
-
-                    // We leave all other data associated with the aggregation job (e.g. report
-                    // aggregations) alone to ease debugging.
-                    aggregation_job.state = AggregationJobState::Abandoned;
-
-                    let write_aggregation_job_future = tx.update_aggregation_job(&aggregation_job);
-                    let release_future = tx.release_aggregation_job(&lease);
-                    try_join!(write_aggregation_job_future, release_future)?;
-                    Ok(())
-                })
-            })
-            .await?;
-        Ok(())
-    }
-
-    /// Produce a closure for use as a `[JobDriver::JobAcquirer]`.
-    pub fn make_incomplete_job_acquirer_callback<C: Clock>(
-        &self,
-        datastore: &Arc<Datastore<C>>,
-        lease_duration: Duration,
-    ) -> impl Fn(usize) -> BoxFuture<'static, Result<Vec<Lease<AcquiredAggregationJob>>, datastore::Error>>
-    {
-        let datastore = Arc::clone(datastore);
-        move |max_acquire_count: usize| {
-            let datastore = Arc::clone(&datastore);
-            Box::pin(async move {
-                datastore
-                    .run_tx(|tx| {
-                        Box::pin(async move {
-                            // TODO(#193): only acquire jobs whose batch units
-                            // have not already been collected (probably by
-                            // modifying acquire_incomplete_aggregation_jobs)
-                            tx.acquire_incomplete_aggregation_jobs(
-                                lease_duration,
-                                max_acquire_count,
-                            )
-                            .await
-                        })
-                    })
-                    .await
-            })
-        }
-    }
-
-    /// Produce a closure for use as a `[JobDriver::JobStepper]`.
-    pub fn make_job_stepper_callback<C: Clock>(
-        self: &Arc<Self>,
-        datastore: &Arc<Datastore<C>>,
-        maximum_attempts_before_failure: usize,
-    ) -> impl Fn(Lease<AcquiredAggregationJob>) -> BoxFuture<'static, Result<(), anyhow::Error>>
-    {
-        let datastore = Arc::clone(datastore);
-        let driver = Arc::clone(self);
-        move |lease| {
-            let datastore = Arc::clone(&datastore);
-            let driver = Arc::clone(&driver);
-            Box::pin(async move {
-                if lease.lease_attempts() >= maximum_attempts_before_failure {
-                    warn!(attempts = ?lease.lease_attempts(),
-                        max_attempts = ?maximum_attempts_before_failure,
-                        "Canceling job due to too many failed attempts");
-                    return driver.cancel_aggregation_job(datastore, lease).await;
-                }
-
-                driver.step_aggregation_job(datastore, lease).await
-            })
-        }
-    }
-}
-
-/// SteppedAggregation represents a report aggregation along with the associated preparation-state
-/// transition representing the next step for the leader.
-struct SteppedAggregation<const L: usize, A: vdaf::Aggregator<L>>
-where
-    for<'a> &'a A::AggregateShare: Into<Vec<u8>>,
-{
-    report_aggregation: ReportAggregation<L, A>,
-    leader_transition: PrepareTransition<A, L>,
-}
-
-#[cfg(test)]
-mod tests {
-    use super::AggregationJobDriver;
-    use assert_matches::assert_matches;
-    use http::header::CONTENT_TYPE;
-    use janus::{
-        hpke::{
-            self, associated_data_for_report_share,
-            test_util::generate_hpke_config_and_private_key, HpkeApplicationInfo, Label,
-        },
-        message::{Duration, HpkeConfig, Nonce, Report, Role, TaskId},
-        task::VdafInstance,
-        time::Clock,
-        Runtime,
-    };
-    use janus_server::{
-        binary_utils::job_driver::JobDriver,
-        datastore::{
-            models::{
-                AggregationJob, AggregationJobState, ReportAggregation, ReportAggregationState,
-            },
-            Crypter, Datastore,
-        },
-        message::{
-            AggregateContinueReq, AggregateContinueResp, AggregateInitializeReq,
-            AggregateInitializeResp, AggregationJobId, PrepareStep, PrepareStepResult, ReportShare,
-        },
-        task::{test_util::new_dummy_task, PRIO3_AES128_VERIFY_KEY_LENGTH},
-        trace::test_util::install_test_trace_subscriber,
-    };
-    use janus_test_util::{run_vdaf, runtime::TestRuntimeManager, MockClock};
-    use mockito::mock;
-    use prio::{
-        codec::Encode,
-        vdaf::{
-            prio3::{Prio3, Prio3Aes128Count},
-            PrepareTransition,
-        },
-    };
-    use reqwest::Url;
-    use std::{str, sync::Arc};
-
-    janus_test_util::define_ephemeral_datastore!();
-
-    #[tokio::test]
-    async fn aggregation_job_driver() {
-        // This is a minimal test that AggregationJobDriver::run() will successfully find
-        // aggregation jobs & step them to completion. More detailed tests of the aggregation job
-        // creation logic are contained in other tests which do not exercise the job-acquiry loop.
-        // Note that we actually step twice to ensure that lease-release & re-acquiry works as
-        // expected.
-
-        // Setup.
-        install_test_trace_subscriber();
-        let clock = MockClock::default();
-        let mut runtime_manager = TestRuntimeManager::new();
-        let (ds, _db_handle) = ephemeral_datastore(clock.clone()).await;
-        let ds = Arc::new(ds);
-        let vdaf = Arc::new(Prio3::new_aes128_count(2).unwrap());
-        let nonce = Nonce::generate(&clock);
-
-        let task_id = TaskId::random();
-        let mut task = new_dummy_task(task_id, VdafInstance::Prio3Aes128Count.into(), Role::Leader);
-        task.aggregator_endpoints = vec![
-            Url::parse("http://irrelevant").unwrap(), // leader URL doesn't matter
-            Url::parse(&mockito::server_url()).unwrap(),
-        ];
-        let verify_key = task
-            .vdaf_verify_keys
-            .get(0)
-            .unwrap()
-            .clone()
-            .try_into()
-            .unwrap();
-
-        let transcript = run_vdaf(vdaf.as_ref(), &verify_key, &(), nonce, &0);
-
-        let agg_auth_token = task.primary_aggregator_auth_token().clone();
-        let (leader_hpke_config, _) = task.hpke_keys.iter().next().unwrap().1;
-        let (helper_hpke_config, _) = generate_hpke_config_and_private_key();
-        let report = generate_report(
-            task_id,
-            nonce,
-            &[leader_hpke_config, &helper_hpke_config],
-            &transcript.input_shares,
-        );
-        let aggregation_job_id = AggregationJobId::random();
-
-        ds.run_tx(|tx| {
-            let (task, report) = (task.clone(), report.clone());
-            Box::pin(async move {
-                tx.put_task(&task).await?;
-                tx.put_client_report(&report).await?;
-
-                tx.put_aggregation_job(&AggregationJob::<
-                    PRIO3_AES128_VERIFY_KEY_LENGTH,
-                    Prio3Aes128Count,
-                > {
-                    aggregation_job_id,
-                    task_id,
-                    aggregation_param: (),
-                    state: AggregationJobState::InProgress,
-                })
-                .await?;
-                tx.put_report_aggregation(&ReportAggregation::<
-                    PRIO3_AES128_VERIFY_KEY_LENGTH,
-                    Prio3Aes128Count,
-                > {
-                    aggregation_job_id,
-                    task_id,
-                    nonce: report.nonce(),
-                    ord: 0,
-                    state: ReportAggregationState::Start,
-                })
-                .await
-            })
-        })
-        .await
-        .unwrap();
-
-        // Setup: prepare mocked HTTP responses.
-        let helper_vdaf_msg = assert_matches!(&transcript.prepare_transitions[Role::Helper.index().unwrap()][0], PrepareTransition::Continue(_, prep_share) => prep_share);
-        let helper_responses = vec![
-            (
-                AggregateInitializeReq::MEDIA_TYPE,
-                AggregateInitializeResp::MEDIA_TYPE,
-                AggregateInitializeResp {
-                    prepare_steps: vec![PrepareStep {
-                        nonce,
-                        result: PrepareStepResult::Continued(helper_vdaf_msg.get_encoded()),
-                    }],
-                }
-                .get_encoded(),
-            ),
-            (
-                AggregateContinueReq::MEDIA_TYPE,
-                AggregateContinueResp::MEDIA_TYPE,
-                AggregateContinueResp {
-                    prepare_steps: vec![PrepareStep {
-                        nonce,
-                        result: PrepareStepResult::Finished,
-                    }],
-                }
-                .get_encoded(),
-            ),
-        ];
-        let mocked_aggregates: Vec<_> = helper_responses
-            .into_iter()
-            .map(|(req_content_type, resp_content_type, resp_body)| {
-                mock("POST", "/aggregate")
-                    .match_header(
-                        "DAP-Auth-Token",
-                        str::from_utf8(agg_auth_token.as_bytes()).unwrap(),
-                    )
-                    .match_header(CONTENT_TYPE.as_str(), req_content_type)
-                    .with_status(200)
-                    .with_header(CONTENT_TYPE.as_str(), resp_content_type)
-                    .with_body(resp_body)
-                    .create()
-            })
-            .collect();
-        let aggregation_job_driver = Arc::new(AggregationJobDriver {
-            http_client: reqwest::Client::builder()
-                .user_agent(super::CLIENT_USER_AGENT)
-                .build()
-                .unwrap(),
-        });
-
-        // Run. Let the aggregation job driver step aggregation jobs, then kill it.
-        let aggregation_job_driver = Arc::new(JobDriver::new(
-            clock,
-            runtime_manager.with_label("stepper"),
-            Duration::from_seconds(1),
-            Duration::from_seconds(1),
-            10,
-            Duration::from_seconds(60),
-            aggregation_job_driver
-                .make_incomplete_job_acquirer_callback(&ds, Duration::from_seconds(600)),
-            aggregation_job_driver.make_job_stepper_callback(&ds, 5),
-        ));
-
-        let task_handle = runtime_manager.with_label("driver").spawn({
-            let aggregation_job_driver = aggregation_job_driver.clone();
-            async move { aggregation_job_driver.run().await }
-        });
-
-        // Wait for all of the aggregate job stepper tasks to complete.
-        runtime_manager.wait_for_completed_tasks("stepper", 2).await;
-        // Stop the aggregate job driver task.
-        task_handle.abort();
-
-        // Verify.
-        for mocked_aggregate in mocked_aggregates {
-            mocked_aggregate.assert();
-        }
-
-        let want_aggregation_job =
-            AggregationJob::<PRIO3_AES128_VERIFY_KEY_LENGTH, Prio3Aes128Count> {
-                aggregation_job_id,
-                task_id,
-                aggregation_param: (),
-                state: AggregationJobState::Finished,
-            };
-        let leader_output_share = assert_matches!(&transcript.prepare_transitions[Role::Leader.index().unwrap()][1], PrepareTransition::Finish(leader_output_share) => leader_output_share.clone());
-        let want_report_aggregation =
-            ReportAggregation::<PRIO3_AES128_VERIFY_KEY_LENGTH, Prio3Aes128Count> {
-                aggregation_job_id,
-                task_id,
-                nonce,
-                ord: 0,
-                state: ReportAggregationState::Finished(leader_output_share),
-            };
-
-        let (got_aggregation_job, got_report_aggregation) = ds
-            .run_tx(|tx| {
-                let vdaf = Arc::clone(&vdaf);
-                Box::pin(async move {
-                    let aggregation_job = tx
-                        .get_aggregation_job::<PRIO3_AES128_VERIFY_KEY_LENGTH, Prio3Aes128Count>(
-                            task_id,
-                            aggregation_job_id,
-                        )
-                        .await?
-                        .unwrap();
-                    let report_aggregation = tx
-                        .get_report_aggregation(
-                            vdaf.as_ref(),
-                            Role::Leader,
-                            task_id,
-                            aggregation_job_id,
-                            nonce,
-                        )
-                        .await?
-                        .unwrap();
-                    Ok((aggregation_job, report_aggregation))
-                })
-            })
-            .await
-            .unwrap();
-
-        assert_eq!(want_aggregation_job, got_aggregation_job);
-        assert_eq!(want_report_aggregation, got_report_aggregation);
-    }
-
-    #[tokio::test]
-    async fn step_aggregation_job_init() {
-        // Setup: insert a client report and add it to a new aggregation job.
-        install_test_trace_subscriber();
-        let clock = MockClock::default();
-        let (ds, _db_handle) = ephemeral_datastore(clock.clone()).await;
-        let ds = Arc::new(ds);
-        let vdaf = Arc::new(Prio3::new_aes128_count(2).unwrap());
-        let nonce = Nonce::generate(&clock);
-
-        let task_id = TaskId::random();
-        let mut task = new_dummy_task(task_id, VdafInstance::Prio3Aes128Count.into(), Role::Leader);
-        task.aggregator_endpoints = vec![
-            Url::parse("http://irrelevant").unwrap(), // leader URL doesn't matter
-            Url::parse(&mockito::server_url()).unwrap(),
-        ];
-        let verify_key = task
-            .vdaf_verify_keys
-            .get(0)
-            .unwrap()
-            .clone()
-            .try_into()
-            .unwrap();
-
-        let transcript = run_vdaf(vdaf.as_ref(), &verify_key, &(), nonce, &0);
-
-        let agg_auth_token = task.primary_aggregator_auth_token();
-        let (leader_hpke_config, _) = task.hpke_keys.iter().next().unwrap().1;
-        let (helper_hpke_config, _) = generate_hpke_config_and_private_key();
-        let report = generate_report(
-            task_id,
-            nonce,
-            &[leader_hpke_config, &helper_hpke_config],
-            &transcript.input_shares,
-        );
-        let aggregation_job_id = AggregationJobId::random();
-
-        let lease = ds
-            .run_tx(|tx| {
-                let (task, report) = (task.clone(), report.clone());
-                Box::pin(async move {
-                    tx.put_task(&task).await?;
-                    tx.put_client_report(&report).await?;
-
-                    tx.put_aggregation_job(&AggregationJob::<
-                        PRIO3_AES128_VERIFY_KEY_LENGTH,
-                        Prio3Aes128Count,
-                    > {
-                        aggregation_job_id,
-                        task_id,
-                        aggregation_param: (),
-                        state: AggregationJobState::InProgress,
-                    })
-                    .await?;
-                    tx.put_report_aggregation(&ReportAggregation::<
-                        PRIO3_AES128_VERIFY_KEY_LENGTH,
-                        Prio3Aes128Count,
-                    > {
-                        aggregation_job_id,
-                        task_id,
-                        nonce: report.nonce(),
-                        ord: 0,
-                        state: ReportAggregationState::Start,
-                    })
-                    .await?;
-
-                    Ok(tx
-                        .acquire_incomplete_aggregation_jobs(Duration::from_seconds(60), 1)
-                        .await?
-                        .remove(0))
-                })
-            })
-            .await
-            .unwrap();
-        assert_eq!(lease.leased().task_id, task_id);
-        assert_eq!(lease.leased().aggregation_job_id, aggregation_job_id);
-
-        // Setup: prepare mocked HTTP response.
-        // (This is fragile in that it expects the leader request to be deterministically encoded.
-        // It would be nicer to retrieve the request bytes from the mock, then do our own parsing &
-        // verification -- but mockito does not expose this functionality at time of writing.)
-        let leader_request = AggregateInitializeReq {
-            task_id,
-            job_id: aggregation_job_id,
-            agg_param: ().get_encoded(),
-            report_shares: vec![ReportShare {
-                nonce,
-                extensions: Vec::new(),
-                encrypted_input_share: report
-                    .encrypted_input_shares()
-                    .get(Role::Helper.index().unwrap())
-                    .unwrap()
-                    .clone(),
-            }],
-        };
-        let helper_vdaf_msg = assert_matches!(&transcript.prepare_transitions[Role::Helper.index().unwrap()][0], PrepareTransition::Continue(_, prep_share) => prep_share);
-        let helper_response = AggregateInitializeResp {
-            prepare_steps: vec![PrepareStep {
-                nonce,
-                result: PrepareStepResult::Continued(helper_vdaf_msg.get_encoded()),
-            }],
-        };
-        let mocked_aggregate = mock("POST", "/aggregate")
-            .match_header(
-                "DAP-Auth-Token",
-                str::from_utf8(agg_auth_token.as_bytes()).unwrap(),
-            )
-            .match_header(CONTENT_TYPE.as_str(), AggregateInitializeReq::MEDIA_TYPE)
-            .match_body(leader_request.get_encoded())
-            .with_status(200)
-            .with_header(CONTENT_TYPE.as_str(), AggregateInitializeResp::MEDIA_TYPE)
-            .with_body(helper_response.get_encoded())
-            .create();
-
-        // Run: create an aggregation job driver & step the aggregation we've created.
-        let aggregation_job_driver = AggregationJobDriver {
-            http_client: reqwest::Client::builder().build().unwrap(),
-        };
-        aggregation_job_driver
-            .step_aggregation_job(ds.clone(), lease)
-            .await
-            .unwrap();
-
-        // Verify.
-        mocked_aggregate.assert();
-
-        let want_aggregation_job =
-            AggregationJob::<PRIO3_AES128_VERIFY_KEY_LENGTH, Prio3Aes128Count> {
-                aggregation_job_id,
-                task_id,
-                aggregation_param: (),
-                state: AggregationJobState::InProgress,
-            };
-        let leader_prep_state = assert_matches!(&transcript.prepare_transitions[Role::Leader.index().unwrap()][0], PrepareTransition::Continue(prep_state, _) => prep_state.clone());
-        let prep_msg = transcript.prepare_messages[0].clone();
-        let want_report_aggregation =
-            ReportAggregation::<PRIO3_AES128_VERIFY_KEY_LENGTH, Prio3Aes128Count> {
-                aggregation_job_id,
-                task_id,
-                nonce,
-                ord: 0,
-                state: ReportAggregationState::Waiting(leader_prep_state, Some(prep_msg)),
-            };
-
-        let (got_aggregation_job, got_report_aggregation) = ds
-            .run_tx(|tx| {
-                let vdaf = Arc::clone(&vdaf);
-                Box::pin(async move {
-                    let aggregation_job = tx
-                        .get_aggregation_job::<PRIO3_AES128_VERIFY_KEY_LENGTH, Prio3Aes128Count>(
-                            task_id,
-                            aggregation_job_id,
-                        )
-                        .await?
-                        .unwrap();
-                    let report_aggregation = tx
-                        .get_report_aggregation(
-                            vdaf.as_ref(),
-                            Role::Leader,
-                            task_id,
-                            aggregation_job_id,
-                            nonce,
-                        )
-                        .await?
-                        .unwrap();
-                    Ok((aggregation_job, report_aggregation))
-                })
-            })
-            .await
-            .unwrap();
-
-        assert_eq!(want_aggregation_job, got_aggregation_job);
-        assert_eq!(want_report_aggregation, got_report_aggregation);
-    }
-
-    #[tokio::test]
-    async fn step_aggregation_job_continue() {
-        // Setup: insert a client report and add it to an aggregation job whose state has already
-        // been stepped once.
-        install_test_trace_subscriber();
-        let clock = MockClock::default();
-        let (ds, _db_handle) = ephemeral_datastore(clock.clone()).await;
-        let ds = Arc::new(ds);
-        let vdaf = Arc::new(Prio3::new_aes128_count(2).unwrap());
-        let nonce = Nonce::generate(&clock);
-
-        let task_id = TaskId::random();
-        let mut task = new_dummy_task(task_id, VdafInstance::Prio3Aes128Count.into(), Role::Leader);
-        task.aggregator_endpoints = vec![
-            Url::parse("http://irrelevant").unwrap(), // leader URL doesn't matter
-            Url::parse(&mockito::server_url()).unwrap(),
-        ];
-        let verify_key = task
-            .vdaf_verify_keys
-            .get(0)
-            .unwrap()
-            .clone()
-            .try_into()
-            .unwrap();
-
-        let transcript = run_vdaf(vdaf.as_ref(), &verify_key, &(), nonce, &0);
-
-        let agg_auth_token = task.primary_aggregator_auth_token();
-        let (leader_hpke_config, _) = task.hpke_keys.iter().next().unwrap().1;
-        let (helper_hpke_config, _) = generate_hpke_config_and_private_key();
-        let report = generate_report(
-            task_id,
-            nonce,
-            &[leader_hpke_config, &helper_hpke_config],
-            &transcript.input_shares,
-        );
-        let aggregation_job_id = AggregationJobId::random();
-
-        let leader_prep_state = assert_matches!(&transcript.prepare_transitions[Role::Leader.index().unwrap()][0], PrepareTransition::Continue(prep_state, _) => prep_state);
-        let prep_msg = &transcript.prepare_messages[0];
-
-        let lease = ds
-            .run_tx(|tx| {
-                let (task, report, leader_prep_state, prep_msg) = (
-                    task.clone(),
-                    report.clone(),
-                    leader_prep_state.clone(),
-                    prep_msg.clone(),
-                );
-                Box::pin(async move {
-                    tx.put_task(&task).await?;
-                    tx.put_client_report(&report).await?;
-
-                    tx.put_aggregation_job(&AggregationJob::<
-                        PRIO3_AES128_VERIFY_KEY_LENGTH,
-                        Prio3Aes128Count,
-                    > {
-                        aggregation_job_id,
-                        task_id,
-                        aggregation_param: (),
-                        state: AggregationJobState::InProgress,
-                    })
-                    .await?;
-                    tx.put_report_aggregation(&ReportAggregation::<
-                        PRIO3_AES128_VERIFY_KEY_LENGTH,
-                        Prio3Aes128Count,
-                    > {
-                        aggregation_job_id,
-                        task_id,
-                        nonce: report.nonce(),
-                        ord: 0,
-                        state: ReportAggregationState::Waiting(leader_prep_state, Some(prep_msg)),
-                    })
-                    .await?;
-
-                    Ok(tx
-                        .acquire_incomplete_aggregation_jobs(Duration::from_seconds(60), 1)
-                        .await?
-                        .remove(0))
-                })
-            })
-            .await
-            .unwrap();
-        assert_eq!(lease.leased().task_id, task_id);
-        assert_eq!(lease.leased().aggregation_job_id, aggregation_job_id);
-
-        // Setup: prepare mocked HTTP response.
-        // (This is fragile in that it expects the leader request to be deterministically encoded.
-        // It would be nicer to retrieve the request bytes from the mock, then do our own parsing &
-        // verification -- but mockito does not expose this functionality at time of writing.)
-        let leader_request = AggregateContinueReq {
-            task_id,
-            job_id: aggregation_job_id,
-            prepare_steps: vec![PrepareStep {
-                nonce,
-                result: PrepareStepResult::Continued(prep_msg.get_encoded()),
-            }],
-        };
-        let helper_response = AggregateContinueResp {
-            prepare_steps: vec![PrepareStep {
-                nonce,
-                result: PrepareStepResult::Finished,
-            }],
-        };
-        let mocked_aggregate = mock("POST", "/aggregate")
-            .match_header(
-                "DAP-Auth-Token",
-                str::from_utf8(agg_auth_token.as_bytes()).unwrap(),
-            )
-            .match_header(CONTENT_TYPE.as_str(), AggregateContinueReq::MEDIA_TYPE)
-            .match_body(leader_request.get_encoded())
-            .with_status(200)
-            .with_header(CONTENT_TYPE.as_str(), AggregateContinueResp::MEDIA_TYPE)
-            .with_body(helper_response.get_encoded())
-            .create();
-
-        // Run: create an aggregation job driver & step the aggregation we've created.
-        let aggregation_job_driver = AggregationJobDriver {
-            http_client: reqwest::Client::builder().build().unwrap(),
-        };
-        aggregation_job_driver
-            .step_aggregation_job(ds.clone(), lease)
-            .await
-            .unwrap();
-
-        // Verify.
-        mocked_aggregate.assert();
-
-        let want_aggregation_job =
-            AggregationJob::<PRIO3_AES128_VERIFY_KEY_LENGTH, Prio3Aes128Count> {
-                aggregation_job_id,
-                task_id,
-                aggregation_param: (),
-                state: AggregationJobState::Finished,
-            };
-        let leader_output_share = assert_matches!(&transcript.prepare_transitions[Role::Leader.index().unwrap()][1], PrepareTransition::Finish(leader_output_share) => leader_output_share.clone());
-        let want_report_aggregation =
-            ReportAggregation::<PRIO3_AES128_VERIFY_KEY_LENGTH, Prio3Aes128Count> {
-                aggregation_job_id,
-                task_id,
-                nonce,
-                ord: 0,
-                state: ReportAggregationState::Finished(leader_output_share),
-            };
-
-        let (got_aggregation_job, got_report_aggregation) = ds
-            .run_tx(|tx| {
-                let vdaf = Arc::clone(&vdaf);
-                Box::pin(async move {
-                    let aggregation_job = tx
-                        .get_aggregation_job::<PRIO3_AES128_VERIFY_KEY_LENGTH, Prio3Aes128Count>(
-                            task_id,
-                            aggregation_job_id,
-                        )
-                        .await?
-                        .unwrap();
-                    let report_aggregation = tx
-                        .get_report_aggregation(
-                            vdaf.as_ref(),
-                            Role::Leader,
-                            task_id,
-                            aggregation_job_id,
-                            nonce,
-                        )
-                        .await?
-                        .unwrap();
-                    Ok((aggregation_job, report_aggregation))
-                })
-            })
-            .await
-            .unwrap();
-
-        assert_eq!(want_aggregation_job, got_aggregation_job);
-        assert_eq!(want_report_aggregation, got_report_aggregation);
-    }
-
-    #[tokio::test]
-    async fn cancel_aggregation_job() {
-        // Setup: insert a client report and add it to a new aggregation job.
-        install_test_trace_subscriber();
-        let clock = MockClock::default();
-        let (ds, _db_handle) = ephemeral_datastore(clock.clone()).await;
-        let ds = Arc::new(ds);
-        let vdaf = Arc::new(Prio3::new_aes128_count(2).unwrap());
-        let nonce = Nonce::generate(&clock);
-
-        let task_id = TaskId::random();
-        let mut task = new_dummy_task(task_id, VdafInstance::Prio3Aes128Count.into(), Role::Leader);
-        task.aggregator_endpoints = vec![
-            Url::parse("http://irrelevant").unwrap(), // leader URL doesn't matter
-            Url::parse(&mockito::server_url()).unwrap(),
-        ];
-        let verify_key = task
-            .vdaf_verify_keys
-            .get(0)
-            .unwrap()
-            .clone()
-            .try_into()
-            .unwrap();
-
-        let input_shares = run_vdaf(vdaf.as_ref(), &verify_key, &(), nonce, &0).input_shares;
-
-        let (leader_hpke_config, _) = task.hpke_keys.iter().next().unwrap().1;
-        let (helper_hpke_config, _) = generate_hpke_config_and_private_key();
-        let report = generate_report(
-            task_id,
-            nonce,
-            &[leader_hpke_config, &helper_hpke_config],
-            &input_shares,
-        );
-        let aggregation_job_id = AggregationJobId::random();
-
-        let aggregation_job = AggregationJob::<PRIO3_AES128_VERIFY_KEY_LENGTH, Prio3Aes128Count> {
-            aggregation_job_id,
-            task_id,
-            aggregation_param: (),
-            state: AggregationJobState::InProgress,
-        };
-        let report_aggregation =
-            ReportAggregation::<PRIO3_AES128_VERIFY_KEY_LENGTH, Prio3Aes128Count> {
-                aggregation_job_id,
-                task_id,
-                nonce,
-                ord: 0,
-                state: ReportAggregationState::Start,
-            };
-
-        let lease = ds
-            .run_tx(|tx| {
-                let (task, report, aggregation_job, report_aggregation) = (
-                    task.clone(),
-                    report.clone(),
-                    aggregation_job.clone(),
-                    report_aggregation.clone(),
-                );
-                Box::pin(async move {
-                    tx.put_task(&task).await?;
-                    tx.put_client_report(&report).await?;
-                    tx.put_aggregation_job(&aggregation_job).await?;
-                    tx.put_report_aggregation(&report_aggregation).await?;
-
-                    Ok(tx
-                        .acquire_incomplete_aggregation_jobs(Duration::from_seconds(60), 1)
-                        .await?
-                        .remove(0))
-                })
-            })
-            .await
-            .unwrap();
-        assert_eq!(lease.leased().task_id, task_id);
-        assert_eq!(lease.leased().aggregation_job_id, aggregation_job_id);
-
-        // Run: create an aggregation job driver & cancel the aggregation job.
-        let aggregation_job_driver = AggregationJobDriver {
-            http_client: reqwest::Client::builder().build().unwrap(),
-        };
-        aggregation_job_driver
-            .cancel_aggregation_job(Arc::clone(&ds), lease)
-            .await
-            .unwrap();
-
-        // Verify: check that the datastore state is updated as expected (the aggregation job is
-        // finished, the report aggregation is untouched) and sanity-check that the job can no
-        // longer be acquired.
-        let want_aggregation_job = AggregationJob {
-            state: AggregationJobState::Abandoned,
-            ..aggregation_job
-        };
-        let want_report_aggregation = report_aggregation;
-
-        let (got_aggregation_job, got_report_aggregation, got_leases) = ds
-            .run_tx(|tx| {
-                let vdaf = Arc::clone(&vdaf);
-                Box::pin(async move {
-                    let aggregation_job = tx
-                        .get_aggregation_job::<PRIO3_AES128_VERIFY_KEY_LENGTH, Prio3Aes128Count>(
-                            task_id,
-                            aggregation_job_id,
-                        )
-                        .await?
-                        .unwrap();
-                    let report_aggregation = tx
-                        .get_report_aggregation(
-                            vdaf.as_ref(),
-                            Role::Leader,
-                            task_id,
-                            aggregation_job_id,
-                            nonce,
-                        )
-                        .await?
-                        .unwrap();
-                    let leases = tx
-                        .acquire_incomplete_aggregation_jobs(Duration::from_seconds(60), 1)
-                        .await?;
-                    Ok((aggregation_job, report_aggregation, leases))
-                })
-            })
-            .await
-            .unwrap();
-        assert_eq!(want_aggregation_job, got_aggregation_job);
-        assert_eq!(want_report_aggregation, got_report_aggregation);
-        assert!(got_leases.is_empty());
-    }
-
-    /// Returns a report with the given task ID & nonce values, no extensions, and encrypted input
-    /// shares corresponding to the given HPKE configs & input shares.
-    fn generate_report<I: Encode>(
-        task_id: TaskId,
-        nonce: Nonce,
-        hpke_configs: &[&HpkeConfig],
-        input_shares: &[I],
-    ) -> Report {
-        assert_eq!(hpke_configs.len(), 2);
-        assert_eq!(input_shares.len(), 2);
-
-        let encrypted_input_shares: Vec<_> = [Role::Leader, Role::Helper]
-            .into_iter()
-            .map(|role| {
-                hpke::seal(
-                    hpke_configs.get(role.index().unwrap()).unwrap(),
-                    &HpkeApplicationInfo::new(Label::InputShare, Role::Client, role),
-                    &input_shares
-                        .get(role.index().unwrap())
-                        .unwrap()
-                        .get_encoded(),
-                    &associated_data_for_report_share(task_id, nonce, &[]),
-                )
-            })
-            .collect::<Result<_, _>>()
-            .unwrap();
-
-        Report::new(task_id, nonce, Vec::new(), encrypted_input_shares)
-    }
-=======
->>>>>>> 9025a5cc
 }