--- conflicted
+++ resolved
@@ -13,17 +13,9 @@
         Datastore, Transaction,
     },
     message::{
-<<<<<<< HEAD
         AggregateContinueReq, AggregateContinueResp, AggregateInitializeReq,
         AggregateInitializeResp, AggregateShareReq, AggregateShareResp, AggregationJobId,
-        CollectReq, CollectResp, Interval, PrepareStep, PrepareStepResult, ReportShare,
-        ReportShareError,
-=======
-        AggregateReq,
-        AggregateReqBody::{AggregateContinueReq, AggregateInitReq},
-        AggregateResp, AggregateShareReq, AggregateShareResp, AggregationJobId, CollectReq,
-        CollectResp, ReportShare, Transition, TransitionError, TransitionTypeSpecificData,
->>>>>>> 4baf1d54
+        CollectReq, CollectResp, PrepareStep, PrepareStepResult, ReportShare, ReportShareError,
     },
     task::{Task, VdafInstance},
 };
