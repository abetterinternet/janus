//! Common functionality for PPM aggregators

mod accumulator;

use crate::{
    aggregator::accumulator::Accumulator,
    datastore::{
        self,
        models::{
            AggregateShareJob, AggregationJob, AggregationJobState, BatchUnitAggregation,
            ReportAggregation, ReportAggregationState,
        },
        Datastore, Transaction,
    },
    message::{
        AggregateReq,
        AggregateReqBody::{AggregateContinueReq, AggregateInitReq},
        AggregateResp, AggregateShareReq, AggregateShareResp, AggregationJobId,
        AuthenticatedDecodeError, AuthenticatedEncoder, AuthenticatedRequestDecoder, CollectReq,
        CollectResp, Interval, ReportShare, Transition, TransitionError,
        TransitionTypeSpecificData,
    },
    task::{Task, VdafInstance},
};
use bytes::Bytes;
use futures::try_join;
use http::{
    header::{CACHE_CONTROL, LOCATION},
    StatusCode,
};
use janus::{
    hpke::{self, HpkeApplicationInfo, Label},
    message::{HpkeConfig, HpkeConfigId, Nonce, NonceChecksum, Report, Role, TaskId},
    time::Clock,
};
use opentelemetry::{
    metrics::{Counter, Unit, ValueRecorder},
    KeyValue,
};
use prio::{
    codec::{Decode, Encode, ParameterizedDecode},
    vdaf::{
        self,
        prio3::{Prio3Aes128Count, Prio3Aes128Histogram, Prio3Aes128Sum},
        Aggregatable, PrepareTransition, Vdaf,
    },
};
use std::{
    collections::{HashMap, HashSet},
    convert::Infallible,
    future::Future,
    io::Cursor,
    net::SocketAddr,
    sync::Arc,
    time::Instant,
};
use tokio::sync::Mutex;
use tracing::{debug, error, warn};
use url::Url;
use uuid::Uuid;
use warp::{
    filters::BoxedFilter,
    reply::{self, Response},
    trace, Filter, Rejection, Reply,
};

#[cfg(test)]
use self::test_util::fake;
#[cfg(test)]
use prio::vdaf::VdafError;

/// Errors returned by functions and methods in this module
#[derive(Debug, thiserror::Error)]
pub enum Error {
    /// An invalid configuration was passed.
    #[error("invalid configuration: {0}")]
    InvalidConfiguration(&'static str),
    /// Error decoding an incoming message.
    #[error("message decoding failed: {0}")]
    MessageDecode(#[from] prio::codec::CodecError),
    /// Error handling a message.
    #[error("invalid message: {0}")]
    Message(#[from] janus::message::Error),
    /// Corresponds to `staleReport`, §3.1
    #[error("stale report: {0} {1:?}")]
    StaleReport(Nonce, TaskId),
    /// Corresponds to `unrecognizedMessage`, §3.1
    #[error("unrecognized message: {0} {1:?}")]
    UnrecognizedMessage(&'static str, Option<TaskId>),
    /// Corresponds to `unrecognizedTask`, §3.1
    #[error("unrecognized task: {0:?}")]
    UnrecognizedTask(TaskId),
    /// An attempt was made to act on an unknown aggregation job.
    #[error("unrecognized aggregation job: {0:?}")]
    UnrecognizedAggregationJob(AggregationJobId, TaskId),
    /// An attempt was made to act on an unknown collect job.
    #[error("unrecognized collect job: {0}")]
    UnrecognizedCollectJob(Uuid),
    /// Corresponds to `outdatedHpkeConfig`, §3.1
    #[error("outdated HPKE config: {0} {1:?}")]
    OutdatedHpkeConfig(HpkeConfigId, TaskId),
    /// A report was rejected becuase the timestamp is too far in the future,
    /// §4.3.4.
    // TODO(timg): define an error type in §3.1 and clarify language on
    // rejecting future reports
    #[error("report from the future: {0} {1:?}")]
    ReportFromTheFuture(Nonce, TaskId),
    /// Corresponds to `invalidHmac`, §3.1
    #[error("invalid HMAC tag: {0:?}")]
    InvalidHmac(TaskId),
    /// An error from the datastore.
    #[error("datastore error: {0}")]
    Datastore(datastore::Error),
    /// An error from the underlying VDAF library.
    #[error("VDAF error: {0}")]
    Vdaf(#[from] vdaf::VdafError),
    /// A collect or aggregate share request was rejected because the interval is valid, per §4.6
    #[error("Invalid batch interval: {0} {1:?}")]
    InvalidBatchInterval(Interval, TaskId),
    /// There are not enough reports in the batch interval to meet the task's minimum batch size.
    #[error("Insufficient number of reports ({0}) for task {1:?}")]
    InsufficientBatchSize(u64, TaskId),
    #[error("URL parse error: {0}")]
    Url(#[from] url::ParseError),
    /// The checksum or report count in one aggregator's aggregate share does not match the other
    /// aggregator's aggregate share, suggesting different sets of reports were aggregated.
    #[error(
        "Batch misalignment: own checksum: {own_checksum:?} own report count: {own_report_count} \
peer checksum: {peer_checksum:?} peer report count: {peer_report_count}"
    )]
    BatchMisalignment {
        task_id: TaskId,
        own_checksum: NonceChecksum,
        own_report_count: u64,
        peer_checksum: NonceChecksum,
        peer_report_count: u64,
    },
    /// Too many queries against a single batch.
    #[error("Maxiumum batch lifetime for task {0:?} exceeded")]
    BatchLifetimeExceeded(TaskId),
    /// HPKE failure.
    #[error("HPKE error: {0}")]
    Hpke(#[from] janus::hpke::Error),
    /// Error handling task parameters
    #[error("Invalid task parameters: {0}")]
    TaskParameters(#[from] crate::task::Error),
    /// An error representing a generic internal aggregation error; intended for "impossible"
    /// conditions.
    #[error("internal aggregator error: {0}")]
    Internal(String),
}

// This From implementation ensures that we don't end up with e.g.
// Error::Datastore(datastore::Error::User(Error::...)) by automatically unwrapping to the internal
// aggregator error if converting a datastore::Error::User that contains an Error. Other
// datastore::Error values are wrapped in Error::Datastore unchanged.
impl From<datastore::Error> for Error {
    fn from(err: datastore::Error) -> Self {
        match err {
            datastore::Error::User(err) => match err.downcast::<Error>() {
                Ok(err) => *err,
                Err(err) => Error::Datastore(datastore::Error::User(err)),
            },
            _ => Error::Datastore(err),
        }
    }
}

/// Aggregator implements a PPM aggregator.
pub struct Aggregator<C: Clock> {
    /// Datastore used for durable storage.
    datastore: Arc<Datastore<C>>,
    /// Clock used to sample time.
    clock: C,
    /// Cache of task aggregators.
    task_aggregators: Mutex<HashMap<TaskId, Arc<TaskAggregator>>>,
}

impl<C: Clock> Aggregator<C> {
    fn new(datastore: Arc<Datastore<C>>, clock: C) -> Self {
        Self {
            datastore,
            clock,
            task_aggregators: Mutex::new(HashMap::new()),
        }
    }

    async fn handle_hpke_config(&self, task_id_base64: &[u8]) -> Result<Vec<u8>, Error> {
        let task_id_bytes = base64::decode_config(task_id_base64, base64::URL_SAFE_NO_PAD)
            .map_err(|_| Error::UnrecognizedMessage("task_id", None))?;
        let task_id = TaskId::get_decoded(&task_id_bytes)
            .map_err(|_| Error::UnrecognizedMessage("task_id", None))?;
        let task_aggregator = self.task_aggregator_for(task_id).await?;
        Ok(task_aggregator.handle_hpke_config().get_encoded())
    }

    async fn handle_upload(&self, report_bytes: &[u8]) -> Result<(), Error> {
        let report = Report::get_decoded(report_bytes)?;

        let task_aggregator = self.task_aggregator_for(report.task_id()).await?;
        // Only the leader supports upload.
        if task_aggregator.task.role != Role::Leader {
            return Err(Error::UnrecognizedTask(report.task_id()));
        }
        task_aggregator
            .handle_upload(&self.datastore, &self.clock, report)
            .await
    }

    async fn handle_aggregate(&self, req_bytes: &[u8]) -> Result<Vec<u8>, Error> {
        let (task_aggregator, req) = self
            .authenticated_decode(req_bytes, Some(Role::Helper))
            .await?;
        let resp = task_aggregator
            .handle_aggregate(&self.datastore, req)
            .await?;
        let key = task_aggregator
            .task
            .primary_aggregator_auth_key()
            .ok_or_else(|| {
                Error::Internal("task has no aggregator auth keys configured".to_string())
            })?;
        Ok(AuthenticatedEncoder::new(resp).encode(key.as_ref()))
    }

    async fn authenticated_decode<T: Decode>(
        &self,
        buf: &[u8],
        required_role: Option<Role>,
    ) -> Result<(Arc<TaskAggregator>, T), Error> {
        let decoder = AuthenticatedRequestDecoder::new(buf).map_err(Error::from)?;
        let task_id = decoder.task_id();
        let task_aggregator = self.task_aggregator_for(task_id).await?;
        if required_role.is_some() && required_role.unwrap() != task_aggregator.task.role {
            return Err(Error::UnrecognizedTask(task_id));
        }
        match decoder.decode(
            task_aggregator
                .task
                .agg_auth_keys
                .iter()
                .map(|k| k.as_ref())
                .rev(),
        ) {
            Ok(decoded_body) => Ok((task_aggregator, decoded_body)),
            Err(AuthenticatedDecodeError::InvalidHmac) => Err(Error::InvalidHmac(task_id)),
            Err(AuthenticatedDecodeError::Codec(err)) => Err(Error::MessageDecode(err)),
        }
    }

    /// Handle a collect request. Only supported by the leader. `req_bytes` is an encoded
    /// [`CollectReq`]. Returns the URL at which a collector may poll for status of the collect job
    /// corresponding to the `CollectReq`.
    async fn handle_collect(&self, req_bytes: &[u8]) -> Result<Url, Error> {
        let collect_req = CollectReq::get_decoded(req_bytes)?;

        let task_aggregator = self.task_aggregator_for(collect_req.task_id).await?;

        // Only the leader supports /collect.
        if task_aggregator.task.role != Role::Leader {
            // TODO (timg): We should make sure that a helper returns HTTP 404 or 403 when this
            // happens
            return Err(Error::UnrecognizedTask(collect_req.task_id));
        }

        task_aggregator
            .handle_collect(&self.datastore, collect_req)
            .await
    }

    /// Handle a request for a collect job. `collect_job_id` is the unique identifier for the
    /// collect job parsed out of the request URI. Returns an encoded [`CollectResp`] if the collect
    /// job has been run to completion, `None` if the collect job has not yet run, or an error
    /// otherwise.
    async fn handle_collect_job(&self, collect_job_id: Uuid) -> Result<Option<Vec<u8>>, Error> {
        let task_id = self
            .datastore
            .run_tx(|tx| Box::pin(async move { tx.get_collect_job_task_id(collect_job_id).await }))
            .await?
            .ok_or(Error::UnrecognizedCollectJob(collect_job_id))?;

        let task_aggregator = self.task_aggregator_for(task_id).await?;

        // Only the leader handles collect jobs.
        if task_aggregator.task.role != Role::Leader {
            return Err(Error::UnrecognizedTask(task_id));
        }

        Ok(task_aggregator
            .handle_collect_job(&self.datastore, collect_job_id)
            .await?
            .map(|resp| resp.get_encoded()))
    }

    /// Handle an aggregate share request. Only supported by the helper. `req_bytes` is an encoded,
    /// authenticated [`AggregateShareReq`]. Returns an encoded, authenticated
    /// [`AggregateShareResp`].
    async fn handle_aggregate_share(&self, req_bytes: &[u8]) -> Result<Vec<u8>, Error> {
        let (task_aggregator, req): (_, AggregateShareReq) = self
            .authenticated_decode(req_bytes, Some(Role::Helper))
            .await?;

        // Only the helper supports /aggregate_share.
        if task_aggregator.task.role != Role::Helper {
            // TODO (timg): We should make sure that a leader returns HTTP 404 or 403 when this
            // happens
            return Err(Error::UnrecognizedTask(req.task_id));
        }

        let resp = task_aggregator
            .handle_aggregate_share(&self.datastore, &req)
            .await?;
        let key = task_aggregator
            .task
            .primary_aggregator_auth_key()
            .ok_or_else(|| {
                Error::Internal("task has no aggregator auth keys configured".to_string())
            })?;
        Ok(AuthenticatedEncoder::new(resp).encode(key.as_ref()))
    }

    async fn task_aggregator_for(&self, task_id: TaskId) -> Result<Arc<TaskAggregator>, Error> {
        // TODO(brandon): don't cache forever (decide on & implement some cache eviction policy).
        // This is important both to avoid ever-growing resource usage, and to allow aggregators to
        // notice when a task changes (e.g. due to key rotation).

        // Fast path: grab an existing task aggregator if one exists for this task.
        {
            let task_aggs = self.task_aggregators.lock().await;
            if let Some(task_agg) = task_aggs.get(&task_id) {
                return Ok(task_agg.clone());
            }
        }

        // Slow path: retrieve task, create a task aggregator, store it to the cache, then return it.
        let task = self
            .datastore
            .run_tx(|tx| Box::pin(async move { tx.get_task(task_id).await }))
            .await?
            .ok_or(Error::UnrecognizedTask(task_id))?;
        let task_agg = Arc::new(TaskAggregator::new(task)?);
        {
            let mut task_aggs = self.task_aggregators.lock().await;
            Ok(task_aggs.entry(task_id).or_insert(task_agg).clone())
        }
    }
}

/// TaskAggregator provides aggregation functionality for a single task.
// TODO: refactor Aggregator to perform indepedent batched operations (e.g. report handling in
//       Aggregate requests) using a parallelized library like Rayon.
pub struct TaskAggregator {
    /// The task being aggregated.
    task: Task,
    /// VDAF-specific operations.
    vdaf_ops: VdafOps,
}

impl TaskAggregator {
    /// Create a new aggregator. `report_recipient` is used to decrypt reports received by this
    /// aggregator.
    fn new(task: Task) -> Result<Self, Error> {
        let current_vdaf_verify_parameter = task.vdaf_verify_parameters.last().unwrap();
        let vdaf_ops = match &task.vdaf {
            VdafInstance::Prio3Aes128Count => {
                let vdaf = Prio3Aes128Count::new(2)?;
                let verify_param = <Prio3Aes128Count as Vdaf>::VerifyParam::get_decoded_with_param(
                    &vdaf,
                    current_vdaf_verify_parameter,
                )?;
                VdafOps::Prio3Aes128Count(vdaf, verify_param)
            }

            VdafInstance::Prio3Aes128Sum { bits } => {
                let vdaf = Prio3Aes128Sum::new(2, *bits)?;
                let verify_param = <Prio3Aes128Sum as Vdaf>::VerifyParam::get_decoded_with_param(
                    &vdaf,
                    current_vdaf_verify_parameter,
                )?;
                VdafOps::Prio3Aes128Sum(vdaf, verify_param)
            }

            VdafInstance::Prio3Aes128Histogram { buckets } => {
                let vdaf = Prio3Aes128Histogram::new(2, &*buckets)?;
                let verify_param =
                    <Prio3Aes128Histogram as Vdaf>::VerifyParam::get_decoded_with_param(
                        &vdaf,
                        current_vdaf_verify_parameter,
                    )?;
                VdafOps::Prio3Aes128Histogram(vdaf, verify_param)
            }

            #[cfg(test)]
            VdafInstance::Fake => VdafOps::Fake(fake::Vdaf::new()),

            #[cfg(test)]
            VdafInstance::FakeFailsPrepInit => VdafOps::Fake(fake::Vdaf::new().with_prep_init_fn(
                || -> Result<(), VdafError> {
                    Err(VdafError::Uncategorized(
                        "FakeFailsPrepInit failed at prep_init".to_string(),
                    ))
                },
            )),

            #[cfg(test)]
            VdafInstance::FakeFailsPrepStep => VdafOps::Fake(fake::Vdaf::new().with_prep_step_fn(
                || -> PrepareTransition<(), (), fake::OutputShare> {
                    PrepareTransition::Fail(VdafError::Uncategorized(
                        "FakeFailsPrepStep failed at prep_step".to_string(),
                    ))
                },
            )),

            _ => panic!("VDAF {:?} is not yet supported", task.vdaf),
        };

        Ok(Self { task, vdaf_ops })
    }

    fn handle_hpke_config(&self) -> HpkeConfig {
        // TODO(brandon): consider deciding a better way to determine "primary" (e.g. most-recent) HPKE
        // config/key -- right now it's the one with the maximal config ID, but that will run into
        // trouble if we ever need to wrap-around, which we may since config IDs are effectively a u8.
        self.task
            .hpke_keys
            .iter()
            .max_by_key(|(&id, _)| id)
            .unwrap()
            .1
             .0
            .clone()
    }

    async fn handle_upload<C: Clock>(
        &self,
        datastore: &Datastore<C>,
        clock: &C,
        report: Report,
    ) -> Result<(), Error> {
        // §4.2.2 The leader's report is the first one
        if report.encrypted_input_shares().len() != 2 {
            warn!(
                share_count = report.encrypted_input_shares().len(),
                "Unexpected number of encrypted shares in report"
            );
            return Err(Error::UnrecognizedMessage(
                "unexpected number of encrypted shares in report",
                Some(report.task_id()),
            ));
        }
        let leader_report = &report.encrypted_input_shares()[0];

        // §4.2.2: verify that the report's HPKE config ID is known
        let (hpke_config, hpke_private_key) = self
            .task
            .hpke_keys
            .get(&leader_report.config_id())
            .ok_or_else(|| {
            warn!(
                config_id = ?leader_report.config_id(),
                "Unknown HPKE config ID"
            );
            Error::OutdatedHpkeConfig(leader_report.config_id(), report.task_id())
        })?;

        let report_deadline = clock.now().add(self.task.tolerable_clock_skew)?;

        // §4.2.4: reject reports from too far in the future
        if report.nonce().time().is_after(report_deadline) {
            warn!(report.task_id = ?report.task_id(), report.nonce = ?report.nonce(), "Report timestamp exceeds tolerable clock skew");
            return Err(Error::ReportFromTheFuture(report.nonce(), report.task_id()));
        }

        // Check that we can decrypt the report. This isn't required by the spec
        // but this exercises HPKE decryption and saves us the trouble of
        // storing reports we can't use. We don't inform the client if this
        // fails.
        if let Err(err) = hpke::open(
            hpke_config,
            hpke_private_key,
            &HpkeApplicationInfo::new(
                report.task_id(),
                Label::InputShare,
                Role::Client,
                self.task.role,
            ),
            leader_report,
            &report.associated_data(),
        ) {
            warn!(report.task_id = ?report.task_id(), report.nonce = ?report.nonce(), ?err, "Report decryption failed");
            return Ok(());
        }

        datastore
            .run_tx(|tx| {
                let report = report.clone();
                Box::pin(async move {
                    // §4.2.2 and 4.3.2.2: reject reports whose nonce has been seen before.
                    if tx
                        .get_client_report(report.task_id(), report.nonce())
                        .await?
                        .is_some()
                    {
                        warn!(report.task_id = ?report.task_id(), report.nonce = ?report.nonce(), "Report replayed");
                        // TODO (issue #34): change this error type.
                        return Err(datastore::Error::User(
                            Error::StaleReport(report.nonce(), report.task_id()).into(),
                        ));
                    }

                    // TODO: reject with `staleReport` reports whose timestamps fall in a
                    // batch interval that has already been collected (§4.3.2). We don't
                    // support collection so we can't implement this requirement yet.

                    // Store the report.
                    tx.put_client_report(&report).await?;
                    Ok(())
                })
            })
            .await?;
        Ok(())
    }

    async fn handle_aggregate<C: Clock>(
        &self,
        datastore: &Datastore<C>,
        req: AggregateReq,
    ) -> Result<AggregateResp, Error> {
        self.vdaf_ops
            .handle_aggregate(datastore, &self.task, req)
            .await
    }

<<<<<<< HEAD
    async fn handle_collect<C: Clock>(
        &self,
        datastore: &Datastore<C>,
        req: CollectReq,
    ) -> Result<Url, Error> {
        let collect_job_uuid = self
=======
    async fn handle_collect(&self, datastore: &Datastore, req: CollectReq) -> Result<Url, Error> {
        let collect_job_id = self
>>>>>>> 54ba8e75
            .vdaf_ops
            .handle_collect(datastore, &self.task, &req)
            .await?;

        Ok(self
            .task
            .aggregator_url(Role::Leader)?
            .join("collect_jobs/")?
            .join(&collect_job_id.to_string())?)
    }

    async fn handle_collect_job(
        &self,
        datastore: &Datastore,
        collect_job_id: Uuid,
    ) -> Result<Option<CollectResp>, Error> {
        self.vdaf_ops
            .handle_collect_job(datastore, &self.task, collect_job_id)
            .await
    }

    async fn handle_aggregate_share<C: Clock>(
        &self,
        datastore: &Datastore<C>,
        req: &AggregateShareReq,
    ) -> Result<AggregateShareResp, Error> {
        // §4.4.4.3: check that the batch interval meets the requirements from §4.6
        if !self.task.validate_batch_interval(req.batch_interval) {
            return Err(Error::InvalidBatchInterval(
                req.batch_interval,
                self.task.id,
            ));
        }

        self.vdaf_ops
            .handle_aggregate_share(datastore, &self.task, req)
            .await
    }
}

/// VdafOps stores VDAF-specific operations for a TaskAggregator in a non-generic way.
#[allow(clippy::enum_variant_names)]
enum VdafOps {
    Prio3Aes128Count(Prio3Aes128Count, <Prio3Aes128Count as Vdaf>::VerifyParam),
    Prio3Aes128Sum(Prio3Aes128Sum, <Prio3Aes128Sum as Vdaf>::VerifyParam),
    Prio3Aes128Histogram(
        Prio3Aes128Histogram,
        <Prio3Aes128Histogram as Vdaf>::VerifyParam,
    ),

    #[cfg(test)]
    Fake(fake::Vdaf),
}

impl VdafOps {
    /// Implements the `/aggregate` endpoint for the helper, described in §4.4.4.1 & §4.4.4.2 of
    /// draft-gpew-priv-ppm.
    async fn handle_aggregate<C: Clock>(
        &self,
        datastore: &Datastore<C>,
        task: &Task,
        req: AggregateReq,
    ) -> Result<AggregateResp, Error> {
        match self {
            VdafOps::Prio3Aes128Count(vdaf, verify_param) => {
                Self::handle_aggregate_generic::<Prio3Aes128Count>(
                    datastore,
                    vdaf,
                    task,
                    verify_param,
                    req,
                )
                .await
            }
            VdafOps::Prio3Aes128Sum(vdaf, verify_param) => {
                Self::handle_aggregate_generic::<Prio3Aes128Sum>(
                    datastore,
                    vdaf,
                    task,
                    verify_param,
                    req,
                )
                .await
            }
            VdafOps::Prio3Aes128Histogram(vdaf, verify_param) => {
                Self::handle_aggregate_generic::<Prio3Aes128Histogram>(
                    datastore,
                    vdaf,
                    task,
                    verify_param,
                    req,
                )
                .await
            }

            #[cfg(test)]
            VdafOps::Fake(vdaf) => {
                Self::handle_aggregate_generic::<fake::Vdaf>(datastore, vdaf, task, &(), req).await
            }
        }
    }

    async fn handle_aggregate_generic<A: vdaf::Aggregator, C: Clock>(
        datastore: &Datastore<C>,
        vdaf: &A,
        task: &Task,
        verify_param: &A::VerifyParam,
        req: AggregateReq,
    ) -> Result<AggregateResp, Error>
    where
        A: 'static + Send + Sync,
        A::AggregationParam: Send + Sync,
        A::AggregateShare: Send + Sync,
        for<'a> <A::AggregateShare as TryFrom<&'a [u8]>>::Error: std::fmt::Display,
        for<'a> &'a A::AggregateShare: Into<Vec<u8>>,
        A::PrepareStep: Send + Sync + Encode + ParameterizedDecode<A::VerifyParam>,
        A::PrepareMessage: Send + Sync,
        A::OutputShare: Send + Sync + for<'a> TryFrom<&'a [u8]>,
        for<'a> &'a A::OutputShare: Into<Vec<u8>>,
        A::VerifyParam: Send + Sync,
    {
        match req.body {
            AggregateInitReq { agg_param, seq } => {
                Self::handle_aggregate_init_generic(
                    datastore,
                    vdaf,
                    task,
                    verify_param,
                    req.job_id,
                    agg_param,
                    seq,
                )
                .await
            }
            AggregateContinueReq { seq } => {
                Self::handle_aggregate_continue_generic::<A>(
                    datastore,
                    vdaf,
                    task,
                    verify_param,
                    req.job_id,
                    seq,
                )
                .await
            }
        }
    }

    /// Implements the aggregate initialization request portion of the `/aggregate` endpoint for the
    /// helper, described in §4.4.4.1 of draft-gpew-priv-ppm.
    async fn handle_aggregate_init_generic<A: vdaf::Aggregator, C: Clock>(
        datastore: &Datastore<C>,
        vdaf: &A,
        task: &Task,
        verify_param: &A::VerifyParam,
        job_id: AggregationJobId,
        agg_param: Vec<u8>,
        report_shares: Vec<ReportShare>,
    ) -> Result<AggregateResp, Error>
    where
        A: 'static + Send + Sync,
        A::AggregationParam: Send + Sync,
        A::AggregateShare: Send + Sync,
        for<'a> <A::AggregateShare as TryFrom<&'a [u8]>>::Error: std::fmt::Display,
        for<'a> &'a A::AggregateShare: Into<Vec<u8>>,
        A::PrepareMessage: Send + Sync,
        A::PrepareStep: Send + Sync + Encode,
        A::OutputShare: Send + Sync,
        for<'a> &'a A::OutputShare: Into<Vec<u8>>,
    {
        let task_id = task.id;
        let min_batch_duration = task.min_batch_duration;

        // If two ReportShare messages have the same nonce, then the helper MUST abort with
        // error "unrecognizedMessage". (§4.4.4.1)
        let mut seen_nonces = HashSet::with_capacity(report_shares.len());
        for share in &report_shares {
            if !seen_nonces.insert(share.nonce) {
                return Err(Error::UnrecognizedMessage(
                    "aggregate request contains duplicate nonce",
                    Some(task_id),
                ));
            }
        }

        // Decrypt shares & prepare initialization states. (§4.4.4.1)
        // TODO(brandon): reject reports that are "too old" with `report-dropped`.
        // TODO(brandon): reject reports in batches that have completed an aggregate-share request with `batch-collected`.
        struct ReportShareData<A: vdaf::Aggregator>
        where
            for<'a> &'a A::AggregateShare: Into<Vec<u8>>,
        {
            report_share: ReportShare,
            trans_data: TransitionTypeSpecificData,
            agg_state: ReportAggregationState<A>,
        }
        let mut saw_continue = false;
        let mut saw_finish = false;
        let mut report_share_data = Vec::new();
        let agg_param = A::AggregationParam::get_decoded(&agg_param)?;
        for report_share in report_shares {
            let hpke_key = task
                .hpke_keys
                .get(&report_share.encrypted_input_share.config_id())
                .ok_or_else(|| {
                    warn!(
                        config_id = ?report_share.encrypted_input_share.config_id(),
                        "Unknown HPKE config ID"
                    );
                    TransitionError::HpkeUnknownConfigId
                });

            // If decryption fails, then the aggregator MUST fail with error `hpke-decrypt-error`. (§4.4.2.2)
            let plaintext = hpke_key.and_then(|(hpke_config, hpke_private_key)| {
                hpke::open(
                    hpke_config,
                    hpke_private_key,
                    &HpkeApplicationInfo::new(
                        task_id,
                        Label::InputShare,
                        Role::Client,
                        Role::Helper,
                    ),
                    &report_share.encrypted_input_share,
                    &report_share.associated_data(),
                )
                .map_err(|err| {
                    warn!(
                        ?task_id,
                        nonce = %report_share.nonce,
                        %err,
                        "Couldn't decrypt report share"
                    );
                    TransitionError::HpkeDecryptError
                })
            });

            // `vdaf-prep-error` probably isn't the right code, but there is no better one & we
            // don't want to fail the entire aggregation job with an UnrecognizedMessage error
            // because a single client sent bad data.
            // TODO: agree on/standardize an error code for "client report data can't be decoded" & use it here
            let input_share = plaintext.and_then(|plaintext| {
                A::InputShare::get_decoded_with_param(verify_param, &plaintext)
                    .map_err(|err| {
                        warn!(?task_id, nonce = %report_share.nonce, %err, "Couldn't decode input share from report share");
                        TransitionError::VdafPrepError
                    })
            });

            // Next, the aggregator runs the preparation-state initialization algorithm for the VDAF
            // associated with the task and computes the first state transition. [...] If either
            // step fails, then the aggregator MUST fail with error `vdaf-prep-error`. (§4.4.2.2)
            let step = input_share.and_then(|input_share| {
                vdaf
                    .prepare_init(
                        verify_param,
                        &agg_param,
                        &report_share.nonce.get_encoded(),
                        &input_share,
                    )
                    .map_err(|err| {
                        warn!(?task_id, nonce = %report_share.nonce, %err, "Couldn't prepare_init report share");
                        TransitionError::VdafPrepError
                    })
            });
            let prep_trans = step.map(|step| vdaf.prepare_step(step, None));

            report_share_data.push(match prep_trans {
                Ok(PrepareTransition::Continue(prep_step, prep_msg)) => {
                    saw_continue = true;
                    ReportShareData {
                        report_share,
                        trans_data: TransitionTypeSpecificData::Continued {
                            payload: prep_msg.get_encoded(),
                        },
                        agg_state: ReportAggregationState::<A>::Waiting(prep_step, None),
                    }
                }

                Ok(PrepareTransition::Finish(output_share)) => {
                    saw_finish = true;
                    ReportShareData {
                        report_share,
                        trans_data: TransitionTypeSpecificData::Finished,
                        agg_state: ReportAggregationState::<A>::Finished(output_share),
                    }
                }

                Ok(PrepareTransition::Fail(err)) => {
                    warn!(?task_id, nonce = %report_share.nonce, %err, "Couldn't prepare_step report share");
                    ReportShareData {
                        report_share,
                        trans_data: TransitionTypeSpecificData::Failed {
                            error: TransitionError::VdafPrepError,
                        },
                        agg_state: ReportAggregationState::<A>::Failed(TransitionError::VdafPrepError),
                    }
                },

                Err(err) => ReportShareData {
                    report_share,
                    trans_data: TransitionTypeSpecificData::Failed { error: err },
                    agg_state: ReportAggregationState::<A>::Failed(err),
                },
            });
        }

        // Store data to datastore.
        let aggregation_job_state = match (saw_continue, saw_finish) {
            (false, false) => AggregationJobState::Finished, // everything failed, or there were no reports
            (true, false) => AggregationJobState::InProgress,
            (false, true) => AggregationJobState::Finished,
            (true, true) => {
                return Err(Error::Internal(
                    "VDAF took an inconsistent number of rounds to reach Finish state".to_string(),
                ))
            }
        };
        let aggregation_job = Arc::new(AggregationJob::<A> {
            aggregation_job_id: job_id,
            task_id,
            aggregation_param: agg_param,
            state: aggregation_job_state,
        });
        let report_share_data = Arc::new(report_share_data);
        datastore
            .run_tx(|tx| {
                let aggregation_job = aggregation_job.clone();
                let report_share_data = report_share_data.clone();

                Box::pin(async move {
                    // Write aggregation job.
                    tx.put_aggregation_job(&aggregation_job).await?;

                    let mut accumulator = Accumulator::<A>::new(
                        task_id,
                        min_batch_duration,
                        &aggregation_job.aggregation_param,
                    );

                    for (ord, share_data) in report_share_data.as_ref().iter().enumerate() {
                        // Write client report & report aggregation.
                        tx.put_report_share(task_id, &share_data.report_share)
                            .await?;
                        tx.put_report_aggregation(&ReportAggregation::<A> {
                            aggregation_job_id: job_id,
                            task_id,
                            nonce: share_data.report_share.nonce,
                            ord: ord as i64,
                            state: share_data.agg_state.clone(),
                        })
                        .await?;

                        if let ReportAggregationState::<A>::Finished(ref output_share) =
                            share_data.agg_state
                        {
                            accumulator.update(output_share, share_data.report_share.nonce)?;
                        }
                    }

                    accumulator.flush_to_datastore(tx).await?;

                    Ok(())
                })
            })
            .await?;

        // Construct response and return.
        Ok(AggregateResp {
            seq: report_share_data
                .as_ref()
                .iter()
                .map(|d| Transition {
                    nonce: d.report_share.nonce,
                    trans_data: d.trans_data.clone(),
                })
                .collect(),
        })
    }

    async fn handle_aggregate_continue_generic<A: vdaf::Aggregator, C: Clock>(
        datastore: &Datastore<C>,
        vdaf: &A,
        task: &Task,
        verify_param: &A::VerifyParam,
        job_id: AggregationJobId,
        transitions: Vec<Transition>,
    ) -> Result<AggregateResp, Error>
    where
        A: 'static + Send + Sync,
        A::AggregationParam: Send + Sync,
        A::AggregateShare: Send + Sync,
        for<'a> <A::AggregateShare as TryFrom<&'a [u8]>>::Error: std::fmt::Display,
        for<'a> &'a A::AggregateShare: Into<Vec<u8>>,
        A::PrepareStep: Send + Sync + Encode + ParameterizedDecode<A::VerifyParam>,
        A::PrepareMessage: Send + Sync,
        A::OutputShare: Send + Sync + for<'a> TryFrom<&'a [u8]>,
        for<'a> &'a A::OutputShare: Into<Vec<u8>>,
        A::VerifyParam: Send + Sync,
    {
        let task_id = task.id;
        let min_batch_duration = task.min_batch_duration;
        let vdaf = Arc::new(vdaf.clone());
        let verify_param = Arc::new(verify_param.clone());
        let transitions = Arc::new(transitions);

        // TODO(brandon): don't hold DB transaction open while computing VDAF updates?
        // TODO(brandon): don't do O(n) network round-trips (where n is the number of transitions)
        // TODO(timg): We have to reject reports in batches that have completed an aggregate-share
        // request with `batch-collected` here as well as in the init case. Suppose that an
        // AggregateShareReq arrives in between the AggregateInitReq and AggregateContinueReq.
        Ok(datastore
            .run_tx(|tx| {
                let vdaf = vdaf.clone();
                let verify_param = verify_param.clone();
                let transitions = transitions.clone();

                Box::pin(async move {
                    // Read existing state.
                    let (aggregation_job, report_aggregations) = try_join!(
                        tx.get_aggregation_job::<A>(task_id, job_id),
                        tx.get_report_aggregations_for_aggregation_job::<A>(
                            &verify_param,
                            task_id,
                            job_id,
                        ),
                    )?;
                    let mut aggregation_job = aggregation_job.ok_or_else(|| datastore::Error::User(Error::UnrecognizedAggregationJob(job_id, task_id).into()))?;

                    // Handle each transition in the request.
                    let mut report_aggregations = report_aggregations.into_iter();
                    let (mut saw_continue, mut saw_finish) = (false, false);
                    let mut response_transitions = Vec::new();

                    let mut accumulator = Accumulator::<A>::new(task_id, min_batch_duration, &aggregation_job.aggregation_param);

                    for transition in transitions.iter() {
                        // Match transition received from leader to stored report aggregation, and
                        // extract the stored preparation step.
                        let mut report_aggregation = loop {
                            let mut report_agg = report_aggregations.next().ok_or_else(|| {
                                warn!(?task_id, ?job_id, nonce = %transition.nonce, "Leader sent unexpected, duplicate, or out-of-order transitions");
                                datastore::Error::User(Error::UnrecognizedMessage(
                                    "leader sent unexpected, duplicate, or out-of-order transitions",
                                    Some(task_id),
                                ).into())
                            })?;
                            if report_agg.nonce != transition.nonce {
                                // This report was omitted by the leader because of a prior failure.
                                // Note that the report was dropped (if it's not already in an error
                                // state) and continue.
                                if matches!(report_agg.state, ReportAggregationState::Waiting(_, _)) {
                                    report_agg.state = ReportAggregationState::Failed(TransitionError::ReportDropped);
                                    tx.update_report_aggregation(&report_agg).await?;
                                }
                                continue;
                            }
                            break report_agg;
                        };
                        let prep_step =
                            match report_aggregation.state {
                                ReportAggregationState::Waiting(prep_step, _) => prep_step,
                                _ => {
                                    warn!(?task_id, ?job_id, nonce = %transition.nonce, "Leader sent transition for non-WAITING report aggregation");
                                    return Err(datastore::Error::User(
                                        Error::UnrecognizedMessage(
                                            "leader sent transition for non-WAITING report aggregation",
                                            Some(task_id),
                                        ).into()
                                    ));
                                },
                            };

                        // Parse preparation message out of transition received from leader.
                        let prep_msg = match &transition.trans_data {
                            TransitionTypeSpecificData::Continued { payload } => {
                                A::PrepareMessage::decode_with_param(
                                    &prep_step,
                                    &mut Cursor::new(payload),
                                )?
                            }
                            _ => {
                                // TODO(brandon): should we record a state change in this case?
                                warn!(?task_id, ?job_id, nonce = %transition.nonce, "Leader sent non-Continued transition");
                                return Err(datastore::Error::User(
                                    Error::UnrecognizedMessage(
                                        "leader sent non-Continued transition",
                                        Some(task_id),
                                    ).into()
                                ));
                            }
                        };

                        // Compute the next transition, prepare to respond & update DB.
                        let prep_trans = vdaf.prepare_step(prep_step, Some(prep_msg));
                        match prep_trans {
                            PrepareTransition::Continue(prep_step, prep_msg) => {
                                saw_continue = true;
                                report_aggregation.state =
                                    ReportAggregationState::Waiting(prep_step, None);
                                response_transitions.push(Transition {
                                    nonce: transition.nonce,
                                    trans_data: TransitionTypeSpecificData::Continued {
                                        payload: prep_msg.get_encoded(),
                                    },
                                })
                            }

                            PrepareTransition::Finish(output_share) => {
                                saw_finish = true;

                                accumulator.update(&output_share, transition.nonce)?;

                                report_aggregation.state =
                                    ReportAggregationState::Finished(output_share);
                                response_transitions.push(Transition {
                                    nonce: transition.nonce,
                                    trans_data: TransitionTypeSpecificData::Finished,
                                });
                            }

                            PrepareTransition::Fail(err) => {
                                warn!(?task_id, ?job_id, nonce = %transition.nonce, %err, "Prepare step failed");
                                report_aggregation.state =
                                    ReportAggregationState::Failed(TransitionError::VdafPrepError);
                                response_transitions.push(Transition {
                                    nonce: transition.nonce,
                                    trans_data: TransitionTypeSpecificData::Failed {
                                        error: TransitionError::VdafPrepError,
                                    },
                                })
                            }
                        }

                        tx.update_report_aggregation(&report_aggregation).await?;
                    }

                    for mut report_agg in report_aggregations {
                        // This report was omitted by the leader because of a prior failure.
                        // Note that the report was dropped (if it's not already in an error state)
                        // and continue.
                        if matches!(report_agg.state, ReportAggregationState::Waiting(_, _)) {
                            report_agg.state = ReportAggregationState::Failed(TransitionError::ReportDropped);
                            tx.update_report_aggregation(&report_agg).await?;
                        }
                    }

                    aggregation_job.state = match (saw_continue, saw_finish) {
                        (false, false) => AggregationJobState::Finished, // everything failed, or there were no reports
                        (true, false) => AggregationJobState::InProgress,
                        (false, true) => AggregationJobState::Finished,
                        (true, true) => {
                            return Err(datastore::Error::User(Error::Internal(
                                "VDAF took an inconsistent number of rounds to reach Finish state"
                                    .to_string(),
                            ).into()))
                        }
                    };
                    tx.update_aggregation_job(&aggregation_job).await?;

                    accumulator.flush_to_datastore(tx).await?;

                    Ok(AggregateResp {
                        seq: response_transitions,
                    })
                })
            })
            .await?)
    }

<<<<<<< HEAD
    async fn handle_collect<C: Clock>(
=======
    /// Handle requests to the leader `/collect` endpoint (§4.5).
    async fn handle_collect(
>>>>>>> 54ba8e75
        &self,
        datastore: &Datastore<C>,
        task: &Task,
        collect_req: &CollectReq,
    ) -> Result<Uuid, Error> {
        match self {
            VdafOps::Prio3Aes128Count(_, _) => {
<<<<<<< HEAD
                Self::handle_collect_generic::<Prio3Aes128Count, _, _>(datastore, task, collect_req)
                    .await
            }
            VdafOps::Prio3Aes128Sum(_, _) => {
                Self::handle_collect_generic::<Prio3Aes128Sum, _, _>(datastore, task, collect_req)
                    .await
            }
            VdafOps::Prio3Aes128Histogram(_, _) => {
                Self::handle_collect_generic::<Prio3Aes128Histogram, _, _>(
                    datastore,
                    task,
                    collect_req,
                )
                .await
=======
                Self::handle_collect_generic::<Prio3Aes128Count>(datastore, task, collect_req).await
            }
            VdafOps::Prio3Aes128Sum(_, _) => {
                Self::handle_collect_generic::<Prio3Aes128Sum>(datastore, task, collect_req).await
            }
            VdafOps::Prio3Aes128Histogram(_, _) => {
                Self::handle_collect_generic::<Prio3Aes128Histogram>(datastore, task, collect_req)
                    .await
>>>>>>> 54ba8e75
            }

            #[cfg(test)]
            VdafOps::Fake(_) => {
<<<<<<< HEAD
                Self::handle_collect_generic::<fake::Vdaf, _, _>(datastore, task, collect_req).await
=======
                Self::handle_collect_generic::<fake::Vdaf>(datastore, task, collect_req).await
>>>>>>> 54ba8e75
            }
        }
    }

    #[tracing::instrument(skip(datastore), err)]
<<<<<<< HEAD
    async fn handle_collect_generic<A, E, C>(
        datastore: &Datastore<C>,
=======
    async fn handle_collect_generic<A>(
        datastore: &Datastore,
>>>>>>> 54ba8e75
        task: &Task,
        req: &CollectReq,
    ) -> Result<Uuid, Error>
    where
        A: vdaf::Aggregator,
        A::AggregationParam: Send + Sync,
        A::AggregateShare: Send + Sync,
        Vec<u8>: for<'a> From<&'a A::AggregateShare>,
<<<<<<< HEAD
        E: std::fmt::Display,
        for<'a> A::AggregateShare: TryFrom<&'a [u8], Error = E>,
        C: Clock,
=======
        for<'a> <A::AggregateShare as TryFrom<&'a [u8]>>::Error: std::fmt::Display,
>>>>>>> 54ba8e75
    {
        // §4.5: check that the batch interval meets the requirements from §4.6
        if !task.validate_batch_interval(req.batch_interval) {
            return Err(Error::InvalidBatchInterval(req.batch_interval, task.id));
        }

        Ok(datastore
            .run_tx(move |tx| {
                let task = task.clone();
                let req = req.clone();
                Box::pin(async move {
                    if let Some(collect_job_id) = tx
                        .get_collect_job_id(task.id, req.batch_interval, &req.agg_param)
                        .await?
                    {
                        debug!(collect_request = ?req, "Serving existing collect job UUID");
                        return Ok(collect_job_id);
                    }

                    debug!(collect_request = ?req, "Cache miss, creating new collect job UUID");
                    let aggregation_param = A::AggregationParam::get_decoded(&req.agg_param)?;
                    let batch_unit_aggregations = tx
                        .get_batch_unit_aggregations_for_task_in_interval::<A>(
                            task.id,
                            req.batch_interval,
                            &aggregation_param,
                        )
                        .await?;
                    Self::validate_batch_lifetime_for_unit_aggregations(
                        tx,
                        &task,
                        &batch_unit_aggregations,
                    )
                    .await?;

                    tx.put_collect_job(req.task_id, req.batch_interval, &req.agg_param)
                        .await
                })
            })
            .await?)
    }

    /// Handle requests to a collect job URI obtained from the leader's `/collect` endpoint (§4.5).
    async fn handle_collect_job(
        &self,
        datastore: &Datastore,
        task: &Task,
        collect_job_id: Uuid,
    ) -> Result<Option<CollectResp>, Error> {
        match self {
            VdafOps::Prio3Aes128Count(_, _) => {
                Self::handle_collect_job_generic::<Prio3Aes128Count, _>(
                    datastore,
                    task,
                    collect_job_id,
                )
                .await
            }
            VdafOps::Prio3Aes128Sum(_, _) => {
                Self::handle_collect_job_generic::<Prio3Aes128Sum, _>(
                    datastore,
                    task,
                    collect_job_id,
                )
                .await
            }
            VdafOps::Prio3Aes128Histogram(_, _) => {
                Self::handle_collect_job_generic::<Prio3Aes128Histogram, _>(
                    datastore,
                    task,
                    collect_job_id,
                )
                .await
            }

            #[cfg(test)]
            VdafOps::Fake(_) => {
                Self::handle_collect_job_generic::<fake::Vdaf, _>(datastore, task, collect_job_id)
                    .await
            }
        }
    }

    async fn handle_collect_job_generic<A, E>(
        datastore: &Datastore,
        task: &Task,
        collect_job_id: Uuid,
    ) -> Result<Option<CollectResp>, Error>
    where
        A: vdaf::Aggregator,
        A::AggregationParam: Send + Sync,
        A::AggregateShare: Send + Sync,
        Vec<u8>: for<'a> From<&'a A::AggregateShare>,
        E: std::fmt::Display,
        for<'a> A::AggregateShare: TryFrom<&'a [u8], Error = E>,
    {
        let collect_job = datastore
            .run_tx(move |tx| {
                let task = task.clone();
                Box::pin(async move {
                    let collect_job =
                        tx.get_collect_job::<A>(collect_job_id)
                            .await?
                            .ok_or_else(|| {
                                datastore::Error::User(
                                    Error::UnrecognizedCollectJob(collect_job_id).into(),
                                )
                            })?;

                    if collect_job.has_run()? {
                        debug!(?collect_job_id, ?task.id, "serving cached collect job response");
                        return Ok(Some(collect_job));
                    }

                    debug!(?collect_job_id, ?task.id, "collect job has not run yet");
                    Ok(None)
                })
            })
            .await?;

        collect_job
            .map(|job| {
                // §4.4.4.3: HPKE encrypt aggregate share to the collector. We store the leader
                // aggregate share *unencrypted* in the datastore so that we can encrypt cached
                // results to the collector HPKE config valid when the current collect job request
                // was made, and not whatever was valid at the time the aggregate share was first
                // computed.
                // However we store the helper's *encrypted* share.
                // TODO: consider fetching freshly encrypted helper aggregate share if it has been
                // long enough since the encrypted helper share was cached -- tricky thing is
                // deciding what "long enough" is.
                let encrypted_leader_aggregate_share = hpke::seal(
                    &task.collector_hpke_config,
                    &HpkeApplicationInfo::new(
                        task.id,
                        Label::AggregateShare,
                        Role::Leader,
                        Role::Collector,
                    ),
                    &<Vec<u8>>::from(&job.leader_aggregate_share.unwrap()),
                    &job.batch_interval.get_encoded(),
                )?;

                Ok(CollectResp {
                    encrypted_agg_shares: vec![
                        encrypted_leader_aggregate_share,
                        job.helper_aggregate_share.unwrap(),
                    ],
                })
            })
            .transpose()
    }

    /// Implements the `/aggregate_share` endpoint for the helper, described in §4.4.4.3
    async fn handle_aggregate_share<C: Clock>(
        &self,
        datastore: &Datastore<C>,
        task: &Task,
        aggregate_share_req: &AggregateShareReq,
    ) -> Result<AggregateShareResp, Error> {
        match self {
            VdafOps::Prio3Aes128Count(_, _) => {
<<<<<<< HEAD
                Self::handle_aggregate_share_generic::<Prio3Aes128Count, FieldError, C>(
=======
                Self::handle_aggregate_share_generic::<Prio3Aes128Count>(
>>>>>>> 54ba8e75
                    datastore,
                    task,
                    aggregate_share_req,
                )
                .await
            }
            VdafOps::Prio3Aes128Sum(_, _) => {
<<<<<<< HEAD
                Self::handle_aggregate_share_generic::<Prio3Aes128Sum, FieldError, C>(
=======
                Self::handle_aggregate_share_generic::<Prio3Aes128Sum>(
>>>>>>> 54ba8e75
                    datastore,
                    task,
                    aggregate_share_req,
                )
                .await
            }
            VdafOps::Prio3Aes128Histogram(_, _) => {
<<<<<<< HEAD
                Self::handle_aggregate_share_generic::<Prio3Aes128Histogram, FieldError, C>(
=======
                Self::handle_aggregate_share_generic::<Prio3Aes128Histogram>(
>>>>>>> 54ba8e75
                    datastore,
                    task,
                    aggregate_share_req,
                )
                .await
            }

            #[cfg(test)]
            VdafOps::Fake(_) => {
<<<<<<< HEAD
                Self::handle_aggregate_share_generic::<fake::Vdaf, Infallible, C>(
=======
                Self::handle_aggregate_share_generic::<fake::Vdaf>(
>>>>>>> 54ba8e75
                    datastore,
                    task,
                    aggregate_share_req,
                )
                .await
            }
        }
    }

    /// Check whether any member of `batch_unit_aggregations` has been included in enough collect
    /// jobs (for `task.role` == [`Role::Leader`]) or aggregate share jobs (for `task.role` ==
    /// [`Role::Helper`]) to violate the task's maximum batch lifetime.
<<<<<<< HEAD
    async fn validate_batch_lifetime_for_unit_aggregations<A, E, C>(
        tx: &Transaction<'_, C>,
=======
    async fn validate_batch_lifetime_for_unit_aggregations<A>(
        tx: &Transaction<'_>,
>>>>>>> 54ba8e75
        task: &Task,
        batch_unit_aggregations: &[BatchUnitAggregation<A>],
    ) -> Result<(), datastore::Error>
    where
        A: vdaf::Aggregator,
        Vec<u8>: for<'a> From<&'a A::AggregateShare>,
<<<<<<< HEAD
        E: std::fmt::Display,
        for<'a> A::AggregateShare: TryFrom<&'a [u8], Error = E>,
        C: Clock,
=======
        for<'a> <A::AggregateShare as TryFrom<&'a [u8]>>::Error: std::fmt::Display,
>>>>>>> 54ba8e75
    {
        // Check how many rows in the relevant table have a batch interval that includes each batch
        // unit. Each such row consumes one unit of batch lifetime (§4.6).
        //
        // We have to check each batch unit interval separately rather than checking how many times
        // aggregate_share_req.batch_interval overlaps with any row. Suppose we had:
        //
        //   * task.max_batch_lifetime = 2,
        //   * an AggregateShareReq.batch interval that spans two batch units,
        //   * and that each of those batch units has been collected once before.
        //
        // A further AggregateShareReq including either or both of the units is permissible, but
        // if we queried how many rows overlap with that interval, we would get 2 and refuse the
        // request. We must check the unit intervals individually to notice that each has enough
        // remaining lifetime to permit the share request.
        //
        // TODO: We believe this to be a correct implementation of currently specified batch
        // parameter validation, but we also know it to be inadequate. This should work for interop
        // experiments, but we should do better before we allow any real user data to be processed
        // (see issue #149).
        let intervals: Vec<_> = batch_unit_aggregations
            .iter()
            .map(|v| {
                Interval::new(v.unit_interval_start, task.min_batch_duration)
                    .map_err(|e| datastore::Error::User(e.into()))
            })
            .collect::<Result<_, datastore::Error>>()?;

        let overlaps = tx
            .get_aggregate_share_job_counts_for_intervals(task.id, task.role, &intervals)
            .await?;

        for (unit_interval, consumed_batch_lifetime) in overlaps {
            if consumed_batch_lifetime == task.max_batch_lifetime {
                debug!(
                    ?task.id, ?unit_interval,
                    "refusing aggregate share request because lifetime for batch unit has been consumed"
                );
                return Err(datastore::Error::User(
                    Error::BatchLifetimeExceeded(task.id).into(),
                ));
            }
            if consumed_batch_lifetime > task.max_batch_lifetime {
                error!(
                    ?task.id, ?unit_interval,
                    "batch unit lifetime has been consumed more times than task allows"
                );
                panic!("batch unit lifetime has already been consumed more times than task allows");
            }
        }

        Ok(())
    }

    #[tracing::instrument(skip(tx), err)]
<<<<<<< HEAD
    async fn service_aggregate_share_request<A, E, C>(
        tx: &Transaction<'_, C>,
=======
    async fn service_aggregate_share_request<A>(
        tx: &Transaction<'_>,
>>>>>>> 54ba8e75
        task: &Task,
        aggregate_share_req: &AggregateShareReq,
    ) -> Result<AggregateShareJob<A>, datastore::Error>
    where
        A: vdaf::Aggregator,
        A::AggregationParam: Send + Sync,
        A::AggregateShare: Send + Sync,
        Vec<u8>: for<'a> From<&'a A::AggregateShare>,
<<<<<<< HEAD
        E: std::fmt::Display,
        for<'a> A::AggregateShare: TryFrom<&'a [u8], Error = E>,
        C: Clock,
=======
        for<'a> <A::AggregateShare as TryFrom<&'a [u8]>>::Error: std::fmt::Display,
>>>>>>> 54ba8e75
    {
        let aggregation_param =
            A::AggregationParam::get_decoded(&aggregate_share_req.aggregation_param)?;
        let batch_unit_aggregations = tx
            .get_batch_unit_aggregations_for_task_in_interval::<A>(
                task.id,
                aggregate_share_req.batch_interval,
                &aggregation_param,
            )
            .await?;

        Self::validate_batch_lifetime_for_unit_aggregations(tx, task, &batch_unit_aggregations)
            .await?;

        // At the moment we handle the AggregateShareReq, there could be some incomplete aggregation
        // jobs whose results not been accumulated into the batch unit aggregations we just queried
        // from the datastore, meaning we will aggregate over an incomplete view of data, which:
        //
        //  * reduces fidelity of the resulting aggregates,
        //  * could cause us to fail to meet the minimum batch size for the task,
        //  * or for particularly pathological timing, could cause us to aggregate a different set
        //    of reports than the leader did (though the checksum will detect this).
        //
        // There's not much the helper can do about this, because an aggregate job might be
        // unfinished because it's waiting on an aggregate sub-protocol message that is never coming
        // because the leader has abandoned that job.
        //
        // Thus the helper has no choice but to assume that any unfinished aggregation jobs were
        // intentionally abandoned by the leader and service the aggregate share request with
        // whatever batch unit aggregations are available now.
        //
        // See issue #104 for more discussion.

        let mut total_report_count = 0;
        let mut total_checksum = NonceChecksum::default();
        let mut total_aggregate_share: Option<A::AggregateShare> = None;

        for batch_unit_aggregation in &batch_unit_aggregations {
            // §4.4.4.3: XOR this batch interval's checksum into the overall checksum
            total_checksum.combine(batch_unit_aggregation.checksum);

            // §4.4.4.3: Sum all the report counts
            total_report_count += batch_unit_aggregation.report_count;

            match &mut total_aggregate_share {
                Some(share) => share
                    .merge(&batch_unit_aggregation.aggregate_share)
                    .map_err(|e| datastore::Error::User(e.into()))?,
                None => {
                    total_aggregate_share = Some(batch_unit_aggregation.aggregate_share.clone())
                }
            }
        }

        let total_aggregate_share = match total_aggregate_share {
            Some(share) => share,
            None => {
                return Err(datastore::Error::User(
                    Error::InsufficientBatchSize(0, task.id).into(),
                ))
            }
        };

        // §4.6: refuse to service aggregate share requests if there are too few reports
        // included.
        if total_report_count < task.min_batch_size {
            return Err(datastore::Error::User(
                Error::InsufficientBatchSize(total_report_count, task.id).into(),
            ));
        }

        // Now that we are satisfied that the request is serviceable, we consume batch lifetime by
        // recording the aggregate share request parameters and the result.
        let aggregate_share_job = AggregateShareJob {
            task_id: task.id,
            batch_interval: aggregate_share_req.batch_interval,
            aggregation_param,
            helper_aggregate_share: total_aggregate_share,
            report_count: total_report_count,
            checksum: total_checksum,
        };

        tx.put_aggregate_share_job(&aggregate_share_job).await?;

        Ok(aggregate_share_job)
    }

<<<<<<< HEAD
    async fn handle_aggregate_share_generic<A, E, C>(
        datastore: &Datastore<C>,
=======
    async fn handle_aggregate_share_generic<A>(
        datastore: &Datastore,
>>>>>>> 54ba8e75
        task: &Task,
        aggregate_share_req: &AggregateShareReq,
    ) -> Result<AggregateShareResp, Error>
    where
        A: vdaf::Aggregator,
        A::AggregationParam: Send + Sync,
        A::AggregateShare: Send + Sync,
        Vec<u8>: for<'a> From<&'a A::AggregateShare>,
<<<<<<< HEAD
        E: std::fmt::Display,
        for<'a> A::AggregateShare: TryFrom<&'a [u8], Error = E>,
        C: Clock,
=======
        for<'a> <A::AggregateShare as TryFrom<&'a [u8]>>::Error: std::fmt::Display,
>>>>>>> 54ba8e75
    {
        let aggregate_share_job = datastore
            .run_tx(move |tx| {
                let task = task.clone();
                let aggregate_share_req = aggregate_share_req.clone();
                Box::pin(async move {
                    // Check if we have already serviced an aggregate share request with these
                    // parameters and serve the cached results if so.
                    let aggregate_share_job = match tx
                        .get_aggregate_share_job_by_request(&aggregate_share_req)
                        .await?
                    {
                        Some(aggregate_share_job) => {
                            debug!(
                                ?aggregate_share_req,
                                "Serving cached aggregate share job result"
                            );
                            aggregate_share_job
                        }
                        None => {
                            debug!(
                                ?aggregate_share_req,
                                "Cache miss, computing aggregate share job result"
                            );
<<<<<<< HEAD
                            Self::service_aggregate_share_request::<A, E, C>(
=======
                            Self::service_aggregate_share_request::<A>(
>>>>>>> 54ba8e75
                                tx,
                                &task,
                                &aggregate_share_req,
                            )
                            .await?
                        }
                    };

                    Ok(aggregate_share_job)
                })
            })
            .await?;

        // §4.4.4.3: verify total report count and the checksum we computed against those reported
        // by the leader.
        //
        // We check these *after* consuming batch lifetime by recording the aggregate share jobs
        // because the leader could retry the AggregateShareReq with corrected report count and
        // checksum, in which case we want to service that new request from cache. It may also be
        // helpful to have a record in the helper's datastore of failed requests for debugging. But
        // we may only wish to consider batch lifetime to be consumed once the an aggregate share
        // leaves the helper.
        if aggregate_share_job.report_count != aggregate_share_req.report_count
            || aggregate_share_job.checksum != aggregate_share_req.checksum
        {
            return Err(Error::BatchMisalignment {
                task_id: aggregate_share_req.task_id,
                own_checksum: aggregate_share_job.checksum,
                own_report_count: aggregate_share_job.report_count,
                peer_checksum: aggregate_share_req.checksum,
                peer_report_count: aggregate_share_req.report_count,
            });
        }

        // §4.4.4.3: HPKE encrypt aggregate share to the collector. We store *unencrypted* aggregate
        // shares in the datastore so that we can encrypt cached results to the  collector HPKE
        // config valid when the current AggregateShareReq was made, and not whatever was valid at
        // the time the aggregate share was first computed.
        let encrypted_aggregate_share = hpke::seal(
            &task.collector_hpke_config,
            &HpkeApplicationInfo::new(
                task.id,
                Label::AggregateShare,
                Role::Helper,
                Role::Collector,
            ),
            &<Vec<u8>>::from(&aggregate_share_job.helper_aggregate_share),
            &aggregate_share_req.batch_interval.get_encoded(),
        )?;

        Ok(AggregateShareResp {
            encrypted_aggregate_share,
        })
    }
}

/// Injects a clone of the provided value into the warp filter, making it
/// available to the filter's map() or and_then() handler.
fn with_cloned_value<T>(value: T) -> impl Filter<Extract = (T,), Error = Infallible> + Clone
where
    T: Clone + Sync + Send,
{
    warp::any().map(move || value.clone())
}

/// Representation of the different problem types defined in Table 1 in §3.1.
enum PpmProblemType {
    UnrecognizedMessage,
    UnrecognizedTask,
    UnrecognizedAggregationJob, // TODO: standardize this value
    OutdatedConfig,
    StaleReport,
    InvalidHmac,
    InvalidBatchInterval,
    InsufficientBatchSize,
    BatchMisaligned,
    BatchLifetimeExceeded,
}

impl PpmProblemType {
    /// Returns the problem type URI for a particular kind of error.
    fn type_uri(&self) -> &'static str {
        match self {
            PpmProblemType::UnrecognizedMessage => "urn:ietf:params:ppm:error:unrecognizedMessage",
            PpmProblemType::UnrecognizedTask => "urn:ietf:params:ppm:error:unrecognizedTask",
            PpmProblemType::UnrecognizedAggregationJob => {
                "urn:ietf:params:ppm:error:unrecognizedAggregationJob"
            }
            PpmProblemType::OutdatedConfig => "urn:ietf:params:ppm:error:outdatedConfig",
            PpmProblemType::StaleReport => "urn:ietf:params:ppm:error:staleReport",
            PpmProblemType::InvalidHmac => "urn:ietf:params:ppm:error:invalidHmac",
            PpmProblemType::InvalidBatchInterval => {
                "urn:ietf:params:ppm:error:invalidBatchInterval"
            }
            PpmProblemType::InsufficientBatchSize => {
                "urn:ietf:params:ppm:error:insufficientBatchSize"
            }
            PpmProblemType::BatchMisaligned => "urn:ietf:params:ppm:error:batchMisaligned",
            PpmProblemType::BatchLifetimeExceeded => {
                "urn:ietf:params:ppm:error:batchLifetimeExceeded"
            }
        }
    }

    /// Returns a human-readable summary of a problem type.
    fn description(&self) -> &'static str {
        match self {
            PpmProblemType::UnrecognizedMessage => {
                "The message type for a response was incorrect or the payload was malformed."
            }
            PpmProblemType::UnrecognizedTask => {
                "An endpoint received a message with an unknown task ID."
            }
            PpmProblemType::UnrecognizedAggregationJob => {
                "An endpoint received a message with an unknown aggregation job ID."
            }
            PpmProblemType::OutdatedConfig => {
                "The message was generated using an outdated configuration."
            }
            PpmProblemType::StaleReport => {
                "Report could not be processed because it arrived too late."
            }
            PpmProblemType::InvalidHmac => "The aggregate message's HMAC was not valid.",
            PpmProblemType::InvalidBatchInterval => {
                "The batch interval in the collect or aggregate share request is not valid for the task."
            }
            PpmProblemType::InsufficientBatchSize => {
                "There are not enough reports in the batch interval."
            }
            PpmProblemType::BatchMisaligned => {
                "The checksums or report counts in the two aggregator's aggregate shares do not match."
            }
            PpmProblemType::BatchLifetimeExceeded => {
                "The batch lifetime has been exceeded for one or more reports included in the batch interval."
            }
        }
    }
}

/// The media type for problem details formatted as a JSON document, per RFC 7807.
static PROBLEM_DETAILS_JSON_MEDIA_TYPE: &str = "application/problem+json";

/// Construct an error response in accordance with §3.1.
//
// TODO (issue abetterinternet/ppm-specification#209): The handling of the instance, title,
// detail, and taskid fields are subject to change.
fn build_problem_details_response(error_type: PpmProblemType, task_id: Option<TaskId>) -> Response {
    // So far, 400 Bad Request seems to be the appropriate choice for each defined problem type.
    let status = StatusCode::BAD_REQUEST;
    warp::reply::with_status(
        warp::reply::with_header(
            warp::reply::json(&serde_json::json!({
                "type": error_type.type_uri(),
                "title": error_type.description(),
                "status": status.as_u16(),
                "detail": error_type.description(),
                // The base URI is either "[leader]/upload", "[aggregator]/aggregate",
                // "[helper]/aggregate_share", or "[leader]/collect". Relative URLs are allowed in
                // the instance member, thus ".." will always refer to the aggregator's endpoint,
                // as required by §3.1.
                "instance": "..",
                "taskid": task_id.map(|tid| format!("{}", tid)),
            })),
            http::header::CONTENT_TYPE,
            PROBLEM_DETAILS_JSON_MEDIA_TYPE,
        ),
        status,
    )
    .into_response()
}

/// Produces a closure that will transform applicable errors into a problem details JSON object
/// (See RFC 7807) and update a metrics counter. The returned closure is meant to be used in a warp
/// `map` filter.
fn error_handler<R: Reply>(
    request_status_counter: &Counter<u64>,
    name: &'static str,
) -> impl Fn(Result<R, Error>) -> warp::reply::Response + Clone {
    let bound_counter_success = request_status_counter.bind(&[
        KeyValue::new("endpoint", name),
        KeyValue::new("status", "success"),
    ]);
    let bound_counter_error = request_status_counter.bind(&[
        KeyValue::new("endpoint", name),
        KeyValue::new("status", "error"),
    ]);

    move |result| {
        if let Err(error) = &result {
            error!(%error);
            bound_counter_error.add(1);
        } else {
            bound_counter_success.add(1);
        }
        match result {
            Ok(reply) => reply.into_response(),
            Err(Error::InvalidConfiguration(_)) => {
                StatusCode::INTERNAL_SERVER_ERROR.into_response()
            }
            Err(Error::MessageDecode(_)) => StatusCode::BAD_REQUEST.into_response(),
            Err(Error::StaleReport(_, task_id)) => {
                build_problem_details_response(PpmProblemType::StaleReport, Some(task_id))
            }
            Err(Error::UnrecognizedMessage(_, task_id)) => {
                build_problem_details_response(PpmProblemType::UnrecognizedMessage, task_id)
            }
            Err(Error::UnrecognizedTask(task_id)) => {
                build_problem_details_response(PpmProblemType::UnrecognizedTask, Some(task_id))
            }
            Err(Error::UnrecognizedAggregationJob(_, task_id)) => build_problem_details_response(
                PpmProblemType::UnrecognizedAggregationJob,
                Some(task_id),
            ),
            Err(Error::UnrecognizedCollectJob(_)) => StatusCode::NOT_FOUND.into_response(),
            Err(Error::OutdatedHpkeConfig(_, task_id)) => {
                build_problem_details_response(PpmProblemType::OutdatedConfig, Some(task_id))
            }
            Err(Error::ReportFromTheFuture(_, _)) => {
                // TODO: build a problem details document once an error type is defined for reports
                // with timestamps too far in the future.
                StatusCode::BAD_REQUEST.into_response()
            }
            Err(Error::InvalidHmac(task_id)) => {
                build_problem_details_response(PpmProblemType::InvalidHmac, Some(task_id))
            }
            Err(Error::InvalidBatchInterval(_, task_id)) => {
                build_problem_details_response(PpmProblemType::InvalidBatchInterval, Some(task_id))
            }
            Err(Error::InsufficientBatchSize(_, task_id)) => {
                build_problem_details_response(PpmProblemType::InsufficientBatchSize, Some(task_id))
            }
            Err(Error::BatchMisalignment { task_id, .. }) => {
                build_problem_details_response(PpmProblemType::BatchMisaligned, Some(task_id))
            }
            Err(Error::BatchLifetimeExceeded(task_id)) => {
                build_problem_details_response(PpmProblemType::BatchLifetimeExceeded, Some(task_id))
            }
            Err(Error::Hpke(_)) => StatusCode::INTERNAL_SERVER_ERROR.into_response(),
            Err(Error::Datastore(_)) => StatusCode::INTERNAL_SERVER_ERROR.into_response(),
            Err(Error::Vdaf(_)) => StatusCode::INTERNAL_SERVER_ERROR.into_response(),
            Err(Error::Internal(_)) => StatusCode::INTERNAL_SERVER_ERROR.into_response(),
            Err(Error::Url(_)) => StatusCode::INTERNAL_SERVER_ERROR.into_response(),
            Err(Error::Message(_)) => StatusCode::INTERNAL_SERVER_ERROR.into_response(),
            Err(Error::TaskParameters(_)) => StatusCode::INTERNAL_SERVER_ERROR.into_response(),
        }
    }
}

/// Factory that produces a closure that will wrap a `warp::Filter`, measuring the time that it
/// takes to run, and recording it in metrics.
fn timing_wrapper<F, T>(
    value_recorder: &ValueRecorder<f64>,
    name: &'static str,
) -> impl Fn(F) -> BoxedFilter<(T,)>
where
    F: Filter<Extract = (T,), Error = Rejection> + Clone + Send + Sync + 'static,
    T: Reply,
{
    let bound_value_recorder = value_recorder.bind(&[KeyValue::new("endpoint", name)]);
    move |filter| {
        warp::any()
            .map(Instant::now)
            .and(filter)
            .map({
                let bound_value_recorder = bound_value_recorder.clone();
                move |start: Instant, reply| {
                    let elapsed = start.elapsed().as_secs_f64();
                    bound_value_recorder.record(elapsed);
                    reply
                }
            })
            .boxed()
    }
}

/// Constructs a Warp filter with endpoints common to all aggregators.
fn aggregator_filter<C: Clock>(
    datastore: Arc<Datastore<C>>,
    clock: C,
) -> Result<BoxedFilter<(impl Reply,)>, Error> {
    let aggregator = Arc::new(Aggregator::new(datastore, clock));

    let meter = opentelemetry::global::meter("janus_server");
    let response_counter = meter
        .u64_counter("aggregator_response")
        .with_description("Success and failure responses to incoming requests.")
        .init();
    let time_value_recorder = meter
        .f64_value_recorder("aggregator_response_time")
        .with_description("Elapsed time handling incoming requests.")
        .with_unit(Unit::new("seconds"))
        .init();

    let hpke_config_endpoint = warp::path("hpke_config")
        .and(warp::get())
        .and(with_cloned_value(aggregator.clone()))
        .and(warp::query::<HashMap<String, String>>())
        .then(
            |aggregator: Arc<Aggregator<C>>, query_params: HashMap<String, String>| async move {
                let task_id_b64 = query_params
                    .get("task_id")
                    .ok_or(Error::UnrecognizedMessage("task_id", None))?;
                let hpke_config_bytes = aggregator.handle_hpke_config(task_id_b64.as_ref()).await?;
                Ok(reply::with_header(
                    reply::with_status(hpke_config_bytes, StatusCode::OK),
                    CACHE_CONTROL,
                    "max-age=86400",
                )
                .into_response())
            },
        )
        .map(error_handler(&response_counter, "hpke_config"))
        .with(warp::wrap_fn(timing_wrapper(
            &time_value_recorder,
            "hpke_config",
        )))
        .with(trace::named("hpke_config"));

    let upload_endpoint = warp::path("upload")
        .and(warp::post())
        .and(with_cloned_value(aggregator.clone()))
        .and(warp::body::bytes())
        .then(|aggregator: Arc<Aggregator<C>>, body: Bytes| async move {
            aggregator.handle_upload(&body).await?;
            Ok(StatusCode::OK)
        })
        .map(error_handler(&response_counter, "upload"))
        .with(warp::wrap_fn(timing_wrapper(
            &time_value_recorder,
            "upload",
        )))
        .with(trace::named("upload"));

    let aggregate_endpoint = warp::path("aggregate")
        .and(warp::post())
        .and(with_cloned_value(aggregator.clone()))
        .and(warp::body::bytes())
        .then(|aggregator: Arc<Aggregator<C>>, body: Bytes| async move {
            let resp_bytes = aggregator.handle_aggregate(&body).await?;
            Ok(reply::with_status(resp_bytes, StatusCode::OK))
        })
        .map(error_handler(&response_counter, "aggregate"))
        .with(warp::wrap_fn(timing_wrapper(
            &time_value_recorder,
            "aggregate",
        )))
        .with(trace::named("aggregate"));

    let collect_endpoint = warp::path("collect")
        .and(warp::post())
        .and(with_cloned_value(aggregator.clone()))
        .and(warp::body::bytes())
        .then(|aggregator: Arc<Aggregator<C>>, body: Bytes| async move {
            let collect_uri = aggregator.handle_collect(&body).await?;
            // §4.5: Response is an HTTP 303 with the collect URI in a Location
            // header
            Ok(reply::with_status(
                reply::with_header(reply::reply(), LOCATION, collect_uri.as_str()),
                StatusCode::SEE_OTHER,
            ))
        })
        .map(error_handler(&response_counter, "collect"))
        .with(warp::wrap_fn(timing_wrapper(
            &time_value_recorder,
            "collect",
        )))
        .with(trace::named("collect"));

    let collect_jobs_endpoint = warp::path("collect_jobs")
        .and(warp::path::param())
        .and(with_cloned_value(aggregator.clone()))
        .then(
            |collect_job_id: Uuid, aggregator: Arc<Aggregator<C>>| async move {
                let resp_bytes = aggregator.handle_collect_job(collect_job_id).await?;

                match resp_bytes {
                    Some(resp_bytes) => Ok(reply::with_status(resp_bytes, StatusCode::OK)),
                    None => Ok(reply::with_status(vec![], StatusCode::ACCEPTED)),
                }
            },
        )
        .map(error_handler(&response_counter, "collect_jobs"))
        .with(warp::wrap_fn(timing_wrapper(
            &time_value_recorder,
            "collect_jobs",
        )));

    let aggregate_share_endpoint = warp::path("aggregate_share")
        .and(warp::post())
        .and(with_cloned_value(aggregator))
        .and(warp::body::bytes())
        .then(|aggregator: Arc<Aggregator<C>>, body: Bytes| async move {
            let resp_bytes = aggregator.handle_aggregate_share(&body).await?;

            // §4.4.4.3: Response is HTTP 200 OK
            Ok(reply::with_status(resp_bytes, StatusCode::OK))
        })
        .map(error_handler(&response_counter, "aggregate_share"))
        .with(warp::wrap_fn(timing_wrapper(
            &time_value_recorder,
            "aggregate_share",
        )))
        .with(trace::named("aggregate_share"));

    Ok(hpke_config_endpoint
        .or(upload_endpoint)
        .or(aggregate_endpoint)
        .or(collect_endpoint)
        .or(collect_jobs_endpoint)
        .or(aggregate_share_endpoint)
        .boxed())
}

/// Construct a PPM aggregator server, listening on the provided [`SocketAddr`].
/// If the `SocketAddr`'s `port` is 0, an ephemeral port is used. Returns a
/// `SocketAddr` representing the address and port the server are listening on
/// and a future that can be `await`ed to begin serving requests.
pub fn aggregator_server<C: Clock>(
    datastore: Arc<Datastore<C>>,
    clock: C,
    listen_address: SocketAddr,
    shutdown_signal: impl Future<Output = ()> + Send + 'static,
) -> Result<(SocketAddr, impl Future<Output = ()> + 'static), Error> {
    Ok(warp::serve(aggregator_filter(datastore, clock)?)
        .bind_with_graceful_shutdown(listen_address, shutdown_signal))
}

#[cfg(test)]
pub(crate) mod test_util {
    pub mod fake {
        use prio::vdaf::{self, Aggregatable, PrepareTransition, VdafError};
        use std::convert::Infallible;
        use std::fmt::Debug;
        use std::sync::Arc;

        #[derive(Clone)]
        pub struct Vdaf {
            prep_init_fn: Arc<dyn Fn() -> Result<(), VdafError> + 'static + Send + Sync>,
            prep_step_fn:
                Arc<dyn Fn() -> PrepareTransition<(), (), OutputShare> + 'static + Send + Sync>,
        }

        impl Debug for Vdaf {
            fn fmt(&self, f: &mut std::fmt::Formatter<'_>) -> std::fmt::Result {
                f.debug_struct("Vdaf")
                    .field("prep_init_result", &"[omitted]")
                    .field("prep_step_result", &"[omitted]")
                    .finish()
            }
        }

        impl Vdaf {
            pub fn new() -> Self {
                Vdaf {
                    prep_init_fn: Arc::new(|| -> Result<(), VdafError> { Ok(()) }),
                    prep_step_fn: Arc::new(|| -> PrepareTransition<(), (), OutputShare> {
                        PrepareTransition::Finish(OutputShare())
                    }),
                }
            }

            pub fn with_prep_init_fn<F: Fn() -> Result<(), VdafError>>(mut self, f: F) -> Self
            where
                F: 'static + Send + Sync,
            {
                self.prep_init_fn = Arc::new(f);
                self
            }

            pub fn with_prep_step_fn<F: Fn() -> PrepareTransition<(), (), OutputShare>>(
                mut self,
                f: F,
            ) -> Self
            where
                F: 'static + Send + Sync,
            {
                self.prep_step_fn = Arc::new(f);
                self
            }
        }

        impl vdaf::Vdaf for Vdaf {
            type Measurement = ();
            type AggregateResult = ();
            type AggregationParam = ();
            type PublicParam = ();
            type VerifyParam = ();
            type InputShare = ();
            type OutputShare = OutputShare;
            type AggregateShare = AggregateShare;

            fn setup(&self) -> Result<(Self::PublicParam, Vec<Self::VerifyParam>), VdafError> {
                Ok(((), vec![(), ()]))
            }

            fn num_aggregators(&self) -> usize {
                2
            }
        }

        impl vdaf::Aggregator for Vdaf {
            type PrepareStep = ();
            type PrepareMessage = ();

            fn prepare_init(
                &self,
                _: &Self::VerifyParam,
                _: &Self::AggregationParam,
                _: &[u8],
                _: &Self::InputShare,
            ) -> Result<Self::PrepareStep, VdafError> {
                (self.prep_init_fn)()
            }

            fn prepare_preprocess<M: IntoIterator<Item = Self::PrepareMessage>>(
                &self,
                _: M,
            ) -> Result<Self::PrepareMessage, VdafError> {
                Ok(())
            }

            fn prepare_step(
                &self,
                _: Self::PrepareStep,
                _: Option<Self::PrepareMessage>,
            ) -> PrepareTransition<Self::PrepareStep, Self::PrepareMessage, Self::OutputShare>
            {
                (self.prep_step_fn)()
            }

            fn aggregate<M: IntoIterator<Item = Self::OutputShare>>(
                &self,
                _: &Self::AggregationParam,
                _: M,
            ) -> Result<Self::AggregateShare, VdafError> {
                Ok(AggregateShare())
            }
        }

        impl vdaf::Client for Vdaf {
            fn shard(
                &self,
                _: &Self::PublicParam,
                _: &Self::Measurement,
            ) -> Result<Vec<Self::InputShare>, VdafError> {
                Ok(vec![(), ()])
            }
        }

        #[derive(Clone, Debug, PartialEq, Eq)]
        pub struct OutputShare();

        impl TryFrom<&[u8]> for OutputShare {
            type Error = Infallible;

            fn try_from(_: &[u8]) -> Result<Self, Self::Error> {
                Ok(Self())
            }
        }

        impl From<&OutputShare> for Vec<u8> {
            fn from(_: &OutputShare) -> Self {
                Self::new()
            }
        }

        #[derive(Clone, Debug, PartialEq, Eq)]
        pub struct AggregateShare();

        impl Aggregatable for AggregateShare {
            type OutputShare = OutputShare;

            fn merge(&mut self, _: &Self) -> Result<(), VdafError> {
                Ok(())
            }

            fn accumulate(&mut self, _: &Self::OutputShare) -> Result<(), VdafError> {
                Ok(())
            }
        }

        impl From<OutputShare> for AggregateShare {
            fn from(_: OutputShare) -> Self {
                Self()
            }
        }

        impl TryFrom<&[u8]> for AggregateShare {
            type Error = Infallible;

            fn try_from(_: &[u8]) -> Result<Self, Self::Error> {
                Ok(Self())
            }
        }

        impl From<&AggregateShare> for Vec<u8> {
            fn from(_: &AggregateShare) -> Self {
                Self::new()
            }
        }
    }
}

#[cfg(test)]
mod tests {
    use super::*;
    use crate::{
        aggregator::test_util::fake,
        datastore::{
            models::BatchUnitAggregation,
            test_util::{ephemeral_datastore, DbHandle},
        },
        message::AuthenticatedResponseDecoder,
        task::{test_util::new_dummy_task, VdafInstance},
        trace::test_util::install_test_trace_subscriber,
    };
<<<<<<< HEAD
    use ::test_util::{run_vdaf, MockClock, PrepareTransition};
=======
    use ::janus_test_util::MockClock;
>>>>>>> 54ba8e75
    use assert_matches::assert_matches;
    use http::Method;
    use janus::{
        hpke::associated_data_for_report_share,
        hpke::{test_util::generate_hpke_config_and_private_key, HpkePrivateKey, Label},
        message::{Duration, HpkeCiphertext, HpkeConfig, TaskId, Time},
    };
    use prio::{
        codec::Decode,
        field::Field64,
        vdaf::Vdaf as VdafTrait,
        vdaf::{prio3::Prio3Aes128Count, AggregateShare},
<<<<<<< HEAD
=======
        vdaf::{Aggregator as AggregatorTrait, Vdaf as VdafTrait, VdafError},
>>>>>>> 54ba8e75
    };
    use rand::{thread_rng, Rng};
    use ring::{
        hmac::{self, HMAC_SHA256},
        rand::SystemRandom,
    };
    use std::{collections::HashMap, io::Cursor};
    use uuid::Uuid;
    use warp::{reply::Reply, Rejection};

    #[tokio::test]
    async fn hpke_config() {
        install_test_trace_subscriber();

        let task_id = TaskId::random();
        let task = new_dummy_task(task_id, VdafInstance::Prio3Aes128Count, Role::Leader);
        let clock = MockClock::default();
        let (datastore, _db_handle) = ephemeral_datastore(clock.clone()).await;

        datastore
            .run_tx(|tx| {
                let task = task.clone();
                Box::pin(async move { tx.put_task(&task).await })
            })
            .await
            .unwrap();

        let want_hpke_key = current_hpke_key(&task.hpke_keys).clone();

        let response = warp::test::request()
            .path(&format!("/hpke_config?task_id={}", task_id))
            .method("GET")
            .filter(&aggregator_filter(Arc::new(datastore), clock).unwrap())
            .await
            .unwrap()
            .into_response();

        assert_eq!(response.status(), StatusCode::OK);
        assert_eq!(
            response.headers().get(CACHE_CONTROL).unwrap(),
            "max-age=86400"
        );

        let bytes = hyper::body::to_bytes(response.into_body()).await.unwrap();
        let hpke_config = HpkeConfig::decode(&mut Cursor::new(&bytes)).unwrap();
        assert_eq!(hpke_config, want_hpke_key.0);

        let application_info =
            HpkeApplicationInfo::new(task_id, Label::InputShare, Role::Client, Role::Leader);
        let message = b"this is a message";
        let associated_data = b"some associated data";

        let ciphertext =
            hpke::seal(&hpke_config, &application_info, message, associated_data).unwrap();
        let plaintext = hpke::open(
            &want_hpke_key.0,
            &want_hpke_key.1,
            &application_info,
            &ciphertext,
            associated_data,
        )
        .unwrap();
        assert_eq!(&plaintext, message);
    }

    async fn setup_report(
        task: &Task,
        datastore: &Datastore<MockClock>,
        clock: &MockClock,
    ) -> Report {
        datastore
            .run_tx(|tx| {
                let task = task.clone();
                Box::pin(async move { tx.put_task(&task).await })
            })
            .await
            .unwrap();

        let hpke_key = current_hpke_key(&task.hpke_keys);
        let nonce = Nonce::new(
            clock.now().sub(task.tolerable_clock_skew).unwrap(),
            thread_rng().gen(),
        );
        let extensions = vec![];
        let message = b"this is a message";
        let associated_data = associated_data_for_report_share(nonce, &extensions);

        let leader_ciphertext = hpke::seal(
            &hpke_key.0,
            &HpkeApplicationInfo::new(task.id, Label::InputShare, Role::Client, Role::Leader),
            message,
            &associated_data,
        )
        .unwrap();
        let helper_ciphertext = hpke::seal(
            &hpke_key.0,
            &HpkeApplicationInfo::new(task.id, Label::InputShare, Role::Client, Role::Leader),
            message,
            &associated_data,
        )
        .unwrap();

        Report::new(
            task.id,
            nonce,
            extensions,
            vec![leader_ciphertext, helper_ciphertext],
        )
    }

    /// Convenience method to handle interaction with `warp::test` for typical PPM requests.
    async fn drive_filter(
        method: Method,
        path: &str,
        body: &[u8],
        filter: &BoxedFilter<(impl Reply + 'static,)>,
    ) -> Result<Response, Rejection> {
        warp::test::request()
            .method(method.as_str())
            .path(path)
            .body(body)
            .filter(filter)
            .await
            .map(|reply| reply.into_response())
    }

    #[tokio::test]
    async fn upload_filter() {
        install_test_trace_subscriber();

        let task = new_dummy_task(
            TaskId::random(),
            VdafInstance::Prio3Aes128Count,
            Role::Leader,
        );
        let clock = MockClock::default();
        let (datastore, _db_handle) = ephemeral_datastore(clock.clone()).await;

        let report = setup_report(&task, &datastore, &clock).await;
        let filter = aggregator_filter(Arc::new(datastore), clock.clone()).unwrap();

        let response = drive_filter(Method::POST, "/upload", &report.get_encoded(), &filter)
            .await
            .unwrap();

        assert_eq!(response.status(), StatusCode::OK);
        assert!(hyper::body::to_bytes(response.into_body())
            .await
            .unwrap()
            .is_empty());

        // Verify that we reject duplicate reports with the staleReport type.
        // TODO (issue #34): change this error type.
        let response = drive_filter(Method::POST, "/upload", &report.get_encoded(), &filter)
            .await
            .unwrap();
        let (part, body) = response.into_parts();
        assert!(!part.status.is_success());
        let bytes = hyper::body::to_bytes(body).await.unwrap();
        let problem_details: serde_json::Value = serde_json::from_slice(&bytes).unwrap();
        assert_eq!(
            problem_details,
            serde_json::json!({
                "status": 400u16,
                "type": "urn:ietf:params:ppm:error:staleReport",
                "title": "Report could not be processed because it arrived too late.",
                "detail": "Report could not be processed because it arrived too late.",
                "instance": "..",
                "taskid": format!("{}", report.task_id()),
            })
        );
        assert_eq!(
            problem_details
                .as_object()
                .unwrap()
                .get("status")
                .unwrap()
                .as_u64()
                .unwrap(),
            part.status.as_u16() as u64
        );

        // should reject a report with only one share with the unrecognizedMessage type.
        let bad_report = Report::new(
            report.task_id(),
            report.nonce(),
            report.extensions().to_vec(),
            vec![report.encrypted_input_shares()[0].clone()],
        );
        let response = drive_filter(Method::POST, "/upload", &bad_report.get_encoded(), &filter)
            .await
            .unwrap();
        let (part, body) = response.into_parts();
        assert!(!part.status.is_success());
        let bytes = hyper::body::to_bytes(body).await.unwrap();
        let problem_details: serde_json::Value = serde_json::from_slice(&bytes).unwrap();
        assert_eq!(
            problem_details,
            serde_json::json!({
                "status": 400u16,
                "type": "urn:ietf:params:ppm:error:unrecognizedMessage",
                "title": "The message type for a response was incorrect or the payload was malformed.",
                "detail": "The message type for a response was incorrect or the payload was malformed.",
                "instance": "..",
                "taskid": format!("{}", report.task_id()),
            })
        );
        assert_eq!(
            problem_details
                .as_object()
                .unwrap()
                .get("status")
                .unwrap()
                .as_u64()
                .unwrap(),
            part.status.as_u16() as u64
        );

        // should reject a report using the wrong HPKE config for the leader, and reply with
        // the error type outdatedConfig.
        let bad_report = Report::new(
            report.task_id(),
            report.nonce(),
            report.extensions().to_vec(),
            vec![
                HpkeCiphertext::new(
                    HpkeConfigId::from(101),
                    report.encrypted_input_shares()[0]
                        .encapsulated_context()
                        .to_vec(),
                    report.encrypted_input_shares()[0].payload().to_vec(),
                ),
                report.encrypted_input_shares()[1].clone(),
            ],
        );
        let response = drive_filter(Method::POST, "/upload", &bad_report.get_encoded(), &filter)
            .await
            .unwrap();
        let (part, body) = response.into_parts();
        assert!(!part.status.is_success());
        let bytes = hyper::body::to_bytes(body).await.unwrap();
        let problem_details: serde_json::Value = serde_json::from_slice(&bytes).unwrap();
        assert_eq!(
            problem_details,
            serde_json::json!({
                "status": 400u16,
                "type": "urn:ietf:params:ppm:error:outdatedConfig",
                "title": "The message was generated using an outdated configuration.",
                "detail": "The message was generated using an outdated configuration.",
                "instance": "..",
                "taskid": format!("{}", report.task_id()),
            })
        );
        assert_eq!(
            problem_details
                .as_object()
                .unwrap()
                .get("status")
                .unwrap()
                .as_u64()
                .unwrap(),
            part.status.as_u16() as u64
        );

        // reports from the future should be rejected.
        let bad_report_time = clock
            .now()
            .add(Duration::from_minutes(10).unwrap())
            .unwrap()
            .add(Duration::from_seconds(1))
            .unwrap();
        let bad_report = Report::new(
            report.task_id(),
            Nonce::new(bad_report_time, report.nonce().rand()),
            report.extensions().to_vec(),
            report.encrypted_input_shares().to_vec(),
        );
        let response = drive_filter(Method::POST, "/upload", &bad_report.get_encoded(), &filter)
            .await
            .unwrap();
        assert!(!response.status().is_success());
        // TODO: update this test once an error type has been defined, and validate the problem
        // details.
        assert_eq!(response.status().as_u16(), 400);
    }

    // Helper should not expose /upload endpoint
    #[tokio::test]
    async fn upload_filter_helper() {
        install_test_trace_subscriber();

        let task_id = TaskId::random();
        let task = new_dummy_task(task_id, VdafInstance::Prio3Aes128Count, Role::Helper);
        let clock = MockClock::default();
        let (datastore, _db_handle) = ephemeral_datastore(clock.clone()).await;

        let report = setup_report(&task, &datastore, &clock).await;

        let filter = aggregator_filter(Arc::new(datastore), clock).unwrap();

        let (part, body) = warp::test::request()
            .method("POST")
            .path("/upload")
            .body(report.get_encoded())
            .filter(&filter)
            .await
            .unwrap()
            .into_response()
            .into_parts();

        assert!(!part.status.is_success());
        let bytes = hyper::body::to_bytes(body).await.unwrap();
        let problem_details: serde_json::Value = serde_json::from_slice(&bytes).unwrap();
        assert_eq!(
            problem_details,
            serde_json::json!({
                "status": 400,
                "type": "urn:ietf:params:ppm:error:unrecognizedTask",
                "title": "An endpoint received a message with an unknown task ID.",
                "detail": "An endpoint received a message with an unknown task ID.",
                "instance": "..",
                "taskid": format!("{}", task_id),
            })
        );
        assert_eq!(
            problem_details
                .as_object()
                .unwrap()
                .get("status")
                .unwrap()
                .as_u64()
                .unwrap(),
            part.status.as_u16() as u64
        );
    }

    async fn setup_upload_test() -> (
        Aggregator<MockClock>,
        Task,
        Report,
        Arc<Datastore<MockClock>>,
        DbHandle,
    ) {
        let task = new_dummy_task(
            TaskId::random(),
            VdafInstance::Prio3Aes128Count,
            Role::Leader,
        );
        let clock = MockClock::default();
        let (datastore, db_handle) = ephemeral_datastore(clock.clone()).await;
        let datastore = Arc::new(datastore);
        let report = setup_report(&task, &datastore, &clock).await;

        let aggregator = Aggregator::new(datastore.clone(), clock);

        (aggregator, task, report, datastore, db_handle)
    }

    #[tokio::test]
    async fn upload() {
        install_test_trace_subscriber();

        let (aggregator, _, report, datastore, _db_handle) = setup_upload_test().await;

        aggregator
            .handle_upload(&report.get_encoded())
            .await
            .unwrap();

        let got_report = datastore
            .run_tx(|tx| {
                let task_id = report.task_id();
                let nonce = report.nonce();
                Box::pin(async move { tx.get_client_report(task_id, nonce).await })
            })
            .await
            .unwrap();
        assert_eq!(Some(&report), got_report.as_ref());

        // should reject duplicate reports.
        // TODO (issue #34): change this error type.
        assert_matches!(aggregator.handle_upload(&report.get_encoded()).await, Err(Error::StaleReport(stale_nonce, task_id)) => {
            assert_eq!(task_id, report.task_id());
            assert_eq!(report.nonce(), stale_nonce);
        });
    }

    #[tokio::test]
    async fn upload_wrong_number_of_encrypted_shares() {
        install_test_trace_subscriber();

        let (aggregator, _, mut report, _, _db_handle) = setup_upload_test().await;

        report = Report::new(
            report.task_id(),
            report.nonce(),
            report.extensions().to_vec(),
            vec![report.encrypted_input_shares()[0].clone()],
        );

        assert_matches!(
            aggregator.handle_upload(&report.get_encoded()).await,
            Err(Error::UnrecognizedMessage(_, _))
        );
    }

    #[tokio::test]
    async fn upload_wrong_hpke_config_id() {
        install_test_trace_subscriber();

        let (aggregator, _, mut report, _, _db_handle) = setup_upload_test().await;

        report = Report::new(
            report.task_id(),
            report.nonce(),
            report.extensions().to_vec(),
            vec![
                HpkeCiphertext::new(
                    HpkeConfigId::from(101),
                    report.encrypted_input_shares()[0]
                        .encapsulated_context()
                        .to_vec(),
                    report.encrypted_input_shares()[0].payload().to_vec(),
                ),
                report.encrypted_input_shares()[1].clone(),
            ],
        );

        assert_matches!(aggregator.handle_upload(&report.get_encoded()).await, Err(Error::OutdatedHpkeConfig(config_id, task_id)) => {
            assert_eq!(task_id, report.task_id());
            assert_eq!(config_id, HpkeConfigId::from(101));
        });
    }

    fn reencrypt_report(report: Report, hpke_config: &HpkeConfig) -> Report {
        let message = b"this is a message";
        let associated_data = associated_data_for_report_share(report.nonce(), report.extensions());

        let leader_ciphertext = hpke::seal(
            hpke_config,
            &HpkeApplicationInfo::new(
                report.task_id(),
                Label::InputShare,
                Role::Client,
                Role::Leader,
            ),
            message,
            &associated_data,
        )
        .unwrap();

        let helper_ciphertext = hpke::seal(
            hpke_config,
            &HpkeApplicationInfo::new(
                report.task_id(),
                Label::InputShare,
                Role::Client,
                Role::Helper,
            ),
            message,
            &associated_data,
        )
        .unwrap();

        Report::new(
            report.task_id(),
            report.nonce(),
            report.extensions().to_vec(),
            vec![leader_ciphertext, helper_ciphertext],
        )
    }

    #[tokio::test]
    async fn upload_report_in_the_future() {
        install_test_trace_subscriber();

        let (aggregator, task, report, datastore, _db_handle) = setup_upload_test().await;

        // Boundary condition
        let future_nonce = Nonce::new(
            aggregator
                .clock
                .now()
                .add(task.tolerable_clock_skew)
                .unwrap(),
            report.nonce().rand(),
        );
        let report = reencrypt_report(
            Report::new(
                report.task_id(),
                future_nonce,
                report.extensions().to_vec(),
                report.encrypted_input_shares().to_vec(),
            ),
            &task.hpke_keys.values().next().unwrap().0,
        );
        aggregator
            .handle_upload(&report.get_encoded())
            .await
            .unwrap();

        let got_report = datastore
            .run_tx(|tx| {
                let task_id = report.task_id();
                let nonce = report.nonce();
                Box::pin(async move { tx.get_client_report(task_id, nonce).await })
            })
            .await
            .unwrap();
        assert_eq!(Some(&report), got_report.as_ref());

        // Just past the clock skew
        let future_nonce = Nonce::new(
            aggregator
                .clock
                .now()
                .add(task.tolerable_clock_skew)
                .unwrap()
                .add(Duration::from_seconds(1))
                .unwrap(),
            report.nonce().rand(),
        );
        let report = reencrypt_report(
            Report::new(
                report.task_id(),
                future_nonce,
                report.extensions().to_vec(),
                report.encrypted_input_shares().to_vec(),
            ),
            &task.hpke_keys.values().next().unwrap().0,
        );
        assert_matches!(aggregator.handle_upload(&report.get_encoded()).await, Err(Error::ReportFromTheFuture(nonce, task_id)) => {
            assert_eq!(task_id, report.task_id());
            assert_eq!(report.nonce(), nonce);
        });
    }

    #[tokio::test]
    async fn aggregate_leader() {
        install_test_trace_subscriber();

        let task_id = TaskId::random();
        let task = new_dummy_task(task_id, VdafInstance::Prio3Aes128Count, Role::Leader);
        let clock = MockClock::default();
        let (datastore, _db_handle) = ephemeral_datastore(clock.clone()).await;

        let hmac_key: &hmac::Key = task.agg_auth_keys.iter().last().unwrap().as_ref();
        let hmac_key = hmac_key.clone();

        datastore
            .run_tx(|tx| {
                let task = task.clone();
                Box::pin(async move { tx.put_task(&task).await })
            })
            .await
            .unwrap();

        let request = AggregateReq {
            task_id,
            job_id: AggregationJobId::random(),
            body: AggregateInitReq {
                agg_param: Vec::new(),
                seq: Vec::new(),
            },
        };

        let filter = aggregator_filter(Arc::new(datastore), clock).unwrap();

        let (part, body) = warp::test::request()
            .method("POST")
            .path("/aggregate")
            .body(AuthenticatedEncoder::new(request).encode(&hmac_key))
            .filter(&filter)
            .await
            .unwrap()
            .into_response()
            .into_parts();

        assert!(!part.status.is_success());
        let bytes = hyper::body::to_bytes(body).await.unwrap();
        let problem_details: serde_json::Value = serde_json::from_slice(&bytes).unwrap();
        assert_eq!(
            problem_details,
            serde_json::json!({
                "status": 400,
                "type": "urn:ietf:params:ppm:error:unrecognizedTask",
                "title": "An endpoint received a message with an unknown task ID.",
                "detail": "An endpoint received a message with an unknown task ID.",
                "instance": "..",
                "taskid": format!("{}", task_id),
            })
        );
        assert_eq!(
            problem_details
                .as_object()
                .unwrap()
                .get("status")
                .unwrap()
                .as_u64()
                .unwrap(),
            part.status.as_u16() as u64
        );
    }

    #[tokio::test]
    async fn aggregate_wrong_agg_auth_key() {
        install_test_trace_subscriber();

        let task_id = TaskId::random();
        let task = new_dummy_task(task_id, VdafInstance::Prio3Aes128Count, Role::Helper);
        let clock = MockClock::default();
        let (datastore, _db_handle) = ephemeral_datastore(clock.clone()).await;

        datastore
            .run_tx(|tx| {
                let task = task.clone();
                Box::pin(async move { tx.put_task(&task).await })
            })
            .await
            .unwrap();

        let request = AggregateReq {
            task_id,
            job_id: AggregationJobId::random(),
            body: AggregateInitReq {
                agg_param: Vec::new(),
                seq: Vec::new(),
            },
        };

        let filter = aggregator_filter(Arc::new(datastore), clock).unwrap();

        let (parts, body) = warp::test::request()
            .method("POST")
            .path("/aggregate")
            .body(AuthenticatedEncoder::new(request).encode(&generate_hmac_key()))
            .filter(&filter)
            .await
            .unwrap()
            .into_response()
            .into_parts();

        let want_status = 400;
        let problem_details: serde_json::Value =
            serde_json::from_slice(&hyper::body::to_bytes(body).await.unwrap()).unwrap();
        assert_eq!(
            problem_details,
            serde_json::json!({
                "status": want_status,
                "type": "urn:ietf:params:ppm:error:invalidHmac",
                "title": "The aggregate message's HMAC was not valid.",
                "detail": "The aggregate message's HMAC was not valid.",
                "instance": "..",
                "taskid": format!("{}", task_id),
            })
        );
        assert_eq!(want_status, parts.status.as_u16());
    }

    #[tokio::test]
    async fn aggregate_init() {
        // Prepare datastore & request.
        install_test_trace_subscriber();

        let task_id = TaskId::random();
        let mut task = new_dummy_task(task_id, VdafInstance::Prio3Aes128Count, Role::Helper);
        let clock = MockClock::default();
        let (datastore, _db_handle) = ephemeral_datastore(clock.clone()).await;

        let vdaf = Prio3Aes128Count::new(2).unwrap();
<<<<<<< HEAD
        let (public_param, verify_params) = vdaf.setup().unwrap();
        task.vdaf_verify_parameter = verify_params.iter().last().unwrap().get_encoded();
=======
        let (_, verify_params) = vdaf.setup().unwrap();
        task.vdaf_verify_parameters = vec![verify_params.iter().last().unwrap().get_encoded()];
>>>>>>> 54ba8e75
        let hpke_key = current_hpke_key(&task.hpke_keys);
        let hmac_key: &hmac::Key = task.agg_auth_keys.iter().last().unwrap().as_ref();
        let hmac_key = hmac_key.clone();

        datastore
            .run_tx(|tx| {
                let task = task.clone();
                Box::pin(async move { tx.put_task(&task).await })
            })
            .await
            .unwrap();

        // report_share_0 is a "happy path" report.
        let nonce_0 = Nonce::generate(&clock);
        let input_share = run_vdaf(&vdaf, &public_param, &verify_params, &(), nonce_0, &0)
            .input_shares
            .remove(1);
        let report_share_0 = generate_helper_report_share::<Prio3Aes128Count>(
            task_id,
            nonce_0,
            &hpke_key.0,
            &input_share,
        );

        // report_share_1 fails decryption.
        let mut report_share_1 = report_share_0.clone();
        report_share_1.nonce = Nonce::generate(&clock);
        let mut corrupted_payload = report_share_1.encrypted_input_share.payload().to_vec();
        corrupted_payload[0] ^= 0xFF;
        report_share_1.encrypted_input_share = HpkeCiphertext::new(
            report_share_1.encrypted_input_share.config_id(),
            report_share_1
                .encrypted_input_share
                .encapsulated_context()
                .to_vec(),
            corrupted_payload,
        );

        // report_share_2 fails decoding.
        let nonce_2 = Nonce::generate(&clock);
        let mut input_share_bytes = input_share.get_encoded();
        input_share_bytes.push(0); // can no longer be decoded.
        let associated_data = associated_data_for_report_share(nonce_2, &[]);
        let report_share_2 = generate_helper_report_share_for_plaintext(
            task_id,
            nonce_2,
            &hpke_key.0,
            &input_share_bytes,
            &associated_data,
        );

        // report_share_3 has an unknown HPKE config ID.
        let nonce_3 = Nonce::generate(&clock);
        let wrong_hpke_config = HpkeConfig::new(
            HpkeConfigId::from(u8::from(hpke_key.0.id()) + 1),
            hpke_key.0.kem_id(),
            hpke_key.0.kdf_id(),
            hpke_key.0.aead_id(),
            hpke_key.0.public_key().clone(),
        );
        let report_share_3 = generate_helper_report_share::<Prio3Aes128Count>(
            task_id,
            nonce_3,
            &wrong_hpke_config,
            &input_share,
        );

        let request = AggregateReq {
            task_id,
            job_id: AggregationJobId::random(),
            body: AggregateInitReq {
                agg_param: Vec::new(),
                seq: vec![
                    report_share_0.clone(),
                    report_share_1.clone(),
                    report_share_2.clone(),
                    report_share_3.clone(),
                ],
            },
        };

        // Create aggregator filter, send request, and parse response.
        let filter = aggregator_filter(Arc::new(datastore), clock).unwrap();

        let mut response = warp::test::request()
            .method("POST")
            .path("/aggregate")
            .body(AuthenticatedEncoder::new(request).encode(&hmac_key))
            .filter(&filter)
            .await
            .unwrap()
            .into_response();
        assert_eq!(response.status(), StatusCode::OK);
        let body_bytes = hyper::body::to_bytes(response.body_mut()).await.unwrap();
        let aggregate_resp: AggregateResp =
            AuthenticatedResponseDecoder::new(Vec::from(body_bytes.as_ref()))
                .unwrap()
                .decode([&hmac_key])
                .unwrap();

        // Validate response.
        assert_eq!(aggregate_resp.seq.len(), 4);

        let transition_0 = aggregate_resp.seq.get(0).unwrap();
        assert_eq!(transition_0.nonce, report_share_0.nonce);
        assert_matches!(
            transition_0.trans_data,
            TransitionTypeSpecificData::Continued { .. }
        );

        let transition_1 = aggregate_resp.seq.get(1).unwrap();
        assert_eq!(transition_1.nonce, report_share_1.nonce);
        assert_matches!(
            transition_1.trans_data,
            TransitionTypeSpecificData::Failed {
                error: TransitionError::HpkeDecryptError
            }
        );

        let transition_2 = aggregate_resp.seq.get(2).unwrap();
        assert_eq!(transition_2.nonce, report_share_2.nonce);
        assert_matches!(
            transition_2.trans_data,
            TransitionTypeSpecificData::Failed {
                error: TransitionError::VdafPrepError
            }
        );

        let transition_3 = aggregate_resp.seq.get(3).unwrap();
        assert_eq!(transition_3.nonce, report_share_3.nonce);
        assert_matches!(
            transition_3.trans_data,
            TransitionTypeSpecificData::Failed {
                error: TransitionError::HpkeUnknownConfigId
            }
        );
    }

    #[tokio::test]
    async fn aggregate_init_prep_init_failed() {
        // Prepare datastore & request.
        install_test_trace_subscriber();

        let task_id = TaskId::random();
        let task = new_dummy_task(task_id, VdafInstance::FakeFailsPrepInit, Role::Helper);
        let clock = MockClock::default();
        let (datastore, _db_handle) = ephemeral_datastore(clock.clone()).await;

        let hpke_key = current_hpke_key(&task.hpke_keys);
        let hmac_key: &hmac::Key = task.agg_auth_keys.iter().last().unwrap().as_ref();
        let hmac_key = hmac_key.clone();

        datastore
            .run_tx(|tx| {
                let task = task.clone();
                Box::pin(async move { tx.put_task(&task).await })
            })
            .await
            .unwrap();

        let report_share = generate_helper_report_share::<fake::Vdaf>(
            task_id,
            Nonce::generate(&clock),
            &hpke_key.0,
            &(),
        );
        let request = AggregateReq {
            task_id,
            job_id: AggregationJobId::random(),
            body: AggregateInitReq {
                agg_param: Vec::new(),
                seq: vec![report_share.clone()],
            },
        };

        // Create aggregator filter, send request, and parse response.
        let filter = aggregator_filter(Arc::new(datastore), clock).unwrap();

        let mut response = warp::test::request()
            .method("POST")
            .path("/aggregate")
            .body(AuthenticatedEncoder::new(request).encode(&hmac_key))
            .filter(&filter)
            .await
            .unwrap()
            .into_response();
        assert_eq!(response.status(), StatusCode::OK);
        let body_bytes = hyper::body::to_bytes(response.body_mut()).await.unwrap();
        let aggregate_resp: AggregateResp =
            AuthenticatedResponseDecoder::new(Vec::from(body_bytes.as_ref()))
                .unwrap()
                .decode([&hmac_key])
                .unwrap();

        // Validate response.
        assert_eq!(aggregate_resp.seq.len(), 1);

        let transition = aggregate_resp.seq.get(0).unwrap();
        assert_eq!(transition.nonce, report_share.nonce);
        assert_matches!(
            transition.trans_data,
            TransitionTypeSpecificData::Failed {
                error: TransitionError::VdafPrepError,
            }
        );
    }

    #[tokio::test]
    async fn aggregate_init_prep_step_failed() {
        // Prepare datastore & request.
        install_test_trace_subscriber();

        let task_id = TaskId::random();
        let task = new_dummy_task(task_id, VdafInstance::FakeFailsPrepInit, Role::Helper);
        let clock = MockClock::default();
        let (datastore, _db_handle) = ephemeral_datastore(clock.clone()).await;

        let hpke_key = current_hpke_key(&task.hpke_keys);
        let hmac_key: &hmac::Key = task.agg_auth_keys.iter().last().unwrap().as_ref();
        let hmac_key = hmac_key.clone();

        datastore
            .run_tx(|tx| {
                let task = task.clone();
                Box::pin(async move { tx.put_task(&task).await })
            })
            .await
            .unwrap();

        let report_share = generate_helper_report_share::<fake::Vdaf>(
            task_id,
            Nonce::generate(&clock),
            &hpke_key.0,
            &(),
        );
        let request = AggregateReq {
            task_id,
            job_id: AggregationJobId::random(),
            body: AggregateInitReq {
                agg_param: Vec::new(),
                seq: vec![report_share.clone()],
            },
        };

        // Create aggregator filter, send request, and parse response.
        let filter = aggregator_filter(Arc::new(datastore), clock).unwrap();

        let mut response = warp::test::request()
            .method("POST")
            .path("/aggregate")
            .body(AuthenticatedEncoder::new(request).encode(&hmac_key))
            .filter(&filter)
            .await
            .unwrap()
            .into_response();
        assert_eq!(response.status(), StatusCode::OK);
        let body_bytes = hyper::body::to_bytes(response.body_mut()).await.unwrap();
        let aggregate_resp: AggregateResp =
            AuthenticatedResponseDecoder::new(Vec::from(body_bytes.as_ref()))
                .unwrap()
                .decode([&hmac_key])
                .unwrap();

        // Validate response.
        assert_eq!(aggregate_resp.seq.len(), 1);

        let transition = aggregate_resp.seq.get(0).unwrap();
        assert_eq!(transition.nonce, report_share.nonce);
        assert_matches!(
            transition.trans_data,
            TransitionTypeSpecificData::Failed {
                error: TransitionError::VdafPrepError,
            }
        );
    }

    #[tokio::test]
    async fn aggregate_init_duplicated_nonce() {
        install_test_trace_subscriber();

        let task_id = TaskId::random();
        let task = new_dummy_task(task_id, VdafInstance::FakeFailsPrepInit, Role::Helper);
        let clock = MockClock::default();
        let (datastore, _db_handle) = ephemeral_datastore(clock.clone()).await;

        let hmac_key: &hmac::Key = task.agg_auth_keys.iter().last().unwrap().as_ref();
        let hmac_key = hmac_key.clone();

        datastore
            .run_tx(|tx| {
                let task = task.clone();
                Box::pin(async move { tx.put_task(&task).await })
            })
            .await
            .unwrap();

        let report_share = ReportShare {
            nonce: Nonce::new(
                Time::from_seconds_since_epoch(54321),
                [1, 2, 3, 4, 5, 6, 7, 8],
            ),
            extensions: Vec::new(),
            encrypted_input_share: HpkeCiphertext::new(
                // bogus, but we never get far enough to notice
                HpkeConfigId::from(42),
                Vec::from("012345"),
                Vec::from("543210"),
            ),
        };

        let request = AggregateReq {
            task_id,
            job_id: AggregationJobId::random(),
            body: AggregateInitReq {
                agg_param: Vec::new(),
                seq: vec![report_share.clone(), report_share],
            },
        };

        let filter = aggregator_filter(Arc::new(datastore), clock).unwrap();

        let (parts, body) = warp::test::request()
            .method("POST")
            .path("/aggregate")
            .body(AuthenticatedEncoder::new(request).encode(&hmac_key))
            .filter(&filter)
            .await
            .unwrap()
            .into_response()
            .into_parts();

        let want_status = 400;
        let problem_details: serde_json::Value =
            serde_json::from_slice(&hyper::body::to_bytes(body).await.unwrap()).unwrap();
        assert_eq!(
            problem_details,
            serde_json::json!({
                "status": want_status,
                "type": "urn:ietf:params:ppm:error:unrecognizedMessage",
                "title": "The message type for a response was incorrect or the payload was malformed.",
                "detail": "The message type for a response was incorrect or the payload was malformed.",
                "instance": "..",
                "taskid": format!("{}", task_id),
            })
        );
        assert_eq!(want_status, parts.status.as_u16());
    }

    #[tokio::test]
    async fn aggregate_continue() {
        // Prepare datastore & request.
        install_test_trace_subscriber();

        let task_id = TaskId::random();
        let aggregation_job_id = AggregationJobId::random();
        let mut task = new_dummy_task(task_id, VdafInstance::Prio3Aes128Count, Role::Helper);
        let clock = MockClock::default();
        let (datastore, _db_handle) = ephemeral_datastore(clock.clone()).await;
        let datastore = Arc::new(datastore);

        let vdaf = Prio3Aes128Count::new(2).unwrap();
<<<<<<< HEAD
        let (public_param, verify_params) = vdaf.setup().unwrap();
        task.vdaf_verify_parameter = verify_params.iter().last().unwrap().get_encoded();
=======
        let (_, verify_params) = vdaf.setup().unwrap();
        task.vdaf_verify_parameters = vec![verify_params.iter().last().unwrap().get_encoded()];
>>>>>>> 54ba8e75
        let hpke_key = current_hpke_key(&task.hpke_keys);
        let hmac_key: &hmac::Key = task.agg_auth_keys.iter().last().unwrap().as_ref();
        let hmac_key = hmac_key.clone();

        // report_share_0 is a "happy path" report.
        let nonce_0 = Nonce::generate(&clock);
        let transcript_0 = run_vdaf(&vdaf, &public_param, &verify_params, &(), nonce_0, &0);
        let prep_step_0 = assert_matches!(&transcript_0.transitions[1][0], PrepareTransition::<Prio3Aes128Count>::Continue(prep_step, _) => prep_step.clone());
        let out_share_0 = assert_matches!(&transcript_0.transitions[1][1], PrepareTransition::<Prio3Aes128Count>::Finish(out_share) => out_share.clone());
        let prep_msg_0 = transcript_0.combined_messages[0].clone();
        let report_share_0 = generate_helper_report_share::<Prio3Aes128Count>(
            task_id,
            nonce_0,
            &hpke_key.0,
            &transcript_0.input_shares[1],
        );

        // report_share_1 is omitted by the leader's request.
        let nonce_1 = Nonce::generate(&clock);
        let transcript_1 = run_vdaf(&vdaf, &(), &verify_params, &(), nonce_1, &0);
        let prep_step_1 = assert_matches!(&transcript_1.transitions[1][0], PrepareTransition::<Prio3Aes128Count>::Continue(prep_step, _) => prep_step.clone());
        let report_share_1 = generate_helper_report_share::<Prio3Aes128Count>(
            task_id,
            nonce_1,
            &hpke_key.0,
            &transcript_1.input_shares[1],
        );

        datastore
            .run_tx(|tx| {
                let task = task.clone();
                let (report_share_0, report_share_1) =
                    (report_share_0.clone(), report_share_1.clone());
                let (prep_step_0, prep_step_1) = (prep_step_0.clone(), prep_step_1.clone());

                Box::pin(async move {
                    tx.put_task(&task).await?;

                    tx.put_report_share(task_id, &report_share_0).await?;
                    tx.put_report_share(task_id, &report_share_1).await?;

                    tx.put_aggregation_job(&AggregationJob::<Prio3Aes128Count> {
                        aggregation_job_id,
                        task_id,
                        aggregation_param: (),
                        state: AggregationJobState::InProgress,
                    })
                    .await?;

                    tx.put_report_aggregation(&ReportAggregation::<Prio3Aes128Count> {
                        aggregation_job_id,
                        task_id,
                        nonce: nonce_0,
                        ord: 0,
                        state: ReportAggregationState::Waiting(prep_step_0, None),
                    })
                    .await?;
                    tx.put_report_aggregation(&ReportAggregation::<Prio3Aes128Count> {
                        aggregation_job_id,
                        task_id,
                        nonce: nonce_1,
                        ord: 1,
                        state: ReportAggregationState::Waiting(prep_step_1, None),
                    })
                    .await?;

                    Ok(())
                })
            })
            .await
            .unwrap();

        let request = AggregateReq {
            task_id,
            job_id: aggregation_job_id,
            body: AggregateContinueReq {
                seq: vec![Transition {
                    nonce: nonce_0,
                    trans_data: TransitionTypeSpecificData::Continued {
                        payload: prep_msg_0.get_encoded(),
                    },
                }],
            },
        };

        // Create aggregator filter, send request, and parse response.
        let filter = aggregator_filter(datastore.clone(), clock).unwrap();

        let mut response = warp::test::request()
            .method("POST")
            .path("/aggregate")
            .body(AuthenticatedEncoder::new(request).encode(&hmac_key))
            .filter(&filter)
            .await
            .unwrap()
            .into_response();
        assert_eq!(response.status(), StatusCode::OK);
        let body_bytes = hyper::body::to_bytes(response.body_mut()).await.unwrap();
        let aggregate_resp: AggregateResp =
            AuthenticatedResponseDecoder::new(Vec::from(body_bytes.as_ref()))
                .unwrap()
                .decode([&hmac_key])
                .unwrap();

        // Validate response.
        assert_eq!(
            aggregate_resp,
            AggregateResp {
                seq: vec![Transition {
                    nonce: nonce_0,
                    trans_data: TransitionTypeSpecificData::Finished,
                }]
            }
        );

        // Validate datastore.
        let (aggregation_job, report_aggregations) = datastore
            .run_tx(|tx| {
                let verify_params = verify_params.clone();

                Box::pin(async move {
                    let aggregation_job = tx
                        .get_aggregation_job::<Prio3Aes128Count>(task_id, aggregation_job_id)
                        .await?;
                    let report_aggregations = tx
                        .get_report_aggregations_for_aggregation_job::<Prio3Aes128Count>(
                            &verify_params[1].clone(),
                            task_id,
                            aggregation_job_id,
                        )
                        .await?;

                    Ok((aggregation_job, report_aggregations))
                })
            })
            .await
            .unwrap();

        assert_eq!(
            aggregation_job,
            Some(AggregationJob {
                aggregation_job_id,
                task_id,
                aggregation_param: (),
                state: AggregationJobState::Finished,
            })
        );
        assert_eq!(
            report_aggregations,
            vec![
                ReportAggregation {
                    aggregation_job_id,
                    task_id,
                    nonce: nonce_0,
                    ord: 0,
                    state: ReportAggregationState::Finished(out_share_0.clone()),
                },
                ReportAggregation {
                    aggregation_job_id,
                    task_id,
                    nonce: nonce_1,
                    ord: 1,
                    state: ReportAggregationState::Failed(TransitionError::ReportDropped),
                },
            ]
        );
    }

    #[tokio::test]
    async fn aggregate_continue_accumulate_batch_unit_aggregation() {
        install_test_trace_subscriber();

        let task_id = TaskId::random();
        let aggregation_job_id_0 = AggregationJobId::random();
        let aggregation_job_id_1 = AggregationJobId::random();
        let mut task = new_dummy_task(task_id, VdafInstance::Prio3Aes128Count, Role::Helper);
        let (datastore, _db_handle) = ephemeral_datastore().await;
        let datastore = Arc::new(datastore);
        let first_batch_unit_interval_clock = MockClock::default();
        let second_batch_unit_interval_clock = MockClock::new(
            first_batch_unit_interval_clock
                .now()
                .add(task.min_batch_duration)
                .unwrap(),
        );

        let vdaf = Prio3Aes128Count::new(2).unwrap();
        let (_, verify_params) = vdaf.setup().unwrap();
        task.vdaf_verify_parameters = vec![verify_params.iter().last().unwrap().get_encoded()];
        let hpke_key = current_hpke_key(&task.hpke_keys);
        let hmac_key: &hmac::Key = task.agg_auth_keys.iter().last().unwrap().as_ref();
        let hmac_key = hmac_key.clone();

        // report_share_0 is a "happy path" report.
        let nonce_0 = Nonce::generate(first_batch_unit_interval_clock);
        let transcript_0 = run_vdaf(&vdaf, &(), &verify_params, &(), nonce_0, &0);
        let prep_step_0 = assert_matches!(&transcript_0.transitions[1][0], PrepareTransition::<Prio3Aes128Count>::Continue(prep_step, _) => prep_step.clone());
        let out_share_0 = assert_matches!(&transcript_0.transitions[1][1], PrepareTransition::<Prio3Aes128Count>::Finish(out_share) => out_share.clone());
        let prep_msg_0 = transcript_0.messages[0].clone();
        let report_share_0 = generate_helper_report_share::<Prio3Aes128Count>(
            task_id,
            nonce_0,
            &hpke_key.0,
            &transcript_0.input_shares[1],
        );

        // report_share_1 is another "happy path" report to exercise in-memory accumulation of
        // output shares
        let nonce_1 = Nonce::generate(first_batch_unit_interval_clock);
        let transcript_1 = run_vdaf(&vdaf, &(), &verify_params, &(), nonce_1, &0);
        let prep_step_1 = assert_matches!(&transcript_1.transitions[1][0], PrepareTransition::<Prio3Aes128Count>::Continue(prep_step, _) => prep_step.clone());
        let out_share_1 = assert_matches!(&transcript_1.transitions[1][1], PrepareTransition::<Prio3Aes128Count>::Finish(out_share) => out_share.clone());
        let prep_msg_1 = transcript_1.messages[0].clone();
        let report_share_1 = generate_helper_report_share::<Prio3Aes128Count>(
            task_id,
            nonce_1,
            &hpke_key.0,
            &transcript_1.input_shares[1],
        );

        // report share 2 aggregates successfully, but into a distinct batch unit aggregation.
        let nonce_2 = Nonce::generate(second_batch_unit_interval_clock);
        let transcript_2 = run_vdaf(&vdaf, &(), &verify_params, &(), nonce_2, &0);
        let prep_step_2 = assert_matches!(&transcript_2.transitions[1][0], PrepareTransition::<Prio3Aes128Count>::Continue(prep_step, _) => prep_step.clone());
        let out_share_2 = assert_matches!(&transcript_2.transitions[1][1], PrepareTransition::<Prio3Aes128Count>::Finish(out_share) => out_share.clone());
        let prep_msg_2 = transcript_2.messages[0].clone();
        let report_share_2 = generate_helper_report_share::<Prio3Aes128Count>(
            task_id,
            nonce_2,
            &hpke_key.0,
            &transcript_2.input_shares[1],
        );

        datastore
            .run_tx(|tx| {
                let task = task.clone();
                let (report_share_0, report_share_1, report_share_2) = (
                    report_share_0.clone(),
                    report_share_1.clone(),
                    report_share_2.clone(),
                );
                let (prep_step_0, prep_step_1, prep_step_2) = (
                    prep_step_0.clone(),
                    prep_step_1.clone(),
                    prep_step_2.clone(),
                );

                Box::pin(async move {
                    tx.put_task(&task).await?;

                    tx.put_report_share(task_id, &report_share_0).await?;
                    tx.put_report_share(task_id, &report_share_1).await?;
                    tx.put_report_share(task_id, &report_share_2).await?;

                    tx.put_aggregation_job(&AggregationJob::<Prio3Aes128Count> {
                        aggregation_job_id: aggregation_job_id_0,
                        task_id,
                        aggregation_param: (),
                        state: AggregationJobState::InProgress,
                    })
                    .await?;

                    tx.put_report_aggregation(&ReportAggregation::<Prio3Aes128Count> {
                        aggregation_job_id: aggregation_job_id_0,
                        task_id,
                        nonce: nonce_0,
                        ord: 0,
                        state: ReportAggregationState::Waiting(prep_step_0),
                    })
                    .await?;
                    tx.put_report_aggregation(&ReportAggregation::<Prio3Aes128Count> {
                        aggregation_job_id: aggregation_job_id_0,
                        task_id,
                        nonce: nonce_1,
                        ord: 1,
                        state: ReportAggregationState::Waiting(prep_step_1),
                    })
                    .await?;
                    tx.put_report_aggregation(&ReportAggregation::<Prio3Aes128Count> {
                        aggregation_job_id: aggregation_job_id_0,
                        task_id,
                        nonce: nonce_2,
                        ord: 2,
                        state: ReportAggregationState::Waiting(prep_step_2),
                    })
                    .await?;

                    Ok(())
                })
            })
            .await
            .unwrap();

        let request = AggregateReq {
            task_id,
            job_id: aggregation_job_id_0,
            body: AggregateContinueReq {
                seq: vec![
                    Transition {
                        nonce: nonce_0,
                        trans_data: TransitionTypeSpecificData::Continued {
                            payload: prep_msg_0.get_encoded(),
                        },
                    },
                    Transition {
                        nonce: nonce_1,
                        trans_data: TransitionTypeSpecificData::Continued {
                            payload: prep_msg_1.get_encoded(),
                        },
                    },
                    Transition {
                        nonce: nonce_2,
                        trans_data: TransitionTypeSpecificData::Continued {
                            payload: prep_msg_2.get_encoded(),
                        },
                    },
                ],
            },
        };

        // Create aggregator filter, send request, and parse response.
        let filter = aggregator_filter(datastore.clone(), first_batch_unit_interval_clock).unwrap();

        let response = warp::test::request()
            .method("POST")
            .path("/aggregate")
            .body(AuthenticatedEncoder::new(request).encode(&hmac_key))
            .filter(&filter)
            .await
            .unwrap()
            .into_response();
        assert_eq!(response.status(), StatusCode::OK);

        let batch_unit_aggregations = datastore
            .run_tx(|tx| {
                Box::pin(async move {
                    tx.get_batch_unit_aggregations_for_task_in_interval::<Prio3Aes128Count>(
                        task_id,
                        Interval::new(
                            nonce_0
                                .time()
                                .to_batch_unit_interval_start(task.min_batch_duration)
                                .unwrap(),
                            // Make interval big enough to capture both batch unit aggregations
                            Duration::from_seconds(task.min_batch_duration.as_seconds() * 2),
                        )
                        .unwrap(),
                        &(),
                    )
                    .await
                })
            })
            .await
            .unwrap();

        let aggregate_share = vdaf
            .aggregate(&(), [out_share_0.clone(), out_share_1.clone()])
            .unwrap();
        let mut checksum = NonceChecksum::from_nonce(nonce_0);
        checksum.update(nonce_1);

        assert_eq!(
            batch_unit_aggregations,
            vec![
                BatchUnitAggregation::<Prio3Aes128Count> {
                    task_id,
                    unit_interval_start: nonce_0
                        .time()
                        .to_batch_unit_interval_start(task.min_batch_duration)
                        .unwrap(),
                    aggregation_param: (),
                    aggregate_share,
                    report_count: 2,
                    checksum,
                },
                BatchUnitAggregation::<Prio3Aes128Count> {
                    task_id,
                    unit_interval_start: nonce_2
                        .time()
                        .to_batch_unit_interval_start(task.min_batch_duration)
                        .unwrap(),
                    aggregation_param: (),
                    aggregate_share: AggregateShare::from(out_share_2.clone()),
                    report_count: 1,
                    checksum: NonceChecksum::from_nonce(nonce_2),
                }
            ]
        );

        // Aggregate some more reports, which should get accumulated into the
        // batch_unit_aggregations rows created earlier.
        // report_share_3 gets aggreated into the first batch unit interval.
        let nonce_3 = Nonce::generate(first_batch_unit_interval_clock);
        let transcript_3 = run_vdaf(&vdaf, &(), &verify_params, &(), nonce_3, &0);
        let prep_step_3 = assert_matches!(&transcript_3.transitions[1][0], PrepareTransition::<Prio3Aes128Count>::Continue(prep_step, _) => prep_step.clone());
        let out_share_3 = assert_matches!(&transcript_3.transitions[1][1], PrepareTransition::<Prio3Aes128Count>::Finish(out_share) => out_share.clone());
        let prep_msg_3 = transcript_3.messages[0].clone();
        let report_share_3 = generate_helper_report_share::<Prio3Aes128Count>(
            task_id,
            nonce_3,
            &hpke_key.0,
            &transcript_3.input_shares[1],
        );

        // report_share_4 gets aggregated into the second batch unit interval
        let nonce_4 = Nonce::generate(second_batch_unit_interval_clock);
        let transcript_4 = run_vdaf(&vdaf, &(), &verify_params, &(), nonce_4, &0);
        let prep_step_4 = assert_matches!(&transcript_4.transitions[1][0], PrepareTransition::<Prio3Aes128Count>::Continue(prep_step, _) => prep_step.clone());
        let out_share_4 = assert_matches!(&transcript_4.transitions[1][1], PrepareTransition::<Prio3Aes128Count>::Finish(out_share) => out_share.clone());
        let prep_msg_4 = transcript_4.messages[0].clone();
        let report_share_4 = generate_helper_report_share::<Prio3Aes128Count>(
            task_id,
            nonce_4,
            &hpke_key.0,
            &transcript_4.input_shares[1],
        );

        // report share 5 also gets aggregated into the second batch unit interval
        let nonce_5 = Nonce::generate(second_batch_unit_interval_clock);
        let transcript_5 = run_vdaf(&vdaf, &(), &verify_params, &(), nonce_5, &0);
        let prep_step_5 = assert_matches!(&transcript_5.transitions[1][0], PrepareTransition::<Prio3Aes128Count>::Continue(prep_step, _) => prep_step.clone());
        let out_share_5 = assert_matches!(&transcript_5.transitions[1][1], PrepareTransition::<Prio3Aes128Count>::Finish(out_share) => out_share.clone());
        let prep_msg_5 = transcript_5.messages[0].clone();
        let report_share_5 = generate_helper_report_share::<Prio3Aes128Count>(
            task_id,
            nonce_5,
            &hpke_key.0,
            &transcript_5.input_shares[1],
        );

        datastore
            .run_tx(|tx| {
                let (report_share_3, report_share_4, report_share_5) = (
                    report_share_3.clone(),
                    report_share_4.clone(),
                    report_share_5.clone(),
                );
                let (prep_step_3, prep_step_4, prep_step_5) = (
                    prep_step_3.clone(),
                    prep_step_4.clone(),
                    prep_step_5.clone(),
                );

                Box::pin(async move {
                    tx.put_report_share(task_id, &report_share_3).await?;
                    tx.put_report_share(task_id, &report_share_4).await?;
                    tx.put_report_share(task_id, &report_share_5).await?;

                    tx.put_aggregation_job(&AggregationJob::<Prio3Aes128Count> {
                        aggregation_job_id: aggregation_job_id_1,
                        task_id,
                        aggregation_param: (),
                        state: AggregationJobState::InProgress,
                    })
                    .await?;

                    tx.put_report_aggregation(&ReportAggregation::<Prio3Aes128Count> {
                        aggregation_job_id: aggregation_job_id_1,
                        task_id,
                        nonce: nonce_3,
                        ord: 3,
                        state: ReportAggregationState::Waiting(prep_step_3),
                    })
                    .await?;
                    tx.put_report_aggregation(&ReportAggregation::<Prio3Aes128Count> {
                        aggregation_job_id: aggregation_job_id_1,
                        task_id,
                        nonce: nonce_4,
                        ord: 4,
                        state: ReportAggregationState::Waiting(prep_step_4),
                    })
                    .await?;
                    tx.put_report_aggregation(&ReportAggregation::<Prio3Aes128Count> {
                        aggregation_job_id: aggregation_job_id_1,
                        task_id,
                        nonce: nonce_5,
                        ord: 5,
                        state: ReportAggregationState::Waiting(prep_step_5),
                    })
                    .await?;

                    Ok(())
                })
            })
            .await
            .unwrap();

        let request = AggregateReq {
            task_id,
            job_id: aggregation_job_id_1,
            body: AggregateContinueReq {
                seq: vec![
                    Transition {
                        nonce: nonce_3,
                        trans_data: TransitionTypeSpecificData::Continued {
                            payload: prep_msg_3.get_encoded(),
                        },
                    },
                    Transition {
                        nonce: nonce_4,
                        trans_data: TransitionTypeSpecificData::Continued {
                            payload: prep_msg_4.get_encoded(),
                        },
                    },
                    Transition {
                        nonce: nonce_5,
                        trans_data: TransitionTypeSpecificData::Continued {
                            payload: prep_msg_5.get_encoded(),
                        },
                    },
                ],
            },
        };

        // Create aggregator filter, send request, and parse response.
        let filter = aggregator_filter(datastore.clone(), first_batch_unit_interval_clock).unwrap();

        let response = warp::test::request()
            .method("POST")
            .path("/aggregate")
            .body(AuthenticatedEncoder::new(request).encode(&hmac_key))
            .filter(&filter)
            .await
            .unwrap()
            .into_response();
        assert_eq!(response.status(), StatusCode::OK);

        let batch_unit_aggregations = datastore
            .run_tx(|tx| {
                Box::pin(async move {
                    tx.get_batch_unit_aggregations_for_task_in_interval::<Prio3Aes128Count>(
                        task_id,
                        Interval::new(
                            nonce_0
                                .time()
                                .to_batch_unit_interval_start(task.min_batch_duration)
                                .unwrap(),
                            // Make interval big enough to capture both batch unit aggregations
                            Duration::from_seconds(task.min_batch_duration.as_seconds() * 2),
                        )
                        .unwrap(),
                        &(),
                    )
                    .await
                })
            })
            .await
            .unwrap();

        let first_aggregate_share = vdaf
            .aggregate(&(), [out_share_0, out_share_1, out_share_3])
            .unwrap();
        let mut first_checksum = NonceChecksum::from_nonce(nonce_0);
        first_checksum.update(nonce_1);
        first_checksum.update(nonce_3);

        let second_aggregate_share = vdaf
            .aggregate(&(), [out_share_2, out_share_4, out_share_5])
            .unwrap();
        let mut second_checksum = NonceChecksum::from_nonce(nonce_2);
        second_checksum.update(nonce_4);
        second_checksum.update(nonce_5);

        assert_eq!(
            batch_unit_aggregations,
            vec![
                BatchUnitAggregation::<Prio3Aes128Count> {
                    task_id,
                    unit_interval_start: nonce_0
                        .time()
                        .to_batch_unit_interval_start(task.min_batch_duration)
                        .unwrap(),
                    aggregation_param: (),
                    aggregate_share: first_aggregate_share,
                    report_count: 3,
                    checksum: first_checksum,
                },
                BatchUnitAggregation::<Prio3Aes128Count> {
                    task_id,
                    unit_interval_start: nonce_2
                        .time()
                        .to_batch_unit_interval_start(task.min_batch_duration)
                        .unwrap(),
                    aggregation_param: (),
                    aggregate_share: second_aggregate_share,
                    report_count: 3,
                    checksum: second_checksum,
                }
            ]
        );
    }

    #[tokio::test]
    async fn aggregate_continue_leader_sends_non_continue_transition() {
        // Prepare datastore & request.
        install_test_trace_subscriber();

        // Prepare parameters.
        let task_id = TaskId::random();
        let aggregation_job_id = AggregationJobId::random();
        let nonce = Nonce::new(
            Time::from_seconds_since_epoch(54321),
            [1, 2, 3, 4, 5, 6, 7, 8],
        );
        let task = new_dummy_task(task_id, VdafInstance::Fake, Role::Helper);
        let clock = MockClock::default();
        let (datastore, _db_handle) = ephemeral_datastore(clock.clone()).await;
        let datastore = Arc::new(datastore);

        let hmac_key: &hmac::Key = task.agg_auth_keys.iter().last().unwrap().as_ref();
        let hmac_key = hmac_key.clone();

        // Setup datastore.
        datastore
            .run_tx(|tx| {
                let task = task.clone();

                Box::pin(async move {
                    tx.put_task(&task).await?;
                    tx.put_report_share(
                        task_id,
                        &ReportShare {
                            nonce,
                            extensions: Vec::new(),
                            encrypted_input_share: HpkeCiphertext::new(
                                HpkeConfigId::from(42),
                                Vec::from("012345"),
                                Vec::from("543210"),
                            ),
                        },
                    )
                    .await?;
                    tx.put_aggregation_job(&AggregationJob::<fake::Vdaf> {
                        aggregation_job_id,
                        task_id,
                        aggregation_param: (),
                        state: AggregationJobState::InProgress,
                    })
                    .await?;
                    tx.put_report_aggregation(&ReportAggregation::<fake::Vdaf> {
                        aggregation_job_id,
                        task_id,
                        nonce,
                        ord: 0,
                        state: ReportAggregationState::Waiting((), None),
                    })
                    .await
                })
            })
            .await
            .unwrap();

        // Make request.
        let request = AggregateReq {
            task_id,
            job_id: aggregation_job_id,
            body: AggregateContinueReq {
                seq: vec![Transition {
                    nonce,
                    trans_data: TransitionTypeSpecificData::Finished,
                }],
            },
        };

        let filter = aggregator_filter(datastore.clone(), clock).unwrap();

        let (parts, body) = warp::test::request()
            .method("POST")
            .path("/aggregate")
            .body(AuthenticatedEncoder::new(request).encode(&hmac_key))
            .filter(&filter)
            .await
            .unwrap()
            .into_response()
            .into_parts();

        // Check that response is as desired.
        assert_eq!(parts.status, StatusCode::BAD_REQUEST);
        let problem_details: serde_json::Value =
            serde_json::from_slice(&hyper::body::to_bytes(body).await.unwrap()).unwrap();
        assert_eq!(
            problem_details,
            serde_json::json!({
                "status": StatusCode::BAD_REQUEST.as_u16(),
                "type": "urn:ietf:params:ppm:error:unrecognizedMessage",
                "title": "The message type for a response was incorrect or the payload was malformed.",
                "detail": "The message type for a response was incorrect or the payload was malformed.",
                "instance": "..",
                "taskid": format!("{}", task_id),
            })
        );
    }

    #[tokio::test]
    async fn aggregate_continue_prep_step_fails() {
        // Prepare datastore & request.
        install_test_trace_subscriber();

        // Prepare parameters.
        let task_id = TaskId::random();
        let aggregation_job_id = AggregationJobId::random();
        let nonce = Nonce::new(
            Time::from_seconds_since_epoch(54321),
            [1, 2, 3, 4, 5, 6, 7, 8],
        );
        let task = new_dummy_task(task_id, VdafInstance::FakeFailsPrepStep, Role::Helper);
        let clock = MockClock::default();
        let (datastore, _db_handle) = ephemeral_datastore(clock.clone()).await;
        let datastore = Arc::new(datastore);

        let hmac_key: &hmac::Key = task.agg_auth_keys.iter().last().unwrap().as_ref();
        let hmac_key = hmac_key.clone();

        // Setup datastore.
        datastore
            .run_tx(|tx| {
                let task = task.clone();

                Box::pin(async move {
                    tx.put_task(&task).await?;
                    tx.put_report_share(
                        task_id,
                        &ReportShare {
                            nonce,
                            extensions: Vec::new(),
                            encrypted_input_share: HpkeCiphertext::new(
                                HpkeConfigId::from(42),
                                Vec::from("012345"),
                                Vec::from("543210"),
                            ),
                        },
                    )
                    .await?;
                    tx.put_aggregation_job(&AggregationJob::<fake::Vdaf> {
                        aggregation_job_id,
                        task_id,
                        aggregation_param: (),
                        state: AggregationJobState::InProgress,
                    })
                    .await?;
                    tx.put_report_aggregation(&ReportAggregation::<fake::Vdaf> {
                        aggregation_job_id,
                        task_id,
                        nonce,
                        ord: 0,
                        state: ReportAggregationState::Waiting((), None),
                    })
                    .await
                })
            })
            .await
            .unwrap();

        // Make request.
        let request = AggregateReq {
            task_id,
            job_id: aggregation_job_id,
            body: AggregateContinueReq {
                seq: vec![Transition {
                    nonce,
                    trans_data: TransitionTypeSpecificData::Continued {
                        payload: Vec::new(),
                    },
                }],
            },
        };

        let filter = aggregator_filter(datastore.clone(), clock).unwrap();

        let (parts, body) = warp::test::request()
            .method("POST")
            .path("/aggregate")
            .body(AuthenticatedEncoder::new(request).encode(&hmac_key))
            .filter(&filter)
            .await
            .unwrap()
            .into_response()
            .into_parts();

        // Check that response is as desired.
        assert_eq!(parts.status, StatusCode::OK);
        let body_bytes = hyper::body::to_bytes(body).await.unwrap();
        let aggregate_resp: AggregateResp =
            AuthenticatedResponseDecoder::new(Vec::from(body_bytes.as_ref()))
                .unwrap()
                .decode([&hmac_key])
                .unwrap();
        assert_eq!(
            aggregate_resp,
            AggregateResp {
                seq: vec![Transition {
                    nonce,
                    trans_data: TransitionTypeSpecificData::Failed {
                        error: TransitionError::VdafPrepError
                    }
                }]
            }
        );

        // Check datastore state.
        let (aggregation_job, report_aggregation) = datastore
            .run_tx(|tx| {
                Box::pin(async move {
                    let aggregation_job = tx
                        .get_aggregation_job::<fake::Vdaf>(task_id, aggregation_job_id)
                        .await?;
                    let report_aggregation = tx
                        .get_report_aggregation::<fake::Vdaf>(
                            &(),
                            task_id,
                            aggregation_job_id,
                            nonce,
                        )
                        .await?;
                    Ok((aggregation_job, report_aggregation))
                })
            })
            .await
            .unwrap();

        assert_eq!(
            aggregation_job,
            Some(AggregationJob {
                aggregation_job_id,
                task_id,
                aggregation_param: (),
                state: AggregationJobState::Finished,
            })
        );
        assert_eq!(
            report_aggregation,
            Some(ReportAggregation {
                aggregation_job_id,
                task_id,
                nonce,
                ord: 0,
                state: ReportAggregationState::Failed(TransitionError::VdafPrepError),
            })
        );
    }

    #[tokio::test]
    async fn aggregate_continue_unexpected_transition() {
        // Prepare datastore & request.
        install_test_trace_subscriber();

        // Prepare parameters.
        let task_id = TaskId::random();
        let aggregation_job_id = AggregationJobId::random();
        let nonce = Nonce::new(
            Time::from_seconds_since_epoch(54321),
            [1, 2, 3, 4, 5, 6, 7, 8],
        );
        let task = new_dummy_task(task_id, VdafInstance::Fake, Role::Helper);
        let clock = MockClock::default();
        let (datastore, _db_handle) = ephemeral_datastore(clock.clone()).await;

        let hmac_key: &hmac::Key = task.agg_auth_keys.iter().last().unwrap().as_ref();
        let hmac_key = hmac_key.clone();

        // Setup datastore.
        datastore
            .run_tx(|tx| {
                let task = task.clone();

                Box::pin(async move {
                    tx.put_task(&task).await?;
                    tx.put_report_share(
                        task_id,
                        &ReportShare {
                            nonce,
                            extensions: Vec::new(),
                            encrypted_input_share: HpkeCiphertext::new(
                                HpkeConfigId::from(42),
                                Vec::from("012345"),
                                Vec::from("543210"),
                            ),
                        },
                    )
                    .await?;
                    tx.put_aggregation_job(&AggregationJob::<fake::Vdaf> {
                        aggregation_job_id,
                        task_id,
                        aggregation_param: (),
                        state: AggregationJobState::InProgress,
                    })
                    .await?;
                    tx.put_report_aggregation(&ReportAggregation::<fake::Vdaf> {
                        aggregation_job_id,
                        task_id,
                        nonce,
                        ord: 0,
                        state: ReportAggregationState::Waiting((), None),
                    })
                    .await
                })
            })
            .await
            .unwrap();

        // Make request.
        let request = AggregateReq {
            task_id,
            job_id: aggregation_job_id,
            body: AggregateContinueReq {
                seq: vec![Transition {
                    nonce: Nonce::new(
                        Time::from_seconds_since_epoch(54321),
                        [8, 7, 6, 5, 4, 3, 2, 1], // not the same as above
                    ),
                    trans_data: TransitionTypeSpecificData::Continued {
                        payload: Vec::new(),
                    },
                }],
            },
        };

        let filter = aggregator_filter(Arc::new(datastore), clock).unwrap();

        let (parts, body) = warp::test::request()
            .method("POST")
            .path("/aggregate")
            .body(AuthenticatedEncoder::new(request).encode(&hmac_key))
            .filter(&filter)
            .await
            .unwrap()
            .into_response()
            .into_parts();

        // Check that response is as desired.
        assert_eq!(parts.status, StatusCode::BAD_REQUEST);
        let problem_details: serde_json::Value =
            serde_json::from_slice(&hyper::body::to_bytes(body).await.unwrap()).unwrap();
        assert_eq!(
            problem_details,
            serde_json::json!({
                "status": StatusCode::BAD_REQUEST.as_u16(),
                "type": "urn:ietf:params:ppm:error:unrecognizedMessage",
                "title": "The message type for a response was incorrect or the payload was malformed.",
                "detail": "The message type for a response was incorrect or the payload was malformed.",
                "instance": "..",
                "taskid": format!("{}", task_id),
            })
        );
    }

    #[tokio::test]
    async fn aggregate_continue_out_of_order_transition() {
        // Prepare datastore & request.
        install_test_trace_subscriber();

        // Prepare parameters.
        let task_id = TaskId::random();
        let aggregation_job_id = AggregationJobId::random();
        let nonce_0 = Nonce::new(
            Time::from_seconds_since_epoch(54321),
            [1, 2, 3, 4, 5, 6, 7, 8],
        );
        let nonce_1 = Nonce::new(
            Time::from_seconds_since_epoch(54321),
            [8, 7, 6, 5, 4, 3, 2, 1],
        );

        let task = new_dummy_task(task_id, VdafInstance::Fake, Role::Helper);
        let clock = MockClock::default();
        let (datastore, _db_handle) = ephemeral_datastore(clock.clone()).await;

        let hmac_key: &hmac::Key = task.agg_auth_keys.iter().last().unwrap().as_ref();
        let hmac_key = hmac_key.clone();

        // Setup datastore.
        datastore
            .run_tx(|tx| {
                let task = task.clone();

                Box::pin(async move {
                    tx.put_task(&task).await?;

                    tx.put_report_share(
                        task_id,
                        &ReportShare {
                            nonce: nonce_0,
                            extensions: Vec::new(),
                            encrypted_input_share: HpkeCiphertext::new(
                                HpkeConfigId::from(42),
                                Vec::from("012345"),
                                Vec::from("543210"),
                            ),
                        },
                    )
                    .await?;
                    tx.put_report_share(
                        task_id,
                        &ReportShare {
                            nonce: nonce_1,
                            extensions: Vec::new(),
                            encrypted_input_share: HpkeCiphertext::new(
                                HpkeConfigId::from(42),
                                Vec::from("012345"),
                                Vec::from("543210"),
                            ),
                        },
                    )
                    .await?;

                    tx.put_aggregation_job(&AggregationJob::<fake::Vdaf> {
                        aggregation_job_id,
                        task_id,
                        aggregation_param: (),
                        state: AggregationJobState::InProgress,
                    })
                    .await?;

                    tx.put_report_aggregation(&ReportAggregation::<fake::Vdaf> {
                        aggregation_job_id,
                        task_id,
                        nonce: nonce_0,
                        ord: 0,
                        state: ReportAggregationState::Waiting((), None),
                    })
                    .await?;
                    tx.put_report_aggregation(&ReportAggregation::<fake::Vdaf> {
                        aggregation_job_id,
                        task_id,
                        nonce: nonce_1,
                        ord: 1,
                        state: ReportAggregationState::Waiting((), None),
                    })
                    .await
                })
            })
            .await
            .unwrap();

        // Make request.
        let request = AggregateReq {
            task_id,
            job_id: aggregation_job_id,
            body: AggregateContinueReq {
                seq: vec![
                    // nonces are in opposite order to what was stored in the datastore.
                    Transition {
                        nonce: nonce_1,
                        trans_data: TransitionTypeSpecificData::Continued {
                            payload: Vec::new(),
                        },
                    },
                    Transition {
                        nonce: nonce_0,
                        trans_data: TransitionTypeSpecificData::Continued {
                            payload: Vec::new(),
                        },
                    },
                ],
            },
        };

        let filter = aggregator_filter(Arc::new(datastore), clock).unwrap();

        let (parts, body) = warp::test::request()
            .method("POST")
            .path("/aggregate")
            .body(AuthenticatedEncoder::new(request).encode(&hmac_key))
            .filter(&filter)
            .await
            .unwrap()
            .into_response()
            .into_parts();

        // Check that response is as desired.
        assert_eq!(parts.status, StatusCode::BAD_REQUEST);
        let problem_details: serde_json::Value =
            serde_json::from_slice(&hyper::body::to_bytes(body).await.unwrap()).unwrap();
        assert_eq!(
            problem_details,
            serde_json::json!({
                "status": StatusCode::BAD_REQUEST.as_u16(),
                "type": "urn:ietf:params:ppm:error:unrecognizedMessage",
                "title": "The message type for a response was incorrect or the payload was malformed.",
                "detail": "The message type for a response was incorrect or the payload was malformed.",
                "instance": "..",
                "taskid": format!("{}", task_id),
            })
        );
    }

    #[tokio::test]
    async fn aggregate_continue_for_non_waiting_aggregation() {
        // Prepare datastore & request.
        install_test_trace_subscriber();

        // Prepare parameters.
        let task_id = TaskId::random();
        let aggregation_job_id = AggregationJobId::random();
        let nonce = Nonce::new(
            Time::from_seconds_since_epoch(54321),
            [1, 2, 3, 4, 5, 6, 7, 8],
        );

        let task = new_dummy_task(task_id, VdafInstance::Fake, Role::Helper);
        let clock = MockClock::default();
        let (datastore, _db_handle) = ephemeral_datastore(clock.clone()).await;

        let hmac_key: &hmac::Key = task.agg_auth_keys.iter().last().unwrap().as_ref();
        let hmac_key = hmac_key.clone();

        // Setup datastore.
        datastore
            .run_tx(|tx| {
                let task = task.clone();

                Box::pin(async move {
                    tx.put_task(&task).await?;
                    tx.put_report_share(
                        task_id,
                        &ReportShare {
                            nonce,
                            extensions: Vec::new(),
                            encrypted_input_share: HpkeCiphertext::new(
                                HpkeConfigId::from(42),
                                Vec::from("012345"),
                                Vec::from("543210"),
                            ),
                        },
                    )
                    .await?;
                    tx.put_aggregation_job(&AggregationJob::<fake::Vdaf> {
                        aggregation_job_id,
                        task_id,
                        aggregation_param: (),
                        state: AggregationJobState::InProgress,
                    })
                    .await?;
                    tx.put_report_aggregation(&ReportAggregation::<fake::Vdaf> {
                        aggregation_job_id,
                        task_id,
                        nonce,
                        ord: 0,
                        state: ReportAggregationState::Invalid,
                    })
                    .await
                })
            })
            .await
            .unwrap();

        // Make request.
        let request = AggregateReq {
            task_id,
            job_id: aggregation_job_id,
            body: AggregateContinueReq {
                seq: vec![Transition {
                    nonce: Nonce::new(
                        Time::from_seconds_since_epoch(54321),
                        [1, 2, 3, 4, 5, 6, 7, 8],
                    ),
                    trans_data: TransitionTypeSpecificData::Continued {
                        payload: Vec::new(),
                    },
                }],
            },
        };

        let filter = aggregator_filter(Arc::new(datastore), clock).unwrap();

        let (parts, body) = warp::test::request()
            .method("POST")
            .path("/aggregate")
            .body(AuthenticatedEncoder::new(request).encode(&hmac_key))
            .filter(&filter)
            .await
            .unwrap()
            .into_response()
            .into_parts();

        // Check that response is as desired.
        assert_eq!(parts.status, StatusCode::BAD_REQUEST);
        let problem_details: serde_json::Value =
            serde_json::from_slice(&hyper::body::to_bytes(body).await.unwrap()).unwrap();
        assert_eq!(
            problem_details,
            serde_json::json!({
                "status": StatusCode::BAD_REQUEST.as_u16(),
                "type": "urn:ietf:params:ppm:error:unrecognizedMessage",
                "title": "The message type for a response was incorrect or the payload was malformed.",
                "detail": "The message type for a response was incorrect or the payload was malformed.",
                "instance": "..",
                "taskid": format!("{}", task_id),
            })
        );
    }

    #[tokio::test]
    async fn collect_request_to_helper() {
        install_test_trace_subscriber();

        // Prepare parameters.
        let task_id = TaskId::random();

        let task = new_dummy_task(task_id, VdafInstance::Fake, Role::Helper);
        let clock = MockClock::default();
        let (datastore, _db_handle) = ephemeral_datastore(clock.clone()).await;

        datastore
            .run_tx(|tx| {
                let task = task.clone();

                Box::pin(async move { tx.put_task(&task).await })
            })
            .await
            .unwrap();

        let filter = aggregator_filter(Arc::new(datastore), clock).unwrap();

        let request = CollectReq {
            task_id,
            batch_interval: Interval::new(
                Time::from_seconds_since_epoch(0),
                task.min_batch_duration,
            )
            .unwrap(),
            agg_param: vec![],
        };

        let (parts, body) = warp::test::request()
            .method("POST")
            .path("/collect")
            .body(request.get_encoded())
            .filter(&filter)
            .await
            .unwrap()
            .into_response()
            .into_parts();

        assert_eq!(parts.status, StatusCode::BAD_REQUEST);
        let problem_details: serde_json::Value =
            serde_json::from_slice(&hyper::body::to_bytes(body).await.unwrap()).unwrap();
        assert_eq!(
            problem_details,
            serde_json::json!({
                "status": StatusCode::BAD_REQUEST.as_u16(),
                "type": "urn:ietf:params:ppm:error:unrecognizedTask",
                "title": "An endpoint received a message with an unknown task ID.",
                "detail": "An endpoint received a message with an unknown task ID.",
                "instance": "..",
                "taskid": format!("{}", task_id),
            })
        );
    }

    #[tokio::test]
    async fn collect_request_invalid_batch_interval() {
        install_test_trace_subscriber();

        // Prepare parameters.
        let task_id = TaskId::random();

        let task = new_dummy_task(task_id, VdafInstance::Fake, Role::Leader);
        let clock = MockClock::default();
        let (datastore, _db_handle) = ephemeral_datastore(clock.clone()).await;

        datastore
            .run_tx(|tx| {
                let task = task.clone();

                Box::pin(async move { tx.put_task(&task).await })
            })
            .await
            .unwrap();

        let filter = aggregator_filter(Arc::new(datastore), clock).unwrap();

        let request = CollectReq {
            task_id,
            batch_interval: Interval::new(
                Time::from_seconds_since_epoch(0),
                // Collect request will be rejected because batch interval is too small
                Duration::from_seconds(task.min_batch_duration.as_seconds() - 1),
            )
            .unwrap(),
            agg_param: vec![],
        };

        let (parts, body) = warp::test::request()
            .method("POST")
            .path("/collect")
            .body(request.get_encoded())
            .filter(&filter)
            .await
            .unwrap()
            .into_response()
            .into_parts();

        assert_eq!(parts.status, StatusCode::BAD_REQUEST);
        let problem_details: serde_json::Value =
            serde_json::from_slice(&hyper::body::to_bytes(body).await.unwrap()).unwrap();
        assert_eq!(
            problem_details,
            serde_json::json!({
                "status": StatusCode::BAD_REQUEST.as_u16(),
                "type": "urn:ietf:params:ppm:error:invalidBatchInterval",
                "title": "The batch interval in the collect or aggregate share request is not valid for the task.",
                "detail": "The batch interval in the collect or aggregate share request is not valid for the task.",
                "instance": "..",
                "taskid": format!("{}", task_id),
            })
        );
    }

    #[tokio::test]
    async fn collect_request() {
        install_test_trace_subscriber();

        // Prepare parameters.
        let task_id = TaskId::random();
        let mut task = new_dummy_task(task_id, VdafInstance::Prio3Aes128Count, Role::Leader);
        task.aggregator_endpoints = vec![
            "https://leader.endpoint".parse().unwrap(),
            "https://helper.endpoint".parse().unwrap(),
        ];
        task.max_batch_lifetime = 1;
        let batch_interval =
            Interval::new(Time::from_seconds_since_epoch(0), task.min_batch_duration).unwrap();
        let (collector_hpke_config, collector_hpke_recipient) =
            generate_hpke_config_and_private_key();
        task.collector_hpke_config = collector_hpke_config;

        let leader_aggregate_share = AggregateShare::from(vec![Field64::from(64)]);
        let helper_aggregate_share = AggregateShare::from(vec![Field64::from(32)]);

<<<<<<< HEAD
        let clock = MockClock::default();
        let (datastore, _db_handle) = ephemeral_datastore(clock.clone()).await;
=======
        let (datastore, _db_handle) = ephemeral_datastore().await;
        let datastore = Arc::new(datastore);
>>>>>>> 54ba8e75

        datastore
            .run_tx(|tx| {
                let task = task.clone();

                Box::pin(async move { tx.put_task(&task).await })
            })
            .await
            .unwrap();

<<<<<<< HEAD
        let filter = aggregator_filter(Arc::new(datastore), clock).unwrap();
=======
        let filter = aggregator_filter(datastore.clone(), MockClock::default()).unwrap();
>>>>>>> 54ba8e75

        let request = CollectReq {
            task_id,
            batch_interval,
            agg_param: vec![],
        };

        let response = warp::test::request()
            .method("POST")
            .path("/collect")
            .body(request.get_encoded())
            .filter(&filter)
            .await
            .unwrap()
            .into_response();

        assert_eq!(response.status(), StatusCode::SEE_OTHER);
        let collect_uri =
            Url::parse(response.headers().get(LOCATION).unwrap().to_str().unwrap()).unwrap();
        assert_eq!(collect_uri.scheme(), "https");
        assert_eq!(collect_uri.host_str().unwrap(), "leader.endpoint");
        let mut path_segments = collect_uri.path_segments().unwrap();
        assert_eq!(path_segments.next(), Some("collect_jobs"));
        let collect_job_id = Uuid::parse_str(path_segments.next().unwrap()).unwrap();
        assert!(path_segments.next().is_none());

        let collect_job_response = warp::test::request()
            .method("GET")
            .path(&format!("/collect_jobs/{}", collect_job_id))
            .filter(&filter)
            .await
            .unwrap()
            .into_response();
        assert_eq!(collect_job_response.status(), StatusCode::ACCEPTED);

        // Update the collect job with the leader share. Collect job should still not be complete.
        datastore
            .run_tx(|tx| {
                let leader_aggregate_share = leader_aggregate_share.clone();
                Box::pin(async move {
                    tx.update_collect_job_leader_aggregate_share::<Prio3Aes128Count>(
                        collect_job_id,
                        &leader_aggregate_share,
                        10,
                        NonceChecksum::get_decoded(&[1; 32]).unwrap(),
                    )
                    .await
                    .unwrap();

                    Ok(())
                })
            })
            .await
            .unwrap();

        let collect_job_response = warp::test::request()
            .method("GET")
            .path(&format!("/collect_jobs/{}", collect_job_id))
            .filter(&filter)
            .await
            .unwrap()
            .into_response();
        assert_eq!(collect_job_response.status(), StatusCode::ACCEPTED);

        // Update the collect job with the helper's share. Collect job should now be complete.
        datastore
            .run_tx(|tx| {
                let collector_hpke_config = task.collector_hpke_config.clone();
                let helper_aggregate_share_bytes: Vec<u8> = (&helper_aggregate_share).into();
                Box::pin(async move {
                    let encrypted_helper_aggregate_share = hpke::seal(
                        &collector_hpke_config,
                        &HpkeApplicationInfo::new(
                            task.id,
                            Label::AggregateShare,
                            Role::Helper,
                            Role::Collector,
                        ),
                        &helper_aggregate_share_bytes,
                        &batch_interval.get_encoded(),
                    )
                    .unwrap();

                    tx.update_collect_job_helper_aggregate_share::<Prio3Aes128Count, _>(
                        collect_job_id,
                        &encrypted_helper_aggregate_share,
                    )
                    .await
                    .unwrap();

                    Ok(())
                })
            })
            .await
            .unwrap();

        let (parts, body) = warp::test::request()
            .method("GET")
            .path(&format!("/collect_jobs/{}", collect_job_id))
            .filter(&filter)
            .await
            .unwrap()
            .into_response()
            .into_parts();

        assert_eq!(parts.status, StatusCode::OK);
        let body_bytes = hyper::body::to_bytes(body).await.unwrap();

        let collect_resp = CollectResp::get_decoded(body_bytes.as_ref()).unwrap();
        assert_eq!(collect_resp.encrypted_agg_shares.len(), 2);

        let decrypted_leader_aggregate_share = hpke::open(
            &task.collector_hpke_config,
            &collector_hpke_recipient,
            &HpkeApplicationInfo::new(
                task_id,
                Label::AggregateShare,
                Role::Leader,
                Role::Collector,
            ),
            &collect_resp.encrypted_agg_shares[0],
            &batch_interval.get_encoded(),
        )
        .unwrap();
        assert_eq!(
            leader_aggregate_share,
            AggregateShare::try_from(decrypted_leader_aggregate_share.as_ref()).unwrap()
        );

        let decrypted_helper_aggregate_share = hpke::open(
            &task.collector_hpke_config,
            &collector_hpke_recipient,
            &HpkeApplicationInfo::new(
                task_id,
                Label::AggregateShare,
                Role::Helper,
                Role::Collector,
            ),
            &collect_resp.encrypted_agg_shares[1],
            &batch_interval.get_encoded(),
        )
        .unwrap();
        assert_eq!(
            helper_aggregate_share,
            AggregateShare::try_from(decrypted_helper_aggregate_share.as_ref()).unwrap()
        );
    }

    #[tokio::test]
    async fn no_such_collect_job() {
        install_test_trace_subscriber();
        let (datastore, _db_handle) = ephemeral_datastore().await;
        let filter = aggregator_filter(Arc::new(datastore), MockClock::default()).unwrap();

        let no_such_collect_job_id = Uuid::new_v4();

        let response = warp::test::request()
            .method("GET")
            .path(&format!("/collect_jobs/{no_such_collect_job_id}"))
            .filter(&filter)
            .await
            .unwrap()
            .into_response();
        assert_eq!(response.status(), StatusCode::NOT_FOUND);
    }

    #[tokio::test]
    async fn collect_request_batch_lifetime_violation() {
        install_test_trace_subscriber();

        let task_id = TaskId::random();
        let mut task = new_dummy_task(task_id, VdafInstance::Fake, Role::Leader);
        task.max_batch_lifetime = 1;

        let (datastore, _db_handle) = ephemeral_datastore(MockClock::default()).await;

        datastore
            .run_tx(|tx| {
                let task = task.clone();

                Box::pin(async move {
                    tx.put_task(&task).await?;

                    tx.put_batch_unit_aggregation(&BatchUnitAggregation::<fake::Vdaf> {
                        task_id: task.id,
                        unit_interval_start: Time::from_seconds_since_epoch(0),
                        aggregation_param: (),
                        aggregate_share: fake::AggregateShare(),
                        report_count: 10,
                        checksum: NonceChecksum::get_decoded(&[2; 32]).unwrap(),
                    })
                    .await
                })
            })
            .await
            .unwrap();

        let filter = aggregator_filter(Arc::new(datastore), MockClock::default()).unwrap();

        // Sending this request will consume the lifetime for [0, min_batch_duration).
        let request = CollectReq {
            task_id,
            batch_interval: Interval::new(
                Time::from_seconds_since_epoch(0),
                task.min_batch_duration,
            )
            .unwrap(),
            agg_param: vec![],
        };

        let response = warp::test::request()
            .method("POST")
            .path("/collect")
            .body(request.get_encoded())
            .filter(&filter)
            .await
            .unwrap()
            .into_response();

        assert_eq!(response.status(), StatusCode::SEE_OTHER);

        let invalid_request = CollectReq {
            task_id,
            batch_interval: Interval::new(
                Time::from_seconds_since_epoch(0),
                Duration::from_seconds(task.min_batch_duration.as_seconds() * 2),
            )
            .unwrap(),
            agg_param: vec![],
        };

        let (parts, body) = warp::test::request()
            .method("POST")
            .path("/collect")
            .body(invalid_request.get_encoded())
            .filter(&filter)
            .await
            .unwrap()
            .into_response()
            .into_parts();
        assert_eq!(parts.status, StatusCode::BAD_REQUEST);
        let problem_details: serde_json::Value =
            serde_json::from_slice(&hyper::body::to_bytes(body).await.unwrap()).unwrap();
        assert_eq!(
            problem_details,
            serde_json::json!({
                "status": StatusCode::BAD_REQUEST.as_u16(),
                "type": "urn:ietf:params:ppm:error:batchLifetimeExceeded",
                "title": "The batch lifetime has been exceeded for one or more reports included in the batch interval.",
                "detail": "The batch lifetime has been exceeded for one or more reports included in the batch interval.",
                "instance": "..",
                "taskid": format!("{}", task_id),
            })
        );
    }

    #[tokio::test]
    async fn aggregate_share_request_to_leader() {
        install_test_trace_subscriber();

        // Prepare parameters.
        let task_id = TaskId::random();
        let task = new_dummy_task(task_id, VdafInstance::Fake, Role::Leader);
        let hmac_key: &hmac::Key = task.agg_auth_keys.iter().last().unwrap().as_ref();

        let clock = MockClock::default();
        let (datastore, _db_handle) = ephemeral_datastore(clock.clone()).await;

        datastore
            .run_tx(|tx| {
                let task = task.clone();

                Box::pin(async move { tx.put_task(&task).await })
            })
            .await
            .unwrap();

        let filter = aggregator_filter(Arc::new(datastore), clock).unwrap();

        let request = AggregateShareReq {
            task_id,
            batch_interval: Interval::new(
                Time::from_seconds_since_epoch(0),
                task.min_batch_duration,
            )
            .unwrap(),
            aggregation_param: vec![],
            report_count: 0,
            checksum: NonceChecksum::default(),
        };

        let (parts, body) = warp::test::request()
            .method("POST")
            .path("/aggregate_share")
            .body(AuthenticatedEncoder::new(request).encode(hmac_key))
            .filter(&filter)
            .await
            .unwrap()
            .into_response()
            .into_parts();

        assert_eq!(parts.status, StatusCode::BAD_REQUEST);
        let problem_details: serde_json::Value =
            serde_json::from_slice(&hyper::body::to_bytes(body).await.unwrap()).unwrap();
        assert_eq!(
            problem_details,
            serde_json::json!({
                "status": StatusCode::BAD_REQUEST.as_u16(),
                "type": "urn:ietf:params:ppm:error:unrecognizedTask",
                "title": "An endpoint received a message with an unknown task ID.",
                "detail": "An endpoint received a message with an unknown task ID.",
                "instance": "..",
                "taskid": format!("{}", task_id),
            })
        );
    }

    #[tokio::test]
    async fn aggregate_share_request_invalid_batch_interval() {
        install_test_trace_subscriber();

        // Prepare parameters.
        let task_id = TaskId::random();
        let task = new_dummy_task(task_id, VdafInstance::Fake, Role::Helper);
        let hmac_key: &hmac::Key = task.agg_auth_keys.iter().last().unwrap().as_ref();

        let clock = MockClock::default();
        let (datastore, _db_handle) = ephemeral_datastore(clock.clone()).await;

        datastore
            .run_tx(|tx| {
                let task = task.clone();

                Box::pin(async move { tx.put_task(&task).await })
            })
            .await
            .unwrap();

        let filter = aggregator_filter(Arc::new(datastore), clock).unwrap();

        let request = AggregateShareReq {
            task_id,
            batch_interval: Interval::new(
                Time::from_seconds_since_epoch(0),
                // Collect request will be rejected because batch interval is too small
                Duration::from_seconds(task.min_batch_duration.as_seconds() - 1),
            )
            .unwrap(),
            aggregation_param: vec![],
            report_count: 0,
            checksum: NonceChecksum::default(),
        };

        let (parts, body) = warp::test::request()
            .method("POST")
            .path("/aggregate_share")
            .body(AuthenticatedEncoder::new(request).encode(hmac_key))
            .filter(&filter)
            .await
            .unwrap()
            .into_response()
            .into_parts();

        assert_eq!(parts.status, StatusCode::BAD_REQUEST);
        let problem_details: serde_json::Value =
            serde_json::from_slice(&hyper::body::to_bytes(body).await.unwrap()).unwrap();
        assert_eq!(
            problem_details,
            serde_json::json!({
                "status": StatusCode::BAD_REQUEST.as_u16(),
                "type": "urn:ietf:params:ppm:error:invalidBatchInterval",
                "title": "The batch interval in the collect or aggregate share request is not valid for the task.",
                "detail": "The batch interval in the collect or aggregate share request is not valid for the task.",
                "instance": "..",
                "taskid": format!("{}", task_id),
            })
        );
    }

    #[tokio::test]
    async fn aggregate_share_request() {
        install_test_trace_subscriber();

        let task_id = TaskId::random();
        let (collector_hpke_config, collector_hpke_recipient) =
            generate_hpke_config_and_private_key();

        let mut task = new_dummy_task(task_id, VdafInstance::Prio3Aes128Count, Role::Helper);
        task.max_batch_lifetime = 3;
        task.min_batch_duration = Duration::from_seconds(500);
        task.min_batch_size = 10;
        task.collector_hpke_config = collector_hpke_config.clone();
        let hmac_key: &hmac::Key = task.agg_auth_keys.iter().last().unwrap().as_ref();
        let aggregation_param = ();

        let clock = MockClock::default();
        let (datastore, _db_handle) = ephemeral_datastore(clock.clone()).await;
        let datastore = Arc::new(datastore);

        datastore
            .run_tx(|tx| {
                let task = task.clone();

                Box::pin(async move { tx.put_task(&task).await })
            })
            .await
            .unwrap();

        let filter = aggregator_filter(datastore.clone(), clock).unwrap();

        // There are no batch unit_aggregations in the datastore yet
        let request = AggregateShareReq {
            task_id,
            batch_interval: Interval::new(
                Time::from_seconds_since_epoch(0),
                task.min_batch_duration,
            )
            .unwrap(),
            aggregation_param: vec![],
            report_count: 0,
            checksum: NonceChecksum::default(),
        };

        let (parts, body) = warp::test::request()
            .method("POST")
            .path("/aggregate_share")
            .body(AuthenticatedEncoder::new(request).encode(hmac_key))
            .filter(&filter)
            .await
            .unwrap()
            .into_response()
            .into_parts();

        assert_eq!(parts.status, StatusCode::BAD_REQUEST);
        let problem_details: serde_json::Value =
            serde_json::from_slice(&hyper::body::to_bytes(body).await.unwrap()).unwrap();
        assert_eq!(
            problem_details,
            serde_json::json!({
                "status": StatusCode::BAD_REQUEST.as_u16(),
                "type": "urn:ietf:params:ppm:error:insufficientBatchSize",
                "title": "There are not enough reports in the batch interval.",
                "detail": "There are not enough reports in the batch interval.",
                "instance": "..",
                "taskid": format!("{}", task_id),
            })
        );

        // Put some batch unit aggregations in the DB
        datastore
            .run_tx(|tx| {
                Box::pin(async move {
                    tx.put_batch_unit_aggregation(&BatchUnitAggregation::<Prio3Aes128Count> {
                        task_id,
                        unit_interval_start: Time::from_seconds_since_epoch(500),
                        aggregation_param,
                        aggregate_share: AggregateShare::from(vec![Field64::from(64)]),
                        report_count: 5,
                        checksum: NonceChecksum::get_decoded(&[3; 32]).unwrap(),
                    })
                    .await?;

                    tx.put_batch_unit_aggregation(&BatchUnitAggregation::<Prio3Aes128Count> {
                        task_id,
                        unit_interval_start: Time::from_seconds_since_epoch(1500),
                        aggregation_param,
                        aggregate_share: AggregateShare::from(vec![Field64::from(128)]),
                        report_count: 5,
                        checksum: NonceChecksum::get_decoded(&[2; 32]).unwrap(),
                    })
                    .await?;

                    tx.put_batch_unit_aggregation(&BatchUnitAggregation::<Prio3Aes128Count> {
                        task_id,
                        unit_interval_start: Time::from_seconds_since_epoch(2000),
                        aggregation_param,
                        aggregate_share: AggregateShare::from(vec![Field64::from(256)]),
                        report_count: 5,
                        checksum: NonceChecksum::get_decoded(&[4; 32]).unwrap(),
                    })
                    .await?;

                    tx.put_batch_unit_aggregation(&BatchUnitAggregation::<Prio3Aes128Count> {
                        task_id,
                        unit_interval_start: Time::from_seconds_since_epoch(2500),
                        aggregation_param,
                        aggregate_share: AggregateShare::from(vec![Field64::from(512)]),
                        report_count: 5,
                        checksum: NonceChecksum::get_decoded(&[8; 32]).unwrap(),
                    })
                    .await?;

                    Ok(())
                })
            })
            .await
            .unwrap();

        // Specified interval includes too few reports
        let request = AggregateShareReq {
            task_id,
            batch_interval: Interval::new(
                Time::from_seconds_since_epoch(0),
                Duration::from_seconds(1000),
            )
            .unwrap(),
            aggregation_param: vec![],
            report_count: 5,
            checksum: NonceChecksum::default(),
        };

        let (parts, body) = warp::test::request()
            .method("POST")
            .path("/aggregate_share")
            .body(AuthenticatedEncoder::new(request).encode(hmac_key))
            .filter(&filter)
            .await
            .unwrap()
            .into_response()
            .into_parts();

        assert_eq!(parts.status, StatusCode::BAD_REQUEST);
        let problem_details: serde_json::Value =
            serde_json::from_slice(&hyper::body::to_bytes(body).await.unwrap()).unwrap();
        assert_eq!(
            problem_details,
            serde_json::json!({
                "status": StatusCode::BAD_REQUEST.as_u16(),
                "type": "urn:ietf:params:ppm:error:insufficientBatchSize",
                "title": "There are not enough reports in the batch interval.",
                "detail": "There are not enough reports in the batch interval.",
                "instance": "..",
                "taskid": format!("{}", task_id),
            })
        );

        // Make requests that will fail because the checksum or report counts don't match. Note that
        // while these requests fail, they *do* consume batch lifetime.
        let misaligned_requests = [
            // Interval is big enough, but checksum doesn't match
            AggregateShareReq {
                task_id,
                batch_interval: Interval::new(
                    Time::from_seconds_since_epoch(0),
                    Duration::from_seconds(2500),
                )
                .unwrap(),
                aggregation_param: vec![],
                report_count: 10,
                checksum: NonceChecksum::get_decoded(&[3; 32]).unwrap(),
            }, // Interval is big enough, but report count doesn't match
            AggregateShareReq {
                task_id,
                batch_interval: Interval::new(
                    Time::from_seconds_since_epoch(0),
                    Duration::from_seconds(2500),
                )
                .unwrap(),
                aggregation_param: vec![],
                report_count: 20,
                checksum: NonceChecksum::get_decoded(&[3 ^ 2; 32]).unwrap(),
            },
        ];

        for misaligned_request in misaligned_requests {
            let (parts, body) = warp::test::request()
                .method("POST")
                .path("/aggregate_share")
                .body(AuthenticatedEncoder::new(misaligned_request).encode(hmac_key))
                .filter(&filter)
                .await
                .unwrap()
                .into_response()
                .into_parts();

            assert_eq!(parts.status, StatusCode::BAD_REQUEST);
            let problem_details: serde_json::Value =
                serde_json::from_slice(&hyper::body::to_bytes(body).await.unwrap()).unwrap();
            assert_eq!(
                problem_details,
                serde_json::json!({
                    "status": StatusCode::BAD_REQUEST.as_u16(),
                    "type": "urn:ietf:params:ppm:error:batchMisaligned",
                    "title": "The checksums or report counts in the two aggregator's aggregate shares do not match.",
                    "detail": "The checksums or report counts in the two aggregator's aggregate shares do not match.",
                    "instance": "..",
                    "taskid": format!("{}", task_id),
                })
            );
        }

        // Intervals are big enough, do not overlap, checksum and report count are good
        let valid_requests = [
            (
                "first and second batch units",
                AggregateShareReq {
                    task_id,
                    batch_interval: Interval::new(
                        Time::from_seconds_since_epoch(0),
                        Duration::from_seconds(2000),
                    )
                    .unwrap(),
                    aggregation_param: vec![],
                    report_count: 10,
                    checksum: NonceChecksum::get_decoded(&[3 ^ 2; 32]).unwrap(),
                },
                Field64::from(64 + 128),
            ),
            (
                "third and fourth batch units",
                AggregateShareReq {
                    task_id,
                    batch_interval: Interval::new(
                        Time::from_seconds_since_epoch(2000),
                        Duration::from_seconds(2000),
                    )
                    .unwrap(),
                    aggregation_param: vec![],
                    report_count: 10,
                    checksum: NonceChecksum::get_decoded(&[8 ^ 4; 32]).unwrap(),
                },
                // Should get sum over the third and fourth batch units
                Field64::from(256 + 512),
            ),
            (
                "first, second, third, fourth batch units",
                AggregateShareReq {
                    task_id,
                    batch_interval: Interval::new(
                        Time::from_seconds_since_epoch(0),
                        Duration::from_seconds(4000),
                    )
                    .unwrap(),
                    aggregation_param: vec![],
                    report_count: 20,
                    checksum: NonceChecksum::get_decoded(&[8 ^ 4 ^ 3 ^ 2; 32]).unwrap(),
                },
                // Should get sum over the third and fourth batch units
                Field64::from(64 + 128 + 256 + 512),
            ),
        ];

        for (label, request, expected_result) in valid_requests {
            // Request the aggregate share multiple times. If the request parameters don't change,
            // then there is no batch lifetime violation and all requests should succeed, being
            // served from cache after the first time.
            for iteration in 0..3 {
                let (parts, body) = warp::test::request()
                    .method("POST")
                    .path("/aggregate_share")
                    .body(AuthenticatedEncoder::new(request.clone()).encode(hmac_key))
                    .filter(&filter)
                    .await
                    .unwrap()
                    .into_response()
                    .into_parts();

                assert_eq!(
                    parts.status,
                    StatusCode::OK,
                    "test case: {} iteration: {}",
                    label,
                    iteration
                );
                let body_bytes = hyper::body::to_bytes(body).await.unwrap();

                let aggregate_share_resp: AggregateShareResp =
                    AuthenticatedResponseDecoder::new(body_bytes.as_ref())
                        .unwrap()
                        .decode([hmac_key])
                        .unwrap();

                let aggregate_share = hpke::open(
                    &collector_hpke_config,
                    &collector_hpke_recipient,
                    &HpkeApplicationInfo::new(
                        task_id,
                        Label::AggregateShare,
                        Role::Helper,
                        Role::Collector,
                    ),
                    &aggregate_share_resp.encrypted_aggregate_share,
                    &request.batch_interval.get_encoded(),
                )
                .unwrap();

                // Should get the sum over the first and second aggregate shares
                let decoded_aggregate_share =
                    <AggregateShare<Field64>>::try_from(aggregate_share.as_ref()).unwrap();
                assert_eq!(
                    decoded_aggregate_share,
                    AggregateShare::from(vec![expected_result]),
                    "test case: {} iteration: {}",
                    label,
                    iteration
                );
            }
        }

        // Previous sequence of aggregate share requests should have consumed the batch lifetime for
        // all the batch units. Further requests for any batch units will cause batch lifetime
        // violations.
        let batch_lifetime_violation_request = AggregateShareReq {
            task_id,
            batch_interval: Interval::new(
                Time::from_seconds_since_epoch(0),
                Duration::from_seconds(3000),
            )
            .unwrap(),
            aggregation_param: vec![],
            report_count: 10,
            checksum: NonceChecksum::get_decoded(&[3 ^ 2; 32]).unwrap(),
        };
        let (parts, body) = warp::test::request()
            .method("POST")
            .path("/aggregate_share")
            .body(AuthenticatedEncoder::new(batch_lifetime_violation_request).encode(hmac_key))
            .filter(&filter)
            .await
            .unwrap()
            .into_response()
            .into_parts();
        assert_eq!(parts.status, StatusCode::BAD_REQUEST);
        let problem_details: serde_json::Value =
            serde_json::from_slice(&hyper::body::to_bytes(body).await.unwrap()).unwrap();
        assert_eq!(
            problem_details,
            serde_json::json!({
                "status": StatusCode::BAD_REQUEST.as_u16(),
                "type": "urn:ietf:params:ppm:error:batchLifetimeExceeded",
                "title": "The batch lifetime has been exceeded for one or more reports included in the batch interval.",
                "detail": "The batch lifetime has been exceeded for one or more reports included in the batch interval.",
                "instance": "..",
                "taskid": format!("{}", task_id),
            })
        );
    }

    fn current_hpke_key(
        hpke_keys: &HashMap<HpkeConfigId, (HpkeConfig, HpkePrivateKey)>,
    ) -> &(HpkeConfig, HpkePrivateKey) {
        hpke_keys
            .values()
            .max_by_key(|(cfg, _)| u8::from(cfg.id()))
            .unwrap()
    }

    fn generate_helper_report_share<V: vdaf::Client>(
        task_id: TaskId,
        nonce: Nonce,
        cfg: &HpkeConfig,
        input_share: &V::InputShare,
    ) -> ReportShare
    where
        for<'a> &'a V::AggregateShare: Into<Vec<u8>>,
    {
        let associated_data = associated_data_for_report_share(nonce, &[]);
        generate_helper_report_share_for_plaintext(
            task_id,
            nonce,
            cfg,
            &input_share.get_encoded(),
            &associated_data,
        )
    }

    fn generate_helper_report_share_for_plaintext(
        task_id: TaskId,
        nonce: Nonce,
        cfg: &HpkeConfig,
        plaintext: &[u8],
        associated_data: &[u8],
    ) -> ReportShare {
        ReportShare {
            nonce,
            extensions: Vec::new(),
            encrypted_input_share: hpke::seal(
                cfg,
                &HpkeApplicationInfo::new(task_id, Label::InputShare, Role::Client, Role::Helper),
                plaintext,
                associated_data,
            )
            .unwrap(),
        }
    }

    fn generate_hmac_key() -> hmac::Key {
        hmac::Key::generate(HMAC_SHA256, &SystemRandom::new()).unwrap()
    }
}<|MERGE_RESOLUTION|>--- conflicted
+++ resolved
@@ -531,17 +531,12 @@
             .await
     }
 
-<<<<<<< HEAD
     async fn handle_collect<C: Clock>(
         &self,
         datastore: &Datastore<C>,
         req: CollectReq,
     ) -> Result<Url, Error> {
-        let collect_job_uuid = self
-=======
-    async fn handle_collect(&self, datastore: &Datastore, req: CollectReq) -> Result<Url, Error> {
         let collect_job_id = self
->>>>>>> 54ba8e75
             .vdaf_ops
             .handle_collect(datastore, &self.task, &req)
             .await?;
@@ -553,9 +548,9 @@
             .join(&collect_job_id.to_string())?)
     }
 
-    async fn handle_collect_job(
+    async fn handle_collect_job<C: Clock>(
         &self,
-        datastore: &Datastore,
+        datastore: &Datastore<C>,
         collect_job_id: Uuid,
     ) -> Result<Option<CollectResp>, Error> {
         self.vdaf_ops
@@ -607,7 +602,7 @@
     ) -> Result<AggregateResp, Error> {
         match self {
             VdafOps::Prio3Aes128Count(vdaf, verify_param) => {
-                Self::handle_aggregate_generic::<Prio3Aes128Count>(
+                Self::handle_aggregate_generic::<Prio3Aes128Count, _>(
                     datastore,
                     vdaf,
                     task,
@@ -617,7 +612,7 @@
                 .await
             }
             VdafOps::Prio3Aes128Sum(vdaf, verify_param) => {
-                Self::handle_aggregate_generic::<Prio3Aes128Sum>(
+                Self::handle_aggregate_generic::<Prio3Aes128Sum, _>(
                     datastore,
                     vdaf,
                     task,
@@ -627,7 +622,7 @@
                 .await
             }
             VdafOps::Prio3Aes128Histogram(vdaf, verify_param) => {
-                Self::handle_aggregate_generic::<Prio3Aes128Histogram>(
+                Self::handle_aggregate_generic::<Prio3Aes128Histogram, _>(
                     datastore,
                     vdaf,
                     task,
@@ -639,7 +634,8 @@
 
             #[cfg(test)]
             VdafOps::Fake(vdaf) => {
-                Self::handle_aggregate_generic::<fake::Vdaf>(datastore, vdaf, task, &(), req).await
+                Self::handle_aggregate_generic::<fake::Vdaf, _>(datastore, vdaf, task, &(), req)
+                    .await
             }
         }
     }
@@ -677,7 +673,7 @@
                 .await
             }
             AggregateContinueReq { seq } => {
-                Self::handle_aggregate_continue_generic::<A>(
+                Self::handle_aggregate_continue_generic(
                     datastore,
                     vdaf,
                     task,
@@ -1112,12 +1108,8 @@
             .await?)
     }
 
-<<<<<<< HEAD
+    /// Handle requests to the leader `/collect` endpoint (§4.5).
     async fn handle_collect<C: Clock>(
-=======
-    /// Handle requests to the leader `/collect` endpoint (§4.5).
-    async fn handle_collect(
->>>>>>> 54ba8e75
         &self,
         datastore: &Datastore<C>,
         task: &Task,
@@ -1125,52 +1117,32 @@
     ) -> Result<Uuid, Error> {
         match self {
             VdafOps::Prio3Aes128Count(_, _) => {
-<<<<<<< HEAD
-                Self::handle_collect_generic::<Prio3Aes128Count, _, _>(datastore, task, collect_req)
+                Self::handle_collect_generic::<Prio3Aes128Count, _>(datastore, task, collect_req)
                     .await
             }
             VdafOps::Prio3Aes128Sum(_, _) => {
-                Self::handle_collect_generic::<Prio3Aes128Sum, _, _>(datastore, task, collect_req)
+                Self::handle_collect_generic::<Prio3Aes128Sum, _>(datastore, task, collect_req)
                     .await
             }
             VdafOps::Prio3Aes128Histogram(_, _) => {
-                Self::handle_collect_generic::<Prio3Aes128Histogram, _, _>(
+                Self::handle_collect_generic::<Prio3Aes128Histogram, _>(
                     datastore,
                     task,
                     collect_req,
                 )
                 .await
-=======
-                Self::handle_collect_generic::<Prio3Aes128Count>(datastore, task, collect_req).await
-            }
-            VdafOps::Prio3Aes128Sum(_, _) => {
-                Self::handle_collect_generic::<Prio3Aes128Sum>(datastore, task, collect_req).await
-            }
-            VdafOps::Prio3Aes128Histogram(_, _) => {
-                Self::handle_collect_generic::<Prio3Aes128Histogram>(datastore, task, collect_req)
-                    .await
->>>>>>> 54ba8e75
             }
 
             #[cfg(test)]
             VdafOps::Fake(_) => {
-<<<<<<< HEAD
-                Self::handle_collect_generic::<fake::Vdaf, _, _>(datastore, task, collect_req).await
-=======
-                Self::handle_collect_generic::<fake::Vdaf>(datastore, task, collect_req).await
->>>>>>> 54ba8e75
+                Self::handle_collect_generic::<fake::Vdaf, _>(datastore, task, collect_req).await
             }
         }
     }
 
     #[tracing::instrument(skip(datastore), err)]
-<<<<<<< HEAD
-    async fn handle_collect_generic<A, E, C>(
+    async fn handle_collect_generic<A, C>(
         datastore: &Datastore<C>,
-=======
-    async fn handle_collect_generic<A>(
-        datastore: &Datastore,
->>>>>>> 54ba8e75
         task: &Task,
         req: &CollectReq,
     ) -> Result<Uuid, Error>
@@ -1179,13 +1151,8 @@
         A::AggregationParam: Send + Sync,
         A::AggregateShare: Send + Sync,
         Vec<u8>: for<'a> From<&'a A::AggregateShare>,
-<<<<<<< HEAD
-        E: std::fmt::Display,
-        for<'a> A::AggregateShare: TryFrom<&'a [u8], Error = E>,
+        for<'a> <A::AggregateShare as TryFrom<&'a [u8]>>::Error: std::fmt::Display,
         C: Clock,
-=======
-        for<'a> <A::AggregateShare as TryFrom<&'a [u8]>>::Error: std::fmt::Display,
->>>>>>> 54ba8e75
     {
         // §4.5: check that the batch interval meets the requirements from §4.6
         if !task.validate_batch_interval(req.batch_interval) {
@@ -1229,9 +1196,9 @@
     }
 
     /// Handle requests to a collect job URI obtained from the leader's `/collect` endpoint (§4.5).
-    async fn handle_collect_job(
+    async fn handle_collect_job<C: Clock>(
         &self,
-        datastore: &Datastore,
+        datastore: &Datastore<C>,
         task: &Task,
         collect_job_id: Uuid,
     ) -> Result<Option<CollectResp>, Error> {
@@ -1269,8 +1236,8 @@
         }
     }
 
-    async fn handle_collect_job_generic<A, E>(
-        datastore: &Datastore,
+    async fn handle_collect_job_generic<A, C>(
+        datastore: &Datastore<C>,
         task: &Task,
         collect_job_id: Uuid,
     ) -> Result<Option<CollectResp>, Error>
@@ -1279,8 +1246,8 @@
         A::AggregationParam: Send + Sync,
         A::AggregateShare: Send + Sync,
         Vec<u8>: for<'a> From<&'a A::AggregateShare>,
-        E: std::fmt::Display,
-        for<'a> A::AggregateShare: TryFrom<&'a [u8], Error = E>,
+        for<'a> <A::AggregateShare as TryFrom<&'a [u8]>>::Error: std::fmt::Display,
+        C: Clock,
     {
         let collect_job = datastore
             .run_tx(move |tx| {
@@ -1348,11 +1315,7 @@
     ) -> Result<AggregateShareResp, Error> {
         match self {
             VdafOps::Prio3Aes128Count(_, _) => {
-<<<<<<< HEAD
-                Self::handle_aggregate_share_generic::<Prio3Aes128Count, FieldError, C>(
-=======
-                Self::handle_aggregate_share_generic::<Prio3Aes128Count>(
->>>>>>> 54ba8e75
+                Self::handle_aggregate_share_generic::<Prio3Aes128Count, C>(
                     datastore,
                     task,
                     aggregate_share_req,
@@ -1360,11 +1323,7 @@
                 .await
             }
             VdafOps::Prio3Aes128Sum(_, _) => {
-<<<<<<< HEAD
-                Self::handle_aggregate_share_generic::<Prio3Aes128Sum, FieldError, C>(
-=======
-                Self::handle_aggregate_share_generic::<Prio3Aes128Sum>(
->>>>>>> 54ba8e75
+                Self::handle_aggregate_share_generic::<Prio3Aes128Sum, C>(
                     datastore,
                     task,
                     aggregate_share_req,
@@ -1372,11 +1331,7 @@
                 .await
             }
             VdafOps::Prio3Aes128Histogram(_, _) => {
-<<<<<<< HEAD
-                Self::handle_aggregate_share_generic::<Prio3Aes128Histogram, FieldError, C>(
-=======
-                Self::handle_aggregate_share_generic::<Prio3Aes128Histogram>(
->>>>>>> 54ba8e75
+                Self::handle_aggregate_share_generic::<Prio3Aes128Histogram, C>(
                     datastore,
                     task,
                     aggregate_share_req,
@@ -1386,11 +1341,7 @@
 
             #[cfg(test)]
             VdafOps::Fake(_) => {
-<<<<<<< HEAD
-                Self::handle_aggregate_share_generic::<fake::Vdaf, Infallible, C>(
-=======
-                Self::handle_aggregate_share_generic::<fake::Vdaf>(
->>>>>>> 54ba8e75
+                Self::handle_aggregate_share_generic::<fake::Vdaf, C>(
                     datastore,
                     task,
                     aggregate_share_req,
@@ -1403,26 +1354,16 @@
     /// Check whether any member of `batch_unit_aggregations` has been included in enough collect
     /// jobs (for `task.role` == [`Role::Leader`]) or aggregate share jobs (for `task.role` ==
     /// [`Role::Helper`]) to violate the task's maximum batch lifetime.
-<<<<<<< HEAD
-    async fn validate_batch_lifetime_for_unit_aggregations<A, E, C>(
+    async fn validate_batch_lifetime_for_unit_aggregations<A, C>(
         tx: &Transaction<'_, C>,
-=======
-    async fn validate_batch_lifetime_for_unit_aggregations<A>(
-        tx: &Transaction<'_>,
->>>>>>> 54ba8e75
         task: &Task,
         batch_unit_aggregations: &[BatchUnitAggregation<A>],
     ) -> Result<(), datastore::Error>
     where
         A: vdaf::Aggregator,
         Vec<u8>: for<'a> From<&'a A::AggregateShare>,
-<<<<<<< HEAD
-        E: std::fmt::Display,
-        for<'a> A::AggregateShare: TryFrom<&'a [u8], Error = E>,
+        for<'a> <A::AggregateShare as TryFrom<&'a [u8]>>::Error: std::fmt::Display,
         C: Clock,
-=======
-        for<'a> <A::AggregateShare as TryFrom<&'a [u8]>>::Error: std::fmt::Display,
->>>>>>> 54ba8e75
     {
         // Check how many rows in the relevant table have a batch interval that includes each batch
         // unit. Each such row consumes one unit of batch lifetime (§4.6).
@@ -1478,13 +1419,8 @@
     }
 
     #[tracing::instrument(skip(tx), err)]
-<<<<<<< HEAD
-    async fn service_aggregate_share_request<A, E, C>(
+    async fn service_aggregate_share_request<A, C>(
         tx: &Transaction<'_, C>,
-=======
-    async fn service_aggregate_share_request<A>(
-        tx: &Transaction<'_>,
->>>>>>> 54ba8e75
         task: &Task,
         aggregate_share_req: &AggregateShareReq,
     ) -> Result<AggregateShareJob<A>, datastore::Error>
@@ -1493,13 +1429,8 @@
         A::AggregationParam: Send + Sync,
         A::AggregateShare: Send + Sync,
         Vec<u8>: for<'a> From<&'a A::AggregateShare>,
-<<<<<<< HEAD
-        E: std::fmt::Display,
-        for<'a> A::AggregateShare: TryFrom<&'a [u8], Error = E>,
+        for<'a> <A::AggregateShare as TryFrom<&'a [u8]>>::Error: std::fmt::Display,
         C: Clock,
-=======
-        for<'a> <A::AggregateShare as TryFrom<&'a [u8]>>::Error: std::fmt::Display,
->>>>>>> 54ba8e75
     {
         let aggregation_param =
             A::AggregationParam::get_decoded(&aggregate_share_req.aggregation_param)?;
@@ -1587,13 +1518,8 @@
         Ok(aggregate_share_job)
     }
 
-<<<<<<< HEAD
-    async fn handle_aggregate_share_generic<A, E, C>(
+    async fn handle_aggregate_share_generic<A, C>(
         datastore: &Datastore<C>,
-=======
-    async fn handle_aggregate_share_generic<A>(
-        datastore: &Datastore,
->>>>>>> 54ba8e75
         task: &Task,
         aggregate_share_req: &AggregateShareReq,
     ) -> Result<AggregateShareResp, Error>
@@ -1602,13 +1528,8 @@
         A::AggregationParam: Send + Sync,
         A::AggregateShare: Send + Sync,
         Vec<u8>: for<'a> From<&'a A::AggregateShare>,
-<<<<<<< HEAD
-        E: std::fmt::Display,
-        for<'a> A::AggregateShare: TryFrom<&'a [u8], Error = E>,
+        for<'a> <A::AggregateShare as TryFrom<&'a [u8]>>::Error: std::fmt::Display,
         C: Clock,
-=======
-        for<'a> <A::AggregateShare as TryFrom<&'a [u8]>>::Error: std::fmt::Display,
->>>>>>> 54ba8e75
     {
         let aggregate_share_job = datastore
             .run_tx(move |tx| {
@@ -1633,11 +1554,7 @@
                                 ?aggregate_share_req,
                                 "Cache miss, computing aggregate share job result"
                             );
-<<<<<<< HEAD
-                            Self::service_aggregate_share_request::<A, E, C>(
-=======
-                            Self::service_aggregate_share_request::<A>(
->>>>>>> 54ba8e75
+                            Self::service_aggregate_share_request::<A, C>(
                                 tx,
                                 &task,
                                 &aggregate_share_req,
@@ -2254,11 +2171,7 @@
         task::{test_util::new_dummy_task, VdafInstance},
         trace::test_util::install_test_trace_subscriber,
     };
-<<<<<<< HEAD
-    use ::test_util::{run_vdaf, MockClock, PrepareTransition};
-=======
-    use ::janus_test_util::MockClock;
->>>>>>> 54ba8e75
+    use ::janus_test_util::{run_vdaf, MockClock, PrepareTransition};
     use assert_matches::assert_matches;
     use http::Method;
     use janus::{
@@ -2269,12 +2182,7 @@
     use prio::{
         codec::Decode,
         field::Field64,
-        vdaf::Vdaf as VdafTrait,
-        vdaf::{prio3::Prio3Aes128Count, AggregateShare},
-<<<<<<< HEAD
-=======
-        vdaf::{Aggregator as AggregatorTrait, Vdaf as VdafTrait, VdafError},
->>>>>>> 54ba8e75
+        vdaf::{prio3::Prio3Aes128Count, AggregateShare, Aggregator as _},
     };
     use rand::{thread_rng, Rng};
     use ring::{
@@ -2945,13 +2853,8 @@
         let (datastore, _db_handle) = ephemeral_datastore(clock.clone()).await;
 
         let vdaf = Prio3Aes128Count::new(2).unwrap();
-<<<<<<< HEAD
         let (public_param, verify_params) = vdaf.setup().unwrap();
-        task.vdaf_verify_parameter = verify_params.iter().last().unwrap().get_encoded();
-=======
-        let (_, verify_params) = vdaf.setup().unwrap();
         task.vdaf_verify_parameters = vec![verify_params.iter().last().unwrap().get_encoded()];
->>>>>>> 54ba8e75
         let hpke_key = current_hpke_key(&task.hpke_keys);
         let hmac_key: &hmac::Key = task.agg_auth_keys.iter().last().unwrap().as_ref();
         let hmac_key = hmac_key.clone();
@@ -3313,13 +3216,8 @@
         let datastore = Arc::new(datastore);
 
         let vdaf = Prio3Aes128Count::new(2).unwrap();
-<<<<<<< HEAD
         let (public_param, verify_params) = vdaf.setup().unwrap();
-        task.vdaf_verify_parameter = verify_params.iter().last().unwrap().get_encoded();
-=======
-        let (_, verify_params) = vdaf.setup().unwrap();
         task.vdaf_verify_parameters = vec![verify_params.iter().last().unwrap().get_encoded()];
->>>>>>> 54ba8e75
         let hpke_key = current_hpke_key(&task.hpke_keys);
         let hmac_key: &hmac::Key = task.agg_auth_keys.iter().last().unwrap().as_ref();
         let hmac_key = hmac_key.clone();
@@ -3496,7 +3394,7 @@
         let aggregation_job_id_0 = AggregationJobId::random();
         let aggregation_job_id_1 = AggregationJobId::random();
         let mut task = new_dummy_task(task_id, VdafInstance::Prio3Aes128Count, Role::Helper);
-        let (datastore, _db_handle) = ephemeral_datastore().await;
+        let (datastore, _db_handle) = ephemeral_datastore(MockClock::default()).await;
         let datastore = Arc::new(datastore);
         let first_batch_unit_interval_clock = MockClock::default();
         let second_batch_unit_interval_clock = MockClock::new(
@@ -3514,11 +3412,11 @@
         let hmac_key = hmac_key.clone();
 
         // report_share_0 is a "happy path" report.
-        let nonce_0 = Nonce::generate(first_batch_unit_interval_clock);
+        let nonce_0 = Nonce::generate(&first_batch_unit_interval_clock);
         let transcript_0 = run_vdaf(&vdaf, &(), &verify_params, &(), nonce_0, &0);
         let prep_step_0 = assert_matches!(&transcript_0.transitions[1][0], PrepareTransition::<Prio3Aes128Count>::Continue(prep_step, _) => prep_step.clone());
         let out_share_0 = assert_matches!(&transcript_0.transitions[1][1], PrepareTransition::<Prio3Aes128Count>::Finish(out_share) => out_share.clone());
-        let prep_msg_0 = transcript_0.messages[0].clone();
+        let prep_msg_0 = transcript_0.combined_messages[0].clone();
         let report_share_0 = generate_helper_report_share::<Prio3Aes128Count>(
             task_id,
             nonce_0,
@@ -3528,11 +3426,11 @@
 
         // report_share_1 is another "happy path" report to exercise in-memory accumulation of
         // output shares
-        let nonce_1 = Nonce::generate(first_batch_unit_interval_clock);
+        let nonce_1 = Nonce::generate(&first_batch_unit_interval_clock);
         let transcript_1 = run_vdaf(&vdaf, &(), &verify_params, &(), nonce_1, &0);
         let prep_step_1 = assert_matches!(&transcript_1.transitions[1][0], PrepareTransition::<Prio3Aes128Count>::Continue(prep_step, _) => prep_step.clone());
         let out_share_1 = assert_matches!(&transcript_1.transitions[1][1], PrepareTransition::<Prio3Aes128Count>::Finish(out_share) => out_share.clone());
-        let prep_msg_1 = transcript_1.messages[0].clone();
+        let prep_msg_1 = transcript_1.combined_messages[0].clone();
         let report_share_1 = generate_helper_report_share::<Prio3Aes128Count>(
             task_id,
             nonce_1,
@@ -3541,11 +3439,11 @@
         );
 
         // report share 2 aggregates successfully, but into a distinct batch unit aggregation.
-        let nonce_2 = Nonce::generate(second_batch_unit_interval_clock);
+        let nonce_2 = Nonce::generate(&second_batch_unit_interval_clock);
         let transcript_2 = run_vdaf(&vdaf, &(), &verify_params, &(), nonce_2, &0);
         let prep_step_2 = assert_matches!(&transcript_2.transitions[1][0], PrepareTransition::<Prio3Aes128Count>::Continue(prep_step, _) => prep_step.clone());
         let out_share_2 = assert_matches!(&transcript_2.transitions[1][1], PrepareTransition::<Prio3Aes128Count>::Finish(out_share) => out_share.clone());
-        let prep_msg_2 = transcript_2.messages[0].clone();
+        let prep_msg_2 = transcript_2.combined_messages[0].clone();
         let report_share_2 = generate_helper_report_share::<Prio3Aes128Count>(
             task_id,
             nonce_2,
@@ -3587,7 +3485,7 @@
                         task_id,
                         nonce: nonce_0,
                         ord: 0,
-                        state: ReportAggregationState::Waiting(prep_step_0),
+                        state: ReportAggregationState::Waiting(prep_step_0, None),
                     })
                     .await?;
                     tx.put_report_aggregation(&ReportAggregation::<Prio3Aes128Count> {
@@ -3595,7 +3493,7 @@
                         task_id,
                         nonce: nonce_1,
                         ord: 1,
-                        state: ReportAggregationState::Waiting(prep_step_1),
+                        state: ReportAggregationState::Waiting(prep_step_1, None),
                     })
                     .await?;
                     tx.put_report_aggregation(&ReportAggregation::<Prio3Aes128Count> {
@@ -3603,7 +3501,7 @@
                         task_id,
                         nonce: nonce_2,
                         ord: 2,
-                        state: ReportAggregationState::Waiting(prep_step_2),
+                        state: ReportAggregationState::Waiting(prep_step_2, None),
                     })
                     .await?;
 
@@ -3641,7 +3539,8 @@
         };
 
         // Create aggregator filter, send request, and parse response.
-        let filter = aggregator_filter(datastore.clone(), first_batch_unit_interval_clock).unwrap();
+        let filter =
+            aggregator_filter(datastore.clone(), first_batch_unit_interval_clock.clone()).unwrap();
 
         let response = warp::test::request()
             .method("POST")
@@ -3712,11 +3611,11 @@
         // Aggregate some more reports, which should get accumulated into the
         // batch_unit_aggregations rows created earlier.
         // report_share_3 gets aggreated into the first batch unit interval.
-        let nonce_3 = Nonce::generate(first_batch_unit_interval_clock);
+        let nonce_3 = Nonce::generate(&first_batch_unit_interval_clock);
         let transcript_3 = run_vdaf(&vdaf, &(), &verify_params, &(), nonce_3, &0);
         let prep_step_3 = assert_matches!(&transcript_3.transitions[1][0], PrepareTransition::<Prio3Aes128Count>::Continue(prep_step, _) => prep_step.clone());
         let out_share_3 = assert_matches!(&transcript_3.transitions[1][1], PrepareTransition::<Prio3Aes128Count>::Finish(out_share) => out_share.clone());
-        let prep_msg_3 = transcript_3.messages[0].clone();
+        let prep_msg_3 = transcript_3.combined_messages[0].clone();
         let report_share_3 = generate_helper_report_share::<Prio3Aes128Count>(
             task_id,
             nonce_3,
@@ -3725,11 +3624,11 @@
         );
 
         // report_share_4 gets aggregated into the second batch unit interval
-        let nonce_4 = Nonce::generate(second_batch_unit_interval_clock);
+        let nonce_4 = Nonce::generate(&second_batch_unit_interval_clock);
         let transcript_4 = run_vdaf(&vdaf, &(), &verify_params, &(), nonce_4, &0);
         let prep_step_4 = assert_matches!(&transcript_4.transitions[1][0], PrepareTransition::<Prio3Aes128Count>::Continue(prep_step, _) => prep_step.clone());
         let out_share_4 = assert_matches!(&transcript_4.transitions[1][1], PrepareTransition::<Prio3Aes128Count>::Finish(out_share) => out_share.clone());
-        let prep_msg_4 = transcript_4.messages[0].clone();
+        let prep_msg_4 = transcript_4.combined_messages[0].clone();
         let report_share_4 = generate_helper_report_share::<Prio3Aes128Count>(
             task_id,
             nonce_4,
@@ -3738,11 +3637,11 @@
         );
 
         // report share 5 also gets aggregated into the second batch unit interval
-        let nonce_5 = Nonce::generate(second_batch_unit_interval_clock);
+        let nonce_5 = Nonce::generate(&second_batch_unit_interval_clock);
         let transcript_5 = run_vdaf(&vdaf, &(), &verify_params, &(), nonce_5, &0);
         let prep_step_5 = assert_matches!(&transcript_5.transitions[1][0], PrepareTransition::<Prio3Aes128Count>::Continue(prep_step, _) => prep_step.clone());
         let out_share_5 = assert_matches!(&transcript_5.transitions[1][1], PrepareTransition::<Prio3Aes128Count>::Finish(out_share) => out_share.clone());
-        let prep_msg_5 = transcript_5.messages[0].clone();
+        let prep_msg_5 = transcript_5.combined_messages[0].clone();
         let report_share_5 = generate_helper_report_share::<Prio3Aes128Count>(
             task_id,
             nonce_5,
@@ -3781,7 +3680,7 @@
                         task_id,
                         nonce: nonce_3,
                         ord: 3,
-                        state: ReportAggregationState::Waiting(prep_step_3),
+                        state: ReportAggregationState::Waiting(prep_step_3, None),
                     })
                     .await?;
                     tx.put_report_aggregation(&ReportAggregation::<Prio3Aes128Count> {
@@ -3789,7 +3688,7 @@
                         task_id,
                         nonce: nonce_4,
                         ord: 4,
-                        state: ReportAggregationState::Waiting(prep_step_4),
+                        state: ReportAggregationState::Waiting(prep_step_4, None),
                     })
                     .await?;
                     tx.put_report_aggregation(&ReportAggregation::<Prio3Aes128Count> {
@@ -3797,7 +3696,7 @@
                         task_id,
                         nonce: nonce_5,
                         ord: 5,
-                        state: ReportAggregationState::Waiting(prep_step_5),
+                        state: ReportAggregationState::Waiting(prep_step_5, None),
                     })
                     .await?;
 
@@ -4650,13 +4549,9 @@
         let leader_aggregate_share = AggregateShare::from(vec![Field64::from(64)]);
         let helper_aggregate_share = AggregateShare::from(vec![Field64::from(32)]);
 
-<<<<<<< HEAD
         let clock = MockClock::default();
         let (datastore, _db_handle) = ephemeral_datastore(clock.clone()).await;
-=======
-        let (datastore, _db_handle) = ephemeral_datastore().await;
         let datastore = Arc::new(datastore);
->>>>>>> 54ba8e75
 
         datastore
             .run_tx(|tx| {
@@ -4667,11 +4562,7 @@
             .await
             .unwrap();
 
-<<<<<<< HEAD
-        let filter = aggregator_filter(Arc::new(datastore), clock).unwrap();
-=======
-        let filter = aggregator_filter(datastore.clone(), MockClock::default()).unwrap();
->>>>>>> 54ba8e75
+        let filter = aggregator_filter(Arc::clone(&datastore), clock).unwrap();
 
         let request = CollectReq {
             task_id,
@@ -4823,7 +4714,7 @@
     #[tokio::test]
     async fn no_such_collect_job() {
         install_test_trace_subscriber();
-        let (datastore, _db_handle) = ephemeral_datastore().await;
+        let (datastore, _db_handle) = ephemeral_datastore(MockClock::default()).await;
         let filter = aggregator_filter(Arc::new(datastore), MockClock::default()).unwrap();
 
         let no_such_collect_job_id = Uuid::new_v4();
