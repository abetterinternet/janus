//! Common functionality for PPM aggregators

mod accumulator;
pub mod aggregate_share;

use crate::{
    aggregator::{
        accumulator::Accumulator,
        aggregate_share::{compute_aggregate_share, validate_batch_lifetime_for_unit_aggregations},
    },
    datastore::{
        self,
        models::{
            AggregateShareJob, AggregationJob, AggregationJobState, CollectJobState,
            ReportAggregation, ReportAggregationState,
        },
        Datastore,
    },
    message::{
        AggregateContinueReq, AggregateContinueResp, AggregateInitializeReq,
        AggregateInitializeResp, AggregateShareReq, AggregateShareResp, AggregationJobId,
        CollectReq, CollectResp, PrepareStep, PrepareStepResult, ReportShare, ReportShareError,
    },
    task::{self, Task, VdafInstance, DAP_AUTH_HEADER, PRIO3_AES128_VERIFY_KEY_LENGTH},
};
use bytes::Bytes;
use futures::try_join;
use http::{
    header::{CACHE_CONTROL, CONTENT_TYPE, LOCATION},
    StatusCode,
};
use janus::{
    hpke::{self, associated_data_for_aggregate_share, HpkeApplicationInfo, Label},
    message::{HpkeConfig, HpkeConfigId, Interval, Nonce, NonceChecksum, Report, Role, TaskId},
    time::Clock,
};
use opentelemetry::{
    metrics::{Counter, Unit, ValueRecorder},
    KeyValue,
};
use prio::{
    codec::{Decode, Encode, ParameterizedDecode},
    vdaf::{
        self,
        prio3::{Prio3, Prio3Aes128Count, Prio3Aes128Histogram, Prio3Aes128Sum},
        PrepareTransition,
    },
};
use std::{
    collections::{HashMap, HashSet},
    convert::Infallible,
    fmt,
    future::Future,
    io::Cursor,
    net::SocketAddr,
    sync::Arc,
    time::Instant,
};
use tokio::sync::Mutex;
use tracing::{debug, error, warn};
use url::Url;
use uuid::Uuid;
use warp::{
    cors::Cors,
    filters::BoxedFilter,
    reply::{self, Response},
    trace, Filter, Rejection, Reply,
};

#[cfg(test)]
use ::janus_test_util::dummy_vdaf;
#[cfg(test)]
use prio::vdaf::VdafError;

/// Errors returned by functions and methods in this module
#[derive(Debug, thiserror::Error)]
pub enum Error {
    /// An invalid configuration was passed.
    #[error("invalid configuration: {0}")]
    InvalidConfiguration(&'static str),
    /// Error decoding an incoming message.
    #[error("message decoding failed: {0}")]
    MessageDecode(#[from] prio::codec::CodecError),
    /// Error handling a message.
    #[error("invalid message: {0}")]
    Message(#[from] janus::message::Error),
    /// Corresponds to `staleReport`, §3.1
    #[error("stale report: {0} {1:?}")]
    StaleReport(Nonce, TaskId),
    /// Corresponds to `unrecognizedMessage`, §3.1
    #[error("unrecognized message: {0} {1:?}")]
    UnrecognizedMessage(&'static str, Option<TaskId>),
    /// Corresponds to `unrecognizedTask`, §3.1
    #[error("unrecognized task: {0:?}")]
    UnrecognizedTask(TaskId),
    /// An attempt was made to act on an unknown aggregation job.
    #[error("unrecognized aggregation job: {0:?}")]
    UnrecognizedAggregationJob(AggregationJobId, TaskId),
    /// An attempt was made to act on an unknown collect job.
    #[error("unrecognized collect job: {0}")]
    UnrecognizedCollectJob(Uuid),
    /// Corresponds to `outdatedHpkeConfig`, §3.1
    #[error("outdated HPKE config: {0} {1:?}")]
    OutdatedHpkeConfig(HpkeConfigId, TaskId),
    /// A report was rejected becuase the timestamp is too far in the future, §4.3.4.
    // TODO(#221): define an error type in §3.1 and clarify language on rejecting future reports
    #[error("report from the future: {0} {1:?}")]
    ReportFromTheFuture(Nonce, TaskId),
    /// Corresponds to `unauthorizedRequest`, §3.1
    #[error("unauthorized request: {0:?}")]
    UnauthorizedRequest(TaskId),
    /// An error from the datastore.
    #[error("datastore error: {0}")]
    Datastore(datastore::Error),
    /// An error from the underlying VDAF library.
    #[error("VDAF error: {0}")]
    Vdaf(#[from] vdaf::VdafError),
    /// A collect or aggregate share request was rejected because the interval is valid, per §4.6
    #[error("invalid batch interval: {0} {1:?}")]
    InvalidBatchInterval(Interval, TaskId),
    /// There are not enough reports in the batch interval to meet the task's minimum batch size.
    #[error("insufficient number of reports ({0}) for task {1:?}")]
    InsufficientBatchSize(u64, TaskId),
    #[error("URL parse error: {0}")]
    Url(#[from] url::ParseError),
    /// The checksum or report count in one aggregator's aggregate share does not match the other
    /// aggregator's aggregate share, suggesting different sets of reports were aggregated.
    #[error(
        "batch misalignment: own checksum: {own_checksum:?} own report count: {own_report_count} \
peer checksum: {peer_checksum:?} peer report count: {peer_report_count}"
    )]
    BatchMisalignment {
        task_id: TaskId,
        own_checksum: NonceChecksum,
        own_report_count: u64,
        peer_checksum: NonceChecksum,
        peer_report_count: u64,
    },
    /// Too many queries against a single batch.
    #[error("maxiumum batch lifetime for task {0:?} exceeded")]
    BatchLifetimeExceeded(TaskId),
    /// HPKE failure.
    #[error("HPKE error: {0}")]
    Hpke(#[from] janus::hpke::Error),
    /// Error handling task parameters
    #[error("invalid task parameters: {0}")]
    TaskParameters(#[from] crate::task::Error),
    /// Error making an HTTP request
    #[error("HTTP client error: {0}")]
    HttpClient(#[from] reqwest::Error),
    /// An error representing a generic internal aggregation error; intended for "impossible"
    /// conditions.
    #[error("internal aggregator error: {0}")]
    Internal(String),
}

// This From implementation ensures that we don't end up with e.g.
// Error::Datastore(datastore::Error::User(Error::...)) by automatically unwrapping to the internal
// aggregator error if converting a datastore::Error::User that contains an Error. Other
// datastore::Error values are wrapped in Error::Datastore unchanged.
impl From<datastore::Error> for Error {
    fn from(err: datastore::Error) -> Self {
        match err {
            datastore::Error::User(err) => match err.downcast::<Error>() {
                Ok(err) => *err,
                Err(err) => Error::Datastore(datastore::Error::User(err)),
            },
            _ => Error::Datastore(err),
        }
    }
}

/// Aggregator implements a PPM aggregator.
pub struct Aggregator<C: Clock> {
    /// Datastore used for durable storage.
    datastore: Arc<Datastore<C>>,
    /// Clock used to sample time.
    clock: C,
    /// Cache of task aggregators.
    task_aggregators: Mutex<HashMap<TaskId, Arc<TaskAggregator>>>,
}

impl<C: Clock> Aggregator<C> {
    fn new(datastore: Arc<Datastore<C>>, clock: C) -> Self {
        Self {
            datastore,
            clock,
            task_aggregators: Mutex::new(HashMap::new()),
        }
    }

    async fn handle_hpke_config(&self, task_id_base64: &[u8]) -> Result<Vec<u8>, Error> {
        let task_id_bytes = base64::decode_config(task_id_base64, base64::URL_SAFE_NO_PAD)
            .map_err(|_| Error::UnrecognizedMessage("task_id", None))?;
        let task_id = TaskId::get_decoded(&task_id_bytes)
            .map_err(|_| Error::UnrecognizedMessage("task_id", None))?;
        let task_aggregator = self.task_aggregator_for(task_id).await?;
        Ok(task_aggregator.handle_hpke_config().get_encoded())
    }

    async fn handle_upload(&self, report_bytes: &[u8]) -> Result<(), Error> {
        let report = Report::get_decoded(report_bytes)?;

        let task_aggregator = self.task_aggregator_for(report.task_id()).await?;
        // Only the leader supports upload.
        if task_aggregator.task.role != Role::Leader {
            return Err(Error::UnrecognizedTask(report.task_id()));
        }
        task_aggregator
            .handle_upload(&self.datastore, &self.clock, report)
            .await
    }

    async fn handle_aggregate_init(
        &self,
        req_bytes: &[u8],
        auth_token: Option<String>,
    ) -> Result<Vec<u8>, Error> {
        // Parse task ID early to avoid parsing the entire message before performing authentication.
        // This assumes that the task ID is at the start of the message content.
        let task_id = TaskId::decode(&mut Cursor::new(req_bytes))?;
        let task_aggregator = self.task_aggregator_for(task_id).await?;
        if !auth_token
            .map(|t| {
                task_aggregator
                    .task
                    .check_aggregator_auth_token(&t.into_bytes().into())
            })
            .unwrap_or(false)
        {
            return Err(Error::UnauthorizedRequest(task_id));
        }

        let req = AggregateInitializeReq::get_decoded(req_bytes)?;
        assert_eq!(req.task_id, task_id);

        if task_aggregator.task.role != Role::Helper {
            return Err(Error::UnrecognizedTask(task_id));
        }
        Ok(task_aggregator
            .handle_aggregate_init(&self.datastore, req)
            .await?
            .get_encoded())
    }

    async fn handle_aggregate_continue(
        &self,
        req_bytes: &[u8],
        auth_token: Option<String>,
    ) -> Result<Vec<u8>, Error> {
        // Parse task ID early to avoid parsing the entire message before performing authentication.
        // This assumes that the task ID is at the start of the message content.
        let task_id = TaskId::decode(&mut Cursor::new(req_bytes))?;
        let task_aggregator = self.task_aggregator_for(task_id).await?;
        if !auth_token
            .map(|t| {
                task_aggregator
                    .task
                    .check_aggregator_auth_token(&t.into_bytes().into())
            })
            .unwrap_or(false)
        {
            return Err(Error::UnauthorizedRequest(task_id));
        }

        let req = AggregateContinueReq::get_decoded(req_bytes)?;
        assert_eq!(req.task_id, task_id);

        if task_aggregator.task.role != Role::Helper {
            return Err(Error::UnrecognizedTask(task_id));
        }
        Ok(task_aggregator
            .handle_aggregate_continue(&self.datastore, req)
            .await?
            .get_encoded())
    }

    /// Handle a collect request. Only supported by the leader. `req_bytes` is an encoded
    /// [`CollectReq`]. Returns the URL at which a collector may poll for status of the collect job
    /// corresponding to the `CollectReq`.
    async fn handle_collect(&self, req_bytes: &[u8]) -> Result<Url, Error> {
        let collect_req = CollectReq::get_decoded(req_bytes)?;

        let task_aggregator = self.task_aggregator_for(collect_req.task_id).await?;

        // Only the leader supports /collect.
        if task_aggregator.task.role != Role::Leader {
            return Err(Error::UnrecognizedTask(collect_req.task_id));
        }

        task_aggregator
            .handle_collect(&self.datastore, collect_req)
            .await
    }

    /// Handle a request for a collect job. `collect_job_id` is the unique identifier for the
    /// collect job parsed out of the request URI. Returns an encoded [`CollectResp`] if the collect
    /// job has been run to completion, `None` if the collect job has not yet run, or an error
    /// otherwise.
    async fn handle_collect_job(&self, collect_job_id: Uuid) -> Result<Option<Vec<u8>>, Error> {
        let task_id = self
            .datastore
            .run_tx(|tx| Box::pin(async move { tx.get_collect_job_task_id(collect_job_id).await }))
            .await?
            .ok_or(Error::UnrecognizedCollectJob(collect_job_id))?;

        let task_aggregator = self.task_aggregator_for(task_id).await?;

        // Only the leader handles collect jobs.
        if task_aggregator.task.role != Role::Leader {
            return Err(Error::UnrecognizedTask(task_id));
        }

        Ok(task_aggregator
            .handle_collect_job(&self.datastore, collect_job_id)
            .await?
            .map(|resp| resp.get_encoded()))
    }

    /// Handle an aggregate share request. Only supported by the helper. `req_bytes` is an encoded,
    /// authenticated [`AggregateShareReq`]. Returns an encoded, authenticated
    /// [`AggregateShareResp`].
    async fn handle_aggregate_share(
        &self,
        req_bytes: &[u8],
        auth_token: Option<String>,
    ) -> Result<Vec<u8>, Error> {
        // Parse task ID early to avoid parsing the entire message before performing authentication.
        // This assumes that the task ID is at the start of the message content.
        let task_id = TaskId::decode(&mut Cursor::new(req_bytes))?;
        let task_aggregator = self.task_aggregator_for(task_id).await?;
        if !auth_token
            .map(|t| {
                task_aggregator
                    .task
                    .check_aggregator_auth_token(&t.into_bytes().into())
            })
            .unwrap_or(false)
        {
            return Err(Error::UnauthorizedRequest(task_id));
        }

        let req = AggregateShareReq::get_decoded(req_bytes)?;
        assert_eq!(req.task_id, task_id);

        // Only the helper supports /aggregate_share.
        if task_aggregator.task.role != Role::Helper {
            return Err(Error::UnrecognizedTask(req.task_id));
        }

        let resp = task_aggregator
            .handle_aggregate_share(&self.datastore, &req)
            .await?;
        Ok(resp.get_encoded())
    }

    async fn task_aggregator_for(&self, task_id: TaskId) -> Result<Arc<TaskAggregator>, Error> {
        // TODO(#238): don't cache forever (decide on & implement some cache eviction policy).
        // This is important both to avoid ever-growing resource usage, and to allow aggregators to
        // notice when a task changes (e.g. due to key rotation).

        // Fast path: grab an existing task aggregator if one exists for this task.
        {
            let task_aggs = self.task_aggregators.lock().await;
            if let Some(task_agg) = task_aggs.get(&task_id) {
                return Ok(task_agg.clone());
            }
        }

        // Slow path: retrieve task, create a task aggregator, store it to the cache, then return it.
        let task = self
            .datastore
            .run_tx(|tx| Box::pin(async move { tx.get_task(task_id).await }))
            .await?
            .ok_or(Error::UnrecognizedTask(task_id))?;
        let task_agg = Arc::new(TaskAggregator::new(task)?);
        {
            let mut task_aggs = self.task_aggregators.lock().await;
            Ok(task_aggs.entry(task_id).or_insert(task_agg).clone())
        }
    }
}

/// TaskAggregator provides aggregation functionality for a single task.
// TODO(#224): refactor Aggregator to perform indepedent batched operations (e.g. report handling in
// Aggregate requests) using a parallelized library like Rayon.
pub struct TaskAggregator {
    /// The task being aggregated.
    task: Task,
    /// VDAF-specific operations.
    vdaf_ops: VdafOps,
}

impl TaskAggregator {
    /// Create a new aggregator. `report_recipient` is used to decrypt reports received by this
    /// aggregator.
    fn new(task: Task) -> Result<Self, Error> {
        let current_vdaf_verify_key = task.vdaf_verify_keys.last().unwrap();
        let vdaf_ops = match &task.vdaf {
<<<<<<< HEAD
            VdafInstance::Prio3Aes128Count => {
                let vdaf = Prio3::new_aes128_count(2)?;
                let verify_key = current_vdaf_verify_key
                    .clone()
                    .try_into()
                    .map_err(|_| Error::TaskParameters(task::Error::AggregatorAuthKeySize))?;
                VdafOps::Prio3Aes128Count(vdaf, verify_key)
            }

            VdafInstance::Prio3Aes128Sum { bits } => {
                let vdaf = Prio3::new_aes128_sum(2, *bits)?;
                let verify_key = current_vdaf_verify_key
                    .clone()
                    .try_into()
                    .map_err(|_| Error::TaskParameters(task::Error::AggregatorAuthKeySize))?;
                VdafOps::Prio3Aes128Sum(vdaf, verify_key)
            }

            VdafInstance::Prio3Aes128Histogram { buckets } => {
                let vdaf = Prio3::new_aes128_histogram(2, &*buckets)?;
                let verify_key = current_vdaf_verify_key
                    .clone()
                    .try_into()
                    .map_err(|_| Error::TaskParameters(task::Error::AggregatorAuthKeySize))?;
                VdafOps::Prio3Aes128Histogram(vdaf, verify_key)
=======
            VdafInstance::Real(janus::task::VdafInstance::Prio3Aes128Count) => {
                let vdaf = Prio3Aes128Count::new(2)?;
                let verify_param = <Prio3Aes128Count as Vdaf>::VerifyParam::get_decoded_with_param(
                    &vdaf,
                    current_vdaf_verify_parameter,
                )?;
                VdafOps::Prio3Aes128Count(vdaf, verify_param)
            }

            VdafInstance::Real(janus::task::VdafInstance::Prio3Aes128Sum { bits }) => {
                let vdaf = Prio3Aes128Sum::new(2, *bits)?;
                let verify_param = <Prio3Aes128Sum as Vdaf>::VerifyParam::get_decoded_with_param(
                    &vdaf,
                    current_vdaf_verify_parameter,
                )?;
                VdafOps::Prio3Aes128Sum(vdaf, verify_param)
            }

            VdafInstance::Real(janus::task::VdafInstance::Prio3Aes128Histogram { buckets }) => {
                let vdaf = Prio3Aes128Histogram::new(2, &*buckets)?;
                let verify_param =
                    <Prio3Aes128Histogram as Vdaf>::VerifyParam::get_decoded_with_param(
                        &vdaf,
                        current_vdaf_verify_parameter,
                    )?;
                VdafOps::Prio3Aes128Histogram(vdaf, verify_param)
>>>>>>> a6b79c0b
            }

            #[cfg(test)]
            VdafInstance::Fake => VdafOps::Fake(dummy_vdaf::Vdaf::new()),

            #[cfg(test)]
            VdafInstance::FakeFailsPrepInit => VdafOps::Fake(
                dummy_vdaf::Vdaf::new().with_prep_init_fn(|_| -> Result<(), VdafError> {
                    Err(VdafError::Uncategorized(
                        "FakeFailsPrepInit failed at prep_init".to_string(),
                    ))
                }),
            ),

            #[cfg(test)]
            VdafInstance::FakeFailsPrepStep => {
                const VERIFY_KEY_LENGTH: usize = dummy_vdaf::Vdaf::VERIFY_KEY_LENGTH;
                VdafOps::Fake(dummy_vdaf::Vdaf::new().with_prep_step_fn(
                    || -> Result<PrepareTransition<dummy_vdaf::Vdaf, VERIFY_KEY_LENGTH>, VdafError> {
                        Err(VdafError::Uncategorized(
                            "FakeFailsPrepStep failed at prep_step".to_string(),
                        ))
                    },
                ))
            }

            _ => panic!("VDAF {:?} is not yet supported", task.vdaf),
        };

        Ok(Self { task, vdaf_ops })
    }

    fn handle_hpke_config(&self) -> HpkeConfig {
        // TODO(#239): consider deciding a better way to determine "primary" (e.g. most-recent) HPKE
        // config/key -- right now it's the one with the maximal config ID, but that will run into
        // trouble if we ever need to wrap-around, which we may since config IDs are effectively a u8.
        self.task
            .hpke_keys
            .iter()
            .max_by_key(|(&id, _)| id)
            .unwrap()
            .1
             .0
            .clone()
    }

    async fn handle_upload<C: Clock>(
        &self,
        datastore: &Datastore<C>,
        clock: &C,
        report: Report,
    ) -> Result<(), Error> {
        // §4.2.2 The leader's report is the first one
        if report.encrypted_input_shares().len() != 2 {
            warn!(
                share_count = report.encrypted_input_shares().len(),
                "Unexpected number of encrypted shares in report"
            );
            return Err(Error::UnrecognizedMessage(
                "unexpected number of encrypted shares in report",
                Some(report.task_id()),
            ));
        }
        let leader_report = &report.encrypted_input_shares()[0];

        // §4.2.2: verify that the report's HPKE config ID is known
        let (hpke_config, hpke_private_key) = self
            .task
            .hpke_keys
            .get(&leader_report.config_id())
            .ok_or_else(|| {
            warn!(
                config_id = ?leader_report.config_id(),
                "Unknown HPKE config ID"
            );
            Error::OutdatedHpkeConfig(leader_report.config_id(), report.task_id())
        })?;

        let report_deadline = clock.now().add(self.task.tolerable_clock_skew)?;

        // §4.2.4: reject reports from too far in the future
        if report.nonce().time().is_after(report_deadline) {
            warn!(report.task_id = ?report.task_id(), report.nonce = ?report.nonce(), "Report timestamp exceeds tolerable clock skew");
            return Err(Error::ReportFromTheFuture(report.nonce(), report.task_id()));
        }

        // Check that we can decrypt the report. This isn't required by the spec
        // but this exercises HPKE decryption and saves us the trouble of
        // storing reports we can't use. We don't inform the client if this
        // fails.
        if let Err(err) = hpke::open(
            hpke_config,
            hpke_private_key,
            &HpkeApplicationInfo::new(Label::InputShare, Role::Client, self.task.role),
            leader_report,
            &report.associated_data(),
        ) {
            warn!(report.task_id = ?report.task_id(), report.nonce = ?report.nonce(), ?err, "Report decryption failed");
            return Ok(());
        }

        datastore
            .run_tx(|tx| {
                let report = report.clone();
                Box::pin(async move {
                    // §4.2.2 and 4.3.2.2: reject reports whose nonce has been seen before.
                    if tx
                        .get_client_report(report.task_id(), report.nonce())
                        .await?
                        .is_some()
                    {
                        warn!(report.task_id = ?report.task_id(), report.nonce = ?report.nonce(), "Report replayed");
                        // TODO(#34): change this error type.
                        return Err(datastore::Error::User(
                            Error::StaleReport(report.nonce(), report.task_id()).into(),
                        ));
                    }

                    // TODO(#221): reject with `reportTooLate` reports whose timestamps fall in a
                    // batch interval that has already been collected (§4.3.2). We don't
                    // support collection so we can't implement this requirement yet.

                    // Store the report.
                    tx.put_client_report(&report).await?;
                    Ok(())
                })
            })
            .await?;
        Ok(())
    }

    async fn handle_aggregate_init<C: Clock>(
        &self,
        datastore: &Datastore<C>,
        req: AggregateInitializeReq,
    ) -> Result<AggregateInitializeResp, Error> {
        self.vdaf_ops
            .handle_aggregate_init(datastore, &self.task, req)
            .await
    }

    async fn handle_aggregate_continue<C: Clock>(
        &self,
        datastore: &Datastore<C>,
        req: AggregateContinueReq,
    ) -> Result<AggregateContinueResp, Error> {
        self.vdaf_ops
            .handle_aggregate_continue(datastore, &self.task, req)
            .await
    }

    async fn handle_collect<C: Clock>(
        &self,
        datastore: &Datastore<C>,
        req: CollectReq,
    ) -> Result<Url, Error> {
        let collect_job_id = self
            .vdaf_ops
            .handle_collect(datastore, &self.task, &req)
            .await?;

        Ok(self
            .task
            .aggregator_url(Role::Leader)?
            .join("collect_jobs/")?
            .join(&collect_job_id.to_string())?)
    }

    async fn handle_collect_job<C: Clock>(
        &self,
        datastore: &Datastore<C>,
        collect_job_id: Uuid,
    ) -> Result<Option<CollectResp>, Error> {
        self.vdaf_ops
            .handle_collect_job(datastore, &self.task, collect_job_id)
            .await
    }

    async fn handle_aggregate_share<C: Clock>(
        &self,
        datastore: &Datastore<C>,
        req: &AggregateShareReq,
    ) -> Result<AggregateShareResp, Error> {
        // §4.4.4.3: check that the batch interval meets the requirements from §4.6
        if !self.task.validate_batch_interval(req.batch_interval) {
            return Err(Error::InvalidBatchInterval(
                req.batch_interval,
                self.task.id,
            ));
        }

        self.vdaf_ops
            .handle_aggregate_share(datastore, &self.task, req)
            .await
    }
}

/// VdafOps stores VDAF-specific operations for a TaskAggregator in a non-generic way.
#[allow(clippy::enum_variant_names)]
enum VdafOps {
    // For the Prio3 VdafOps, the second parameter is the verify_key.
    Prio3Aes128Count(Prio3Aes128Count, [u8; PRIO3_AES128_VERIFY_KEY_LENGTH]),
    Prio3Aes128Sum(Prio3Aes128Sum, [u8; PRIO3_AES128_VERIFY_KEY_LENGTH]),
    Prio3Aes128Histogram(Prio3Aes128Histogram, [u8; PRIO3_AES128_VERIFY_KEY_LENGTH]),

    #[cfg(test)]
    Fake(dummy_vdaf::Vdaf),
}

impl VdafOps {
    /// Implements the `/aggregate` endpoint for initialization requests for the helper, described
    /// in §4.4.4.1 & §4.4.4.2 of draft-gpew-priv-ppm.
    async fn handle_aggregate_init<C: Clock>(
        &self,
        datastore: &Datastore<C>,
        task: &Task,
        req: AggregateInitializeReq,
    ) -> Result<AggregateInitializeResp, Error> {
        match self {
            VdafOps::Prio3Aes128Count(vdaf, verify_key) => {
                Self::handle_aggregate_init_generic::<
                    PRIO3_AES128_VERIFY_KEY_LENGTH,
                    Prio3Aes128Count,
                    _,
                >(datastore, vdaf, task, verify_key, req)
                .await
            }
            VdafOps::Prio3Aes128Sum(vdaf, verify_key) => {
                Self::handle_aggregate_init_generic::<
                    PRIO3_AES128_VERIFY_KEY_LENGTH,
                    Prio3Aes128Sum,
                    _,
                >(datastore, vdaf, task, verify_key, req)
                .await
            }
            VdafOps::Prio3Aes128Histogram(vdaf, verify_key) => {
                Self::handle_aggregate_init_generic::<
                    PRIO3_AES128_VERIFY_KEY_LENGTH,
                    Prio3Aes128Histogram,
                    _,
                >(datastore, vdaf, task, verify_key, req)
                .await
            }

            #[cfg(test)]
            VdafOps::Fake(vdaf) => {
                const VERIFY_KEY_LENGTH: usize = dummy_vdaf::Vdaf::VERIFY_KEY_LENGTH;
                Self::handle_aggregate_init_generic::<VERIFY_KEY_LENGTH, dummy_vdaf::Vdaf, _>(
                    datastore,
                    vdaf,
                    task,
                    &[],
                    req,
                )
                .await
            }
        }
    }

    async fn handle_aggregate_continue<C: Clock>(
        &self,
        datastore: &Datastore<C>,
        task: &Task,
        req: AggregateContinueReq,
    ) -> Result<AggregateContinueResp, Error> {
        match self {
            VdafOps::Prio3Aes128Count(vdaf, _) => {
                Self::handle_aggregate_continue_generic::<
                    PRIO3_AES128_VERIFY_KEY_LENGTH,
                    Prio3Aes128Count,
                    _,
                >(datastore, vdaf, task, req)
                .await
            }
            VdafOps::Prio3Aes128Sum(vdaf, _) => {
                Self::handle_aggregate_continue_generic::<
                    PRIO3_AES128_VERIFY_KEY_LENGTH,
                    Prio3Aes128Sum,
                    _,
                >(datastore, vdaf, task, req)
                .await
            }
            VdafOps::Prio3Aes128Histogram(vdaf, _) => {
                Self::handle_aggregate_continue_generic::<
                    PRIO3_AES128_VERIFY_KEY_LENGTH,
                    Prio3Aes128Histogram,
                    _,
                >(datastore, vdaf, task, req)
                .await
            }

            #[cfg(test)]
            VdafOps::Fake(vdaf) => {
                const VERIFY_KEY_LENGTH: usize = dummy_vdaf::Vdaf::VERIFY_KEY_LENGTH;
                Self::handle_aggregate_continue_generic::<VERIFY_KEY_LENGTH, dummy_vdaf::Vdaf, _>(
                    datastore, vdaf, task, req,
                )
                .await
            }
        }
    }

    /// Implements the aggregate initialization request portion of the `/aggregate` endpoint for the
    /// helper, described in §4.4.4.1 of draft-gpew-priv-ppm.
    async fn handle_aggregate_init_generic<const L: usize, A: vdaf::Aggregator<L>, C: Clock>(
        datastore: &Datastore<C>,
        vdaf: &A,
        task: &Task,
        verify_key: &[u8; L],
        req: AggregateInitializeReq,
    ) -> Result<AggregateInitializeResp, Error>
    where
        A: 'static + Send + Sync,
        A::AggregationParam: Send + Sync,
        A::AggregateShare: Send + Sync,
        for<'a> <A::AggregateShare as TryFrom<&'a [u8]>>::Error: fmt::Display,
        for<'a> &'a A::AggregateShare: Into<Vec<u8>>,
        A::PrepareMessage: Send + Sync,
        A::PrepareState: Send + Sync + Encode,
        A::OutputShare: Send + Sync,
        for<'a> &'a A::OutputShare: Into<Vec<u8>>,
    {
        let task_id = task.id;
        let min_batch_duration = task.min_batch_duration;

        // If two ReportShare messages have the same nonce, then the helper MUST abort with
        // error "unrecognizedMessage". (§4.4.4.1)
        let mut seen_nonces = HashSet::with_capacity(req.report_shares.len());
        for share in &req.report_shares {
            if !seen_nonces.insert(share.nonce) {
                return Err(Error::UnrecognizedMessage(
                    "aggregate request contains duplicate nonce",
                    Some(task_id),
                ));
            }
        }

        // Decrypt shares & prepare initialization states. (§4.4.4.1)
        // TODO(#221): reject reports that are "too old" with `report-dropped`.
        // TODO(#221): reject reports in batches that have completed an aggregate-share request with `batch-collected`.
        struct ReportShareData<const L: usize, A: vdaf::Aggregator<L>>
        where
            for<'a> &'a A::AggregateShare: Into<Vec<u8>>,
        {
            report_share: ReportShare,
            prep_result: PrepareStepResult,
            agg_state: ReportAggregationState<L, A>,
        }
        let mut saw_continue = false;
        let mut report_share_data = Vec::new();
        let agg_param = A::AggregationParam::get_decoded(&req.agg_param)?;
        for report_share in req.report_shares {
            let hpke_key = task
                .hpke_keys
                .get(&report_share.encrypted_input_share.config_id())
                .ok_or_else(|| {
                    warn!(
                        config_id = ?report_share.encrypted_input_share.config_id(),
                        "Unknown HPKE config ID"
                    );
                    ReportShareError::HpkeUnknownConfigId
                });

            // If decryption fails, then the aggregator MUST fail with error `hpke-decrypt-error`. (§4.4.2.2)
            let plaintext = hpke_key.and_then(|(hpke_config, hpke_private_key)| {
                hpke::open(
                    hpke_config,
                    hpke_private_key,
                    &HpkeApplicationInfo::new(Label::InputShare, Role::Client, Role::Helper),
                    &report_share.encrypted_input_share,
                    &report_share.associated_data(task_id),
                )
                .map_err(|err| {
                    warn!(
                        ?task_id,
                        nonce = %report_share.nonce,
                        %err,
                        "Couldn't decrypt report share"
                    );
                    ReportShareError::HpkeDecryptError
                })
            });

            // `vdaf-prep-error` probably isn't the right code, but there is no better one & we
            // don't want to fail the entire aggregation job with an UnrecognizedMessage error
            // because a single client sent bad data.
            // TODO(https://github.com/ietf-wg-ppm/draft-ietf-ppm-dap/issues/255): agree on/standardize
            // an error code for "client report data can't be decoded" & use it here.
            let input_share = plaintext.and_then(|plaintext| {
                A::InputShare::get_decoded_with_param(&(vdaf, Role::Helper.index().unwrap()), &plaintext)
                    .map_err(|err| {
                        warn!(?task_id, nonce = %report_share.nonce, %err, "Couldn't decode input share from report share");
                        ReportShareError::VdafPrepError
                    })
            });

            // Next, the aggregator runs the preparation-state initialization algorithm for the VDAF
            // associated with the task and computes the first state transition. [...] If either
            // step fails, then the aggregator MUST fail with error `vdaf-prep-error`. (§4.4.2.2)
            let init_rslt = input_share.and_then(|input_share| {
                vdaf
                    .prepare_init(
                        verify_key,
                        Role::Helper.index().unwrap(),
                        &agg_param,
                        &report_share.nonce.get_encoded(),
                        &input_share,
                    )
                    .map_err(|err| {
                        warn!(?task_id, nonce = %report_share.nonce, %err, "Couldn't prepare_init report share");
                        ReportShareError::VdafPrepError
                    })
            });

            report_share_data.push(match init_rslt {
                Ok((prep_state, prep_share)) => {
                    saw_continue = true;
                    ReportShareData {
                        report_share,
                        prep_result: PrepareStepResult::Continued(prep_share.get_encoded()),
                        agg_state: ReportAggregationState::<L, A>::Waiting(prep_state, None),
                    }
                }

                Err(err) => ReportShareData {
                    report_share,
                    prep_result: PrepareStepResult::Failed(err),
                    agg_state: ReportAggregationState::<L, A>::Failed(err),
                },
            });
        }

        // Store data to datastore.
        let aggregation_job_state = if saw_continue {
            AggregationJobState::InProgress
        } else {
            AggregationJobState::Finished
        };
        let aggregation_job = Arc::new(AggregationJob::<L, A> {
            aggregation_job_id: req.job_id,
            task_id,
            aggregation_param: agg_param,
            state: aggregation_job_state,
        });
        let report_share_data = Arc::new(report_share_data);
        datastore
            .run_tx(|tx| {
                let aggregation_job = aggregation_job.clone();
                let report_share_data = report_share_data.clone();

                Box::pin(async move {
                    // Write aggregation job.
                    tx.put_aggregation_job(&aggregation_job).await?;

                    let mut accumulator = Accumulator::<L, A>::new(
                        task_id,
                        min_batch_duration,
                        &aggregation_job.aggregation_param,
                    );

                    for (ord, share_data) in report_share_data.as_ref().iter().enumerate() {
                        // Write client report & report aggregation.
                        tx.put_report_share(task_id, &share_data.report_share)
                            .await?;
                        tx.put_report_aggregation(&ReportAggregation::<L, A> {
                            aggregation_job_id: req.job_id,
                            task_id,
                            nonce: share_data.report_share.nonce,
                            ord: ord as i64,
                            state: share_data.agg_state.clone(),
                        })
                        .await?;

                        if let ReportAggregationState::<L, A>::Finished(ref output_share) =
                            share_data.agg_state
                        {
                            accumulator.update(output_share, share_data.report_share.nonce)?;
                        }
                    }

                    accumulator.flush_to_datastore(tx).await?;

                    Ok(())
                })
            })
            .await?;

        // Construct response and return.
        Ok(AggregateInitializeResp {
            job_id: req.job_id,
            prepare_steps: report_share_data
                .as_ref()
                .iter()
                .map(|d| PrepareStep {
                    nonce: d.report_share.nonce,
                    result: d.prep_result.clone(),
                })
                .collect(),
        })
    }

    async fn handle_aggregate_continue_generic<const L: usize, A: vdaf::Aggregator<L>, C: Clock>(
        datastore: &Datastore<C>,
        vdaf: &A,
        task: &Task,
        req: AggregateContinueReq,
    ) -> Result<AggregateContinueResp, Error>
    where
        A: 'static + Send + Sync,
        A::AggregationParam: Send + Sync,
        A::AggregateShare: Send + Sync,
        for<'a> <A::AggregateShare as TryFrom<&'a [u8]>>::Error: fmt::Display,
        for<'a> &'a A::AggregateShare: Into<Vec<u8>>,
        for<'a> A::PrepareState: Send + Sync + Encode + ParameterizedDecode<(&'a A, usize)>,
        A::PrepareShare: Send + Sync,
        A::PrepareMessage: Send + Sync,
        A::OutputShare: Send + Sync + for<'a> TryFrom<&'a [u8]>,
        for<'a> &'a A::OutputShare: Into<Vec<u8>>,
    {
        let task_id = task.id;
        let min_batch_duration = task.min_batch_duration;
        let vdaf = Arc::new(vdaf.clone());
        let prep_steps = Arc::new(req.prepare_steps);

        // TODO(#224): don't hold DB transaction open while computing VDAF updates?
        // TODO(#224): don't do O(n) network round-trips (where n is the number of transitions)
        // TODO(#221): We have to reject reports in batches that have completed an aggregate-share
        // request with `batch-collected` here as well as in the init case. Suppose that an
        // AggregateShareReq arrives in between the AggregateInitReq and AggregateContinueReq.
        Ok(datastore
            .run_tx(|tx| {
                let vdaf = Arc::clone(&vdaf);
                let prep_steps = Arc::clone(&prep_steps);

                Box::pin(async move {
                    // Read existing state.
                    let (aggregation_job, report_aggregations) = try_join!(
                        tx.get_aggregation_job::<L, A>(task_id, req.job_id),
                        tx.get_report_aggregations_for_aggregation_job(
                            vdaf.as_ref(),
                            Role::Helper,
                            task_id,
                            req.job_id,
                        ),
                    )?;
                    let mut aggregation_job = aggregation_job.ok_or_else(|| datastore::Error::User(Error::UnrecognizedAggregationJob(req.job_id, task_id).into()))?;

                    // Handle each transition in the request.
                    let mut report_aggregations = report_aggregations.into_iter();
                    let (mut saw_continue, mut saw_finish) = (false, false);
                    let mut response_prep_steps = Vec::new();
                    let mut accumulator = Accumulator::<L, A>::new(task_id, min_batch_duration, &aggregation_job.aggregation_param);

                    for prep_step in prep_steps.iter() {
                        // Match preparation step received from leader to stored report aggregation,
                        // and extract the stored preparation step.
                        let mut report_aggregation = loop {
                            let mut report_agg = report_aggregations.next().ok_or_else(|| {
                                warn!(?task_id, job_id = ?req.job_id, nonce = %prep_step.nonce, "Leader sent unexpected, duplicate, or out-of-order prepare steps");
                                datastore::Error::User(Error::UnrecognizedMessage(
                                    "leader sent unexpected, duplicate, or out-of-order prepare steps",
                                    Some(task_id),
                                ).into())
                            })?;
                            if report_agg.nonce != prep_step.nonce {
                                // This report was omitted by the leader because of a prior failure.
                                // Note that the report was dropped (if it's not already in an error
                                // state) and continue.
                                if matches!(report_agg.state, ReportAggregationState::Waiting(_, _)) {
                                    report_agg.state = ReportAggregationState::Failed(ReportShareError::ReportDropped);
                                    tx.update_report_aggregation(&report_agg).await?;
                                }
                                continue;
                            }
                            break report_agg;
                        };
                        let prep_state =
                            match report_aggregation.state {
                                ReportAggregationState::Waiting(prep_state, _) => prep_state,
                                _ => {
                                    warn!(?task_id, job_id = ?req.job_id, nonce = %prep_step.nonce, "Leader sent prepare step for non-WAITING report aggregation");
                                    return Err(datastore::Error::User(
                                        Error::UnrecognizedMessage(
                                            "leader sent prepare step for non-WAITING report aggregation",
                                            Some(task_id),
                                        ).into()
                                    ));
                                },
                            };

                        // Parse preparation message out of prepare step received from leader.
                        let prep_msg = match &prep_step.result {
                            PrepareStepResult::Continued(payload) => {
                                A::PrepareMessage::decode_with_param(
                                    &prep_state,
                                    &mut Cursor::new(payload.as_ref()),
                                )?
                            }
                            _ => {
                                warn!(?task_id, job_id = ?req.job_id, nonce = %prep_step.nonce, "Leader sent non-Continued prepare step");
                                return Err(datastore::Error::User(
                                    Error::UnrecognizedMessage(
                                        "leader sent non-Continued prepare step",
                                        Some(task_id),
                                    ).into()
                                ));
                            }
                        };

                        // Compute the next transition, prepare to respond & update DB.
                        match vdaf.prepare_step(prep_state, prep_msg) {
                            Ok(PrepareTransition::Continue(prep_state, prep_share))=> {
                                saw_continue = true;
                                report_aggregation.state =
                                    ReportAggregationState::Waiting(prep_state, None);
                                response_prep_steps.push(PrepareStep {
                                    nonce: prep_step.nonce,
                                    result: PrepareStepResult::Continued(prep_share.get_encoded()),
                                })
                            }

                            Ok(PrepareTransition::Finish(output_share)) => {
                                saw_finish = true;
                                accumulator.update(&output_share, prep_step.nonce)?;
                                report_aggregation.state =
                                    ReportAggregationState::Finished(output_share);
                                response_prep_steps.push(PrepareStep {
                                    nonce: prep_step.nonce,
                                    result: PrepareStepResult::Finished,
                                });
                            }

                            Err(err) => {
                                warn!(?task_id, job_id = ?req.job_id, nonce = %prep_step.nonce, %err, "Prepare step failed");
                                report_aggregation.state =
                                    ReportAggregationState::Failed(ReportShareError::VdafPrepError);
                                response_prep_steps.push(PrepareStep {
                                    nonce: prep_step.nonce,
                                    result: PrepareStepResult::Failed(ReportShareError::VdafPrepError),
                                })
                            }
                        }

                        tx.update_report_aggregation(&report_aggregation).await?;
                    }

                    for mut report_agg in report_aggregations {
                        // This report was omitted by the leader because of a prior failure.
                        // Note that the report was dropped (if it's not already in an error state)
                        // and continue.
                        if matches!(report_agg.state, ReportAggregationState::Waiting(_, _)) {
                            report_agg.state = ReportAggregationState::Failed(ReportShareError::ReportDropped);
                            tx.update_report_aggregation(&report_agg).await?;
                        }
                    }

                    aggregation_job.state = match (saw_continue, saw_finish) {
                        (false, false) => AggregationJobState::Finished, // everything failed, or there were no reports
                        (true, false) => AggregationJobState::InProgress,
                        (false, true) => AggregationJobState::Finished,
                        (true, true) => {
                            return Err(datastore::Error::User(Error::Internal(
                                "VDAF took an inconsistent number of rounds to reach Finish state"
                                    .to_string(),
                            ).into()))
                        }
                    };
                    tx.update_aggregation_job(&aggregation_job).await?;

                    accumulator.flush_to_datastore(tx).await?;

                    Ok(AggregateContinueResp {
                        job_id: req.job_id,
                        prepare_steps: response_prep_steps,
                    })
                })
            })
            .await?)
    }

    /// Handle requests to the leader `/collect` endpoint (§4.5).
    async fn handle_collect<C: Clock>(
        &self,
        datastore: &Datastore<C>,
        task: &Task,
        collect_req: &CollectReq,
    ) -> Result<Uuid, Error> {
        match self {
            VdafOps::Prio3Aes128Count(_, _) => {
                Self::handle_collect_generic::<PRIO3_AES128_VERIFY_KEY_LENGTH, Prio3Aes128Count, _>(
                    datastore,
                    task,
                    collect_req,
                )
                .await
            }
            VdafOps::Prio3Aes128Sum(_, _) => {
                Self::handle_collect_generic::<PRIO3_AES128_VERIFY_KEY_LENGTH, Prio3Aes128Sum, _>(
                    datastore,
                    task,
                    collect_req,
                )
                .await
            }
            VdafOps::Prio3Aes128Histogram(_, _) => {
                Self::handle_collect_generic::<
                    PRIO3_AES128_VERIFY_KEY_LENGTH,
                    Prio3Aes128Histogram,
                    _,
                >(datastore, task, collect_req)
                .await
            }

            #[cfg(test)]
            VdafOps::Fake(_) => {
                const VERIFY_KEY_LENGTH: usize = dummy_vdaf::Vdaf::VERIFY_KEY_LENGTH;
                Self::handle_collect_generic::<VERIFY_KEY_LENGTH, dummy_vdaf::Vdaf, _>(
                    datastore,
                    task,
                    collect_req,
                )
                .await
            }
        }
    }

    #[tracing::instrument(skip(datastore), err)]
    async fn handle_collect_generic<const L: usize, A: vdaf::Aggregator<L>, C: Clock>(
        datastore: &Datastore<C>,
        task: &Task,
        req: &CollectReq,
    ) -> Result<Uuid, Error>
    where
        A::AggregationParam: Send + Sync,
        A::AggregateShare: Send + Sync,
        Vec<u8>: for<'a> From<&'a A::AggregateShare>,
        for<'a> <A::AggregateShare as TryFrom<&'a [u8]>>::Error: std::fmt::Display,
    {
        // §4.5: check that the batch interval meets the requirements from §4.6
        if !task.validate_batch_interval(req.batch_interval) {
            return Err(Error::InvalidBatchInterval(req.batch_interval, task.id));
        }

        Ok(datastore
            .run_tx(move |tx| {
                let task = task.clone();
                let req = req.clone();
                Box::pin(async move {
                    if let Some(collect_job_id) = tx
                        .get_collect_job_id(task.id, req.batch_interval, &req.agg_param)
                        .await?
                    {
                        debug!(collect_request = ?req, "Serving existing collect job UUID");
                        return Ok(collect_job_id);
                    }

                    debug!(collect_request = ?req, "Cache miss, creating new collect job UUID");
                    let aggregation_param = A::AggregationParam::get_decoded(&req.agg_param)?;
                    let batch_unit_aggregations = tx
                        .get_batch_unit_aggregations_for_task_in_interval::<L, A>(
                            task.id,
                            req.batch_interval,
                            &aggregation_param,
                        )
                        .await?;
                    validate_batch_lifetime_for_unit_aggregations(
                        tx,
                        &task,
                        &batch_unit_aggregations,
                    )
                    .await?;

                    tx.put_collect_job(req.task_id, req.batch_interval, &req.agg_param)
                        .await
                })
            })
            .await?)
    }

    /// Handle requests to a collect job URI obtained from the leader's `/collect` endpoint (§4.5).
    async fn handle_collect_job<C: Clock>(
        &self,
        datastore: &Datastore<C>,
        task: &Task,
        collect_job_id: Uuid,
    ) -> Result<Option<CollectResp>, Error> {
        match self {
            VdafOps::Prio3Aes128Count(_, _) => {
                Self::handle_collect_job_generic::<
                    PRIO3_AES128_VERIFY_KEY_LENGTH,
                    Prio3Aes128Count,
                    _,
                >(datastore, task, collect_job_id)
                .await
            }
            VdafOps::Prio3Aes128Sum(_, _) => Self::handle_collect_job_generic::<
                PRIO3_AES128_VERIFY_KEY_LENGTH,
                Prio3Aes128Sum,
                _,
            >(datastore, task, collect_job_id)
            .await,
            VdafOps::Prio3Aes128Histogram(_, _) => {
                Self::handle_collect_job_generic::<
                    PRIO3_AES128_VERIFY_KEY_LENGTH,
                    Prio3Aes128Histogram,
                    _,
                >(datastore, task, collect_job_id)
                .await
            }

            #[cfg(test)]
            VdafOps::Fake(_) => {
                const VERIFY_KEY_LENGTH: usize = dummy_vdaf::Vdaf::VERIFY_KEY_LENGTH;
                Self::handle_collect_job_generic::<VERIFY_KEY_LENGTH, dummy_vdaf::Vdaf, _>(
                    datastore,
                    task,
                    collect_job_id,
                )
                .await
            }
        }
    }

    async fn handle_collect_job_generic<const L: usize, A: vdaf::Aggregator<L>, C: Clock>(
        datastore: &Datastore<C>,
        task: &Task,
        collect_job_id: Uuid,
    ) -> Result<Option<CollectResp>, Error>
    where
        A::AggregationParam: Send + Sync,
        A::AggregateShare: Send + Sync,
        Vec<u8>: for<'a> From<&'a A::AggregateShare>,
        for<'a> <A::AggregateShare as TryFrom<&'a [u8]>>::Error: std::fmt::Display,
    {
        let task_id = task.id;
        let collect_job = datastore
            .run_tx(move |tx| {
                Box::pin(async move {
                    tx.get_collect_job::<L, A>(collect_job_id)
                        .await?
                        .ok_or_else(|| {
                            datastore::Error::User(
                                Error::UnrecognizedCollectJob(collect_job_id).into(),
                            )
                        })
                })
            })
            .await?;

        match collect_job.state {
            CollectJobState::Start => {
                debug!(?collect_job_id, ?task_id, "Collect job has not run yet");
                Ok(None)
            }

            CollectJobState::Finished {
                encrypted_helper_aggregate_share,
                leader_aggregate_share,
            } => {
                // §4.4.4.3: HPKE encrypt aggregate share to the collector. We store the leader
                // aggregate share *unencrypted* in the datastore so that we can encrypt cached
                // results to the collector HPKE config valid when the current collect job request
                // was made, and not whatever was valid at the time the aggregate share was first
                // computed.
                // However we store the helper's *encrypted* share.

                // TODO(#240): consider fetching freshly encrypted helper aggregate share if it has
                // been long enough since the encrypted helper share was cached -- tricky thing is
                // deciding what "long enough" is.
                debug!(
                    ?collect_job_id,
                    ?task_id,
                    "Serving cached collect job response"
                );
                let associated_data = associated_data_for_aggregate_share(
                    collect_job.task_id,
                    collect_job.batch_interval,
                );
                let encrypted_leader_aggregate_share = hpke::seal(
                    &task.collector_hpke_config,
                    &HpkeApplicationInfo::new(Label::AggregateShare, Role::Leader, Role::Collector),
                    &<Vec<u8>>::from(&leader_aggregate_share),
                    &associated_data,
                )?;

                Ok(Some(CollectResp {
                    encrypted_agg_shares: vec![
                        encrypted_leader_aggregate_share,
                        encrypted_helper_aggregate_share,
                    ],
                }))
            }

            CollectJobState::Abandoned => {
                // TODO(#248): decide how to respond for abandoned collect jobs.
                warn!(
                    ?collect_job_id,
                    ?task_id,
                    "Attempting to collect abandoned collect job"
                );
                Ok(None)
            }
        }
    }

    /// Implements the `/aggregate_share` endpoint for the helper, described in §4.4.4.3
    async fn handle_aggregate_share<C: Clock>(
        &self,
        datastore: &Datastore<C>,
        task: &Task,
        aggregate_share_req: &AggregateShareReq,
    ) -> Result<AggregateShareResp, Error> {
        match self {
            VdafOps::Prio3Aes128Count(_, _) => {
                Self::handle_aggregate_share_generic::<
                    PRIO3_AES128_VERIFY_KEY_LENGTH,
                    Prio3Aes128Count,
                    _,
                >(datastore, task, aggregate_share_req)
                .await
            }
            VdafOps::Prio3Aes128Sum(_, _) => {
                Self::handle_aggregate_share_generic::<
                    PRIO3_AES128_VERIFY_KEY_LENGTH,
                    Prio3Aes128Sum,
                    _,
                >(datastore, task, aggregate_share_req)
                .await
            }
            VdafOps::Prio3Aes128Histogram(_, _) => {
                Self::handle_aggregate_share_generic::<
                    PRIO3_AES128_VERIFY_KEY_LENGTH,
                    Prio3Aes128Histogram,
                    _,
                >(datastore, task, aggregate_share_req)
                .await
            }

            #[cfg(test)]
            VdafOps::Fake(_) => {
                const VERIFY_KEY_LENGTH: usize = dummy_vdaf::Vdaf::VERIFY_KEY_LENGTH;
                Self::handle_aggregate_share_generic::<VERIFY_KEY_LENGTH, dummy_vdaf::Vdaf, _>(
                    datastore,
                    task,
                    aggregate_share_req,
                )
                .await
            }
        }
    }

    async fn handle_aggregate_share_generic<const L: usize, A: vdaf::Aggregator<L>, C: Clock>(
        datastore: &Datastore<C>,
        task: &Task,
        aggregate_share_req: &AggregateShareReq,
    ) -> Result<AggregateShareResp, Error>
    where
        A::AggregationParam: Send + Sync,
        A::AggregateShare: Send + Sync,
        Vec<u8>: for<'a> From<&'a A::AggregateShare>,
        for<'a> <A::AggregateShare as TryFrom<&'a [u8]>>::Error: std::fmt::Display,
    {
        let aggregate_share_job = datastore
            .run_tx(move |tx| {
                let task = task.clone();
                let aggregate_share_req = aggregate_share_req.clone();
                Box::pin(async move {
                    // Check if we have already serviced an aggregate share request with these
                    // parameters and serve the cached results if so.
                    let aggregate_share_job = match tx
                        .get_aggregate_share_job_by_request(&aggregate_share_req)
                        .await?
                    {
                        Some(aggregate_share_job) => {
                            debug!(
                                ?aggregate_share_req,
                                "Serving cached aggregate share job result"
                            );
                            aggregate_share_job
                        }
                        None => {
                            debug!(
                                ?aggregate_share_req,
                                "Cache miss, computing aggregate share job result"
                            );
                            let aggregation_param = A::AggregationParam::get_decoded(
                                &aggregate_share_req.aggregation_param,
                            )?;
                            let batch_unit_aggregations = tx
                                .get_batch_unit_aggregations_for_task_in_interval::<L, A>(
                                    task.id,
                                    aggregate_share_req.batch_interval,
                                    &aggregation_param,
                                )
                                .await?;

                            validate_batch_lifetime_for_unit_aggregations(
                                tx,
                                &task,
                                &batch_unit_aggregations,
                            )
                            .await?;

                            let (helper_aggregate_share, report_count, checksum) =
                                compute_aggregate_share::<L, A>(&task, &batch_unit_aggregations)
                                    .await
                                    .map_err(|e| datastore::Error::User(e.into()))?;

                            // Now that we are satisfied that the request is serviceable, we consume batch lifetime by
                            // recording the aggregate share request parameters and the result.
                            let aggregate_share_job = AggregateShareJob::<L, A> {
                                task_id: task.id,
                                batch_interval: aggregate_share_req.batch_interval,
                                aggregation_param,
                                helper_aggregate_share,
                                report_count,
                                checksum,
                            };

                            tx.put_aggregate_share_job(&aggregate_share_job).await?;

                            aggregate_share_job
                        }
                    };

                    Ok(aggregate_share_job)
                })
            })
            .await?;

        // §4.4.4.3: verify total report count and the checksum we computed against those reported
        // by the leader.
        //
        // We check these *after* consuming batch lifetime by recording the aggregate share jobs
        // because the leader could retry the AggregateShareReq with corrected report count and
        // checksum, in which case we want to service that new request from cache. It may also be
        // helpful to have a record in the helper's datastore of failed requests for debugging. But
        // we may only wish to consider batch lifetime to be consumed once the an aggregate share
        // leaves the helper.
        if aggregate_share_job.report_count != aggregate_share_req.report_count
            || aggregate_share_job.checksum != aggregate_share_req.checksum
        {
            return Err(Error::BatchMisalignment {
                task_id: aggregate_share_req.task_id,
                own_checksum: aggregate_share_job.checksum,
                own_report_count: aggregate_share_job.report_count,
                peer_checksum: aggregate_share_req.checksum,
                peer_report_count: aggregate_share_req.report_count,
            });
        }

        // §4.4.4.3: HPKE encrypt aggregate share to the collector. We store *unencrypted* aggregate
        // shares in the datastore so that we can encrypt cached results to the  collector HPKE
        // config valid when the current AggregateShareReq was made, and not whatever was valid at
        // the time the aggregate share was first computed.
        let encrypted_aggregate_share = hpke::seal(
            &task.collector_hpke_config,
            &HpkeApplicationInfo::new(Label::AggregateShare, Role::Helper, Role::Collector),
            &<Vec<u8>>::from(&aggregate_share_job.helper_aggregate_share),
            &aggregate_share_req.associated_data_for_aggregate_share(),
        )?;

        Ok(AggregateShareResp {
            encrypted_aggregate_share,
        })
    }
}

/// Injects a clone of the provided value into the warp filter, making it
/// available to the filter's map() or and_then() handler.
fn with_cloned_value<T>(value: T) -> impl Filter<Extract = (T,), Error = Infallible> + Clone
where
    T: Clone + Sync + Send,
{
    warp::any().map(move || value.clone())
}

/// Representation of the different problem types defined in Table 1 in §3.1.
enum PpmProblemType {
    UnrecognizedMessage,
    UnrecognizedTask,
    UnrecognizedAggregationJob, // TODO(https://github.com/ietf-wg-ppm/draft-ietf-ppm-dap/issues/270): standardize this value
    OutdatedConfig,
    StaleReport,
    UnauthorizedRequest,
    InvalidBatchInterval,
    InsufficientBatchSize,
    BatchMisaligned,
    BatchLifetimeExceeded,
}

impl PpmProblemType {
    /// Returns the problem type URI for a particular kind of error.
    fn type_uri(&self) -> &'static str {
        match self {
            PpmProblemType::UnrecognizedMessage => "urn:ietf:params:ppm:error:unrecognizedMessage",
            PpmProblemType::UnrecognizedTask => "urn:ietf:params:ppm:error:unrecognizedTask",
            PpmProblemType::UnrecognizedAggregationJob => {
                "urn:ietf:params:ppm:error:unrecognizedAggregationJob"
            }
            PpmProblemType::OutdatedConfig => "urn:ietf:params:ppm:error:outdatedConfig",
            PpmProblemType::StaleReport => "urn:ietf:params:ppm:error:staleReport",
            PpmProblemType::UnauthorizedRequest => "urn:ietf:params:ppm:error:unauthorizedRequest",
            PpmProblemType::InvalidBatchInterval => {
                "urn:ietf:params:ppm:error:invalidBatchInterval"
            }
            PpmProblemType::InsufficientBatchSize => {
                "urn:ietf:params:ppm:error:insufficientBatchSize"
            }
            PpmProblemType::BatchMisaligned => "urn:ietf:params:ppm:error:batchMisaligned",
            PpmProblemType::BatchLifetimeExceeded => {
                "urn:ietf:params:ppm:error:batchLifetimeExceeded"
            }
        }
    }

    /// Returns a human-readable summary of a problem type.
    fn description(&self) -> &'static str {
        match self {
            PpmProblemType::UnrecognizedMessage => {
                "The message type for a response was incorrect or the payload was malformed."
            }
            PpmProblemType::UnrecognizedTask => {
                "An endpoint received a message with an unknown task ID."
            }
            PpmProblemType::UnrecognizedAggregationJob => {
                "An endpoint received a message with an unknown aggregation job ID."
            }
            PpmProblemType::OutdatedConfig => {
                "The message was generated using an outdated configuration."
            }
            PpmProblemType::StaleReport => {
                "Report could not be processed because it arrived too late."
            }
            PpmProblemType::UnauthorizedRequest => "The request's authorization is not valid.",
            PpmProblemType::InvalidBatchInterval => {
                "The batch interval in the collect or aggregate share request is not valid for the task."
            }
            PpmProblemType::InsufficientBatchSize => {
                "There are not enough reports in the batch interval."
            }
            PpmProblemType::BatchMisaligned => {
                "The checksums or report counts in the two aggregator's aggregate shares do not match."
            }
            PpmProblemType::BatchLifetimeExceeded => {
                "The batch lifetime has been exceeded for one or more reports included in the batch interval."
            }
        }
    }
}

/// The media type for problem details formatted as a JSON document, per RFC 7807.
static PROBLEM_DETAILS_JSON_MEDIA_TYPE: &str = "application/problem+json";

/// Construct an error response in accordance with §3.1.
// TODO(https://github.com/ietf-wg-ppm/draft-ietf-ppm-dap/issues/209): The handling of the instance,
// title, detail, and taskid fields are subject to change.
fn build_problem_details_response(error_type: PpmProblemType, task_id: Option<TaskId>) -> Response {
    // So far, 400 Bad Request seems to be the appropriate choice for each defined problem type.
    let status = StatusCode::BAD_REQUEST;
    warp::reply::with_status(
        warp::reply::with_header(
            warp::reply::json(&serde_json::json!({
                "type": error_type.type_uri(),
                "title": error_type.description(),
                "status": status.as_u16(),
                "detail": error_type.description(),
                // The base URI is either "[leader]/upload", "[aggregator]/aggregate",
                // "[helper]/aggregate_share", or "[leader]/collect". Relative URLs are allowed in
                // the instance member, thus ".." will always refer to the aggregator's endpoint,
                // as required by §3.1.
                "instance": "..",
                "taskid": task_id.map(|tid| format!("{}", tid)),
            })),
            http::header::CONTENT_TYPE,
            PROBLEM_DETAILS_JSON_MEDIA_TYPE,
        ),
        status,
    )
    .into_response()
}

/// Produces a closure that will transform applicable errors into a problem details JSON object
/// (See RFC 7807) and update a metrics counter. The returned closure is meant to be used in a warp
/// `map` filter.
fn error_handler<R: Reply>(
    request_status_counter: &Counter<u64>,
    name: &'static str,
) -> impl Fn(Result<R, Error>) -> warp::reply::Response + Clone {
    let bound_counter_success = request_status_counter.bind(&[
        KeyValue::new("endpoint", name),
        KeyValue::new("status", "success"),
    ]);
    let bound_counter_error = request_status_counter.bind(&[
        KeyValue::new("endpoint", name),
        KeyValue::new("status", "error"),
    ]);

    move |result| {
        if let Err(error) = &result {
            error!(%error);
            bound_counter_error.add(1);
        } else {
            bound_counter_success.add(1);
        }
        match result {
            Ok(reply) => reply.into_response(),
            Err(Error::InvalidConfiguration(_)) => {
                StatusCode::INTERNAL_SERVER_ERROR.into_response()
            }
            Err(Error::MessageDecode(_)) => StatusCode::BAD_REQUEST.into_response(),
            Err(Error::StaleReport(_, task_id)) => {
                build_problem_details_response(PpmProblemType::StaleReport, Some(task_id))
            }
            Err(Error::UnrecognizedMessage(_, task_id)) => {
                build_problem_details_response(PpmProblemType::UnrecognizedMessage, task_id)
            }
            Err(Error::UnrecognizedTask(task_id)) => {
                // TODO(#237): ensure that a helper returns HTTP 404 or 403 when this happens.
                build_problem_details_response(PpmProblemType::UnrecognizedTask, Some(task_id))
            }
            Err(Error::UnrecognizedAggregationJob(_, task_id)) => build_problem_details_response(
                PpmProblemType::UnrecognizedAggregationJob,
                Some(task_id),
            ),
            Err(Error::UnrecognizedCollectJob(_)) => StatusCode::NOT_FOUND.into_response(),
            Err(Error::OutdatedHpkeConfig(_, task_id)) => {
                build_problem_details_response(PpmProblemType::OutdatedConfig, Some(task_id))
            }
            Err(Error::ReportFromTheFuture(_, _)) => {
                // TODO(#221): build a problem details document once an error type is defined for
                // reports with timestamps too far in the future.
                StatusCode::BAD_REQUEST.into_response()
            }
            Err(Error::UnauthorizedRequest(task_id)) => {
                build_problem_details_response(PpmProblemType::UnauthorizedRequest, Some(task_id))
            }
            Err(Error::InvalidBatchInterval(_, task_id)) => {
                build_problem_details_response(PpmProblemType::InvalidBatchInterval, Some(task_id))
            }
            Err(Error::InsufficientBatchSize(_, task_id)) => {
                build_problem_details_response(PpmProblemType::InsufficientBatchSize, Some(task_id))
            }
            Err(Error::BatchMisalignment { task_id, .. }) => {
                build_problem_details_response(PpmProblemType::BatchMisaligned, Some(task_id))
            }
            Err(Error::BatchLifetimeExceeded(task_id)) => {
                build_problem_details_response(PpmProblemType::BatchLifetimeExceeded, Some(task_id))
            }
            Err(Error::Hpke(_)) => StatusCode::INTERNAL_SERVER_ERROR.into_response(),
            Err(Error::Datastore(_)) => StatusCode::INTERNAL_SERVER_ERROR.into_response(),
            Err(Error::Vdaf(_)) => StatusCode::INTERNAL_SERVER_ERROR.into_response(),
            Err(Error::Internal(_)) => StatusCode::INTERNAL_SERVER_ERROR.into_response(),
            Err(Error::Url(_)) => StatusCode::INTERNAL_SERVER_ERROR.into_response(),
            Err(Error::Message(_)) => StatusCode::INTERNAL_SERVER_ERROR.into_response(),
            Err(Error::HttpClient(_)) => StatusCode::INTERNAL_SERVER_ERROR.into_response(),
            Err(Error::TaskParameters(_)) => StatusCode::INTERNAL_SERVER_ERROR.into_response(),
        }
    }
}

/// Factory that produces a closure that will wrap a `warp::Filter`, measuring the time that it
/// takes to run, and recording it in metrics.
fn timing_wrapper<F, T>(
    value_recorder: &ValueRecorder<f64>,
    name: &'static str,
) -> impl Fn(F) -> BoxedFilter<(T,)>
where
    F: Filter<Extract = (T,), Error = Rejection> + Clone + Send + Sync + 'static,
    T: Reply,
{
    let bound_value_recorder = value_recorder.bind(&[KeyValue::new("endpoint", name)]);
    move |filter| {
        warp::any()
            .map(Instant::now)
            .and(filter)
            .map({
                let bound_value_recorder = bound_value_recorder.clone();
                move |start: Instant, reply| {
                    let elapsed = start.elapsed().as_secs_f64();
                    bound_value_recorder.record(elapsed);
                    reply
                }
            })
            .boxed()
    }
}

/// Convenience function to perform common composition of Warp filters for a single endpoint. A
/// combined filter is returned, with a CORS handler, instrumented to measure both request
/// processing time and successes or failures for metrics, and with per-route named tracing spans.
///
/// `route_filter` should be a filter that determines whether the incoming request matches a
/// given route or not. It should inspect the ambient request, and either extract the empty tuple
/// or reject.
///
/// `response_filter` should be a filter that performs all response handling for this route, after
/// the above `route_filter` has already determined the request is applicable to this route. It
/// should only reject in response to malformed requests, not requests that may yet be served by a
/// different route. This will ensure that a single request doesn't pass through multiple wrapping
/// filters, skewing the low end of unrelated requests' timing histograms. The filter's return type
/// should be `Result<impl Reply, Error>`, and errors will be transformed into responses with
/// problem details documents as appropriate.
///
/// `cors` is a configuration object describing CORS policies for this route.
///
/// `response_counter` is a `Counter` that will be used to record successes and failures.
///
/// `timing_value_recorder` is a `ValueRecorder` that will be used to record request handling
/// timings. It is expected the value recorder will be backed by a histogram.
///
/// `name` is a unique name for this route. This will be used as a metrics label, and will be added
/// to the tracing span's values as its message.
fn compose_common_wrappers<F1, F2, T>(
    route_filter: F1,
    response_filter: F2,
    cors: Cors,
    response_counter: &Counter<u64>,
    timing_value_recorder: &ValueRecorder<f64>,
    name: &'static str,
) -> BoxedFilter<(impl Reply,)>
where
    F1: Filter<Extract = (), Error = Rejection> + Send + Sync + 'static,
    F2: Filter<Extract = (Result<T, Error>,), Error = Rejection> + Clone + Send + Sync + 'static,
    T: Reply + 'static,
{
    route_filter
        .and(
            response_filter
                .map(error_handler(response_counter, name))
                .with(cors)
                .with(warp::wrap_fn(timing_wrapper(timing_value_recorder, name)))
                .with(trace::named(name)),
        )
        .boxed()
}

/// The number of seconds we send in the Access-Control-Max-Age header. This determines for how
/// long clients will cache the results of CORS preflight requests. Of popular browsers, Mozilla
/// Firefox has the highest Max-Age cap, at 24 hours, so we use that. Our CORS preflight handlers
/// are tightly scoped to relevant endpoints, and our CORS settings are unlikely to change.
/// See: https://developer.mozilla.org/en-US/docs/Web/HTTP/Headers/Access-Control-Max-Age
const CORS_PREFLIGHT_CACHE_AGE: u32 = 24 * 60 * 60;

/// Constructs a Warp filter with endpoints common to all aggregators.
fn aggregator_filter<C: Clock>(
    datastore: Arc<Datastore<C>>,
    clock: C,
) -> Result<BoxedFilter<(impl Reply,)>, Error> {
    let aggregator = Arc::new(Aggregator::new(datastore, clock));

    let meter = opentelemetry::global::meter("janus_server");
    let response_counter = meter
        .u64_counter("aggregator_response")
        .with_description("Success and failure responses to incoming requests.")
        .init();
    let time_value_recorder = meter
        .f64_value_recorder("aggregator_response_time")
        .with_description("Elapsed time handling incoming requests.")
        .with_unit(Unit::new("seconds"))
        .init();

    let hpke_config_routing = warp::path("hpke_config");
    let hpke_config_responding = warp::get()
        .and(with_cloned_value(aggregator.clone()))
        .and(warp::query::<HashMap<String, String>>())
        .then(
            |aggregator: Arc<Aggregator<C>>, query_params: HashMap<String, String>| async move {
                let task_id_b64 = query_params
                    .get("task_id")
                    .ok_or(Error::UnrecognizedMessage("task_id", None))?;
                let hpke_config_bytes = aggregator.handle_hpke_config(task_id_b64.as_ref()).await?;
                http::Response::builder()
                    .header(CACHE_CONTROL, "max-age=86400")
                    .header(CONTENT_TYPE, HpkeConfig::MEDIA_TYPE)
                    .body(hpke_config_bytes)
                    .map_err(|err| Error::Internal(format!("couldn't produce response: {}", err)))
            },
        );
    let hpke_config_endpoint = compose_common_wrappers(
        hpke_config_routing,
        hpke_config_responding,
        warp::cors()
            .allow_any_origin()
            .allow_method("GET")
            .max_age(CORS_PREFLIGHT_CACHE_AGE)
            .build(),
        &response_counter,
        &time_value_recorder,
        "hpke_config",
    );

    let upload_routing = warp::path("upload");
    let upload_responding = warp::post()
        .and(warp::header::exact(
            CONTENT_TYPE.as_str(),
            Report::MEDIA_TYPE,
        ))
        .and(with_cloned_value(aggregator.clone()))
        .and(warp::body::bytes())
        .then(|aggregator: Arc<Aggregator<C>>, body: Bytes| async move {
            aggregator.handle_upload(&body).await?;
            Ok(StatusCode::OK)
        });
    let upload_endpoint = compose_common_wrappers(
        upload_routing,
        upload_responding,
        warp::cors()
            .allow_any_origin()
            .allow_method("POST")
            .allow_header("content-type")
            .max_age(CORS_PREFLIGHT_CACHE_AGE)
            .build(),
        &response_counter,
        &time_value_recorder,
        "upload",
    );

    let aggregate_routing = warp::path("aggregate");
    let aggregate_responding = warp::post()
        .and(with_cloned_value(aggregator.clone()))
        .and(warp::body::bytes())
        .and(warp::header(CONTENT_TYPE.as_str()))
        .and(warp::header::optional::<String>(DAP_AUTH_HEADER))
        .then(
            |aggregator: Arc<Aggregator<C>>,
             body: Bytes,
             content_type: String,
             auth_token: Option<String>| async move {
                match content_type.as_str() {
                    AggregateInitializeReq::MEDIA_TYPE => http::Response::builder()
                        .header(CONTENT_TYPE, AggregateInitializeResp::MEDIA_TYPE)
                        .body(aggregator.handle_aggregate_init(&body, auth_token).await?),
                    AggregateContinueReq::MEDIA_TYPE => http::Response::builder()
                        .header(CONTENT_TYPE, AggregateContinueResp::MEDIA_TYPE)
                        .body(
                            aggregator
                                .handle_aggregate_continue(&body, auth_token)
                                .await?,
                        ),
                    _ => http::Response::builder()
                        .status(StatusCode::NOT_FOUND)
                        .body(Vec::new()),
                }
                .map_err(|err| Error::Internal(format!("couldn't produce response: {}", err)))
            },
        );
    let aggregate_endpoint = compose_common_wrappers(
        aggregate_routing,
        aggregate_responding,
        warp::cors().build(),
        &response_counter,
        &time_value_recorder,
        "aggregate",
    );

    let collect_routing = warp::path("collect");
    let collect_responding = warp::post()
        .and(warp::header::exact(
            CONTENT_TYPE.as_str(),
            CollectReq::MEDIA_TYPE,
        ))
        .and(with_cloned_value(aggregator.clone()))
        .and(warp::body::bytes())
        .then(|aggregator: Arc<Aggregator<C>>, body: Bytes| async move {
            let collect_uri = aggregator.handle_collect(&body).await?;
            // §4.5: Response is an HTTP 303 with the collect URI in a Location header.
            Ok(reply::with_status(
                reply::with_header(reply::reply(), LOCATION, collect_uri.as_str()),
                StatusCode::SEE_OTHER,
            ))
        });
    let collect_endpoint = compose_common_wrappers(
        collect_routing,
        collect_responding,
        warp::cors().build(),
        &response_counter,
        &time_value_recorder,
        "collect",
    );

    let collect_jobs_routing = warp::path("collect_jobs");
    let collect_jobs_responding = warp::get()
        .and(warp::path::param())
        .and(with_cloned_value(aggregator.clone()))
        .then(
            |collect_job_id: Uuid, aggregator: Arc<Aggregator<C>>| async move {
                let resp_bytes = aggregator.handle_collect_job(collect_job_id).await?;
                match resp_bytes {
                    Some(resp_bytes) => http::Response::builder()
                        .header(CONTENT_TYPE, CollectResp::MEDIA_TYPE)
                        .body(resp_bytes),
                    None => http::Response::builder()
                        .status(StatusCode::ACCEPTED)
                        .body(Vec::new()),
                }
                .map_err(|err| Error::Internal(format!("couldn't produce response: {}", err)))
            },
        );
    let collect_jobs_endpoint = compose_common_wrappers(
        collect_jobs_routing,
        collect_jobs_responding,
        warp::cors().build(),
        &response_counter,
        &time_value_recorder,
        "collect_jobs",
    );

    let aggregate_share_routing = warp::path("aggregate_share");
    let aggregate_share_responding = warp::post()
        .and(warp::header::exact(
            CONTENT_TYPE.as_str(),
            AggregateShareReq::MEDIA_TYPE,
        ))
        .and(with_cloned_value(aggregator))
        .and(warp::body::bytes())
        .and(warp::header::optional::<String>(DAP_AUTH_HEADER))
        .then(
            |aggregator: Arc<Aggregator<C>>, body: Bytes, auth_token: Option<String>| async move {
                let resp_bytes = aggregator.handle_aggregate_share(&body, auth_token).await?;

                http::Response::builder()
                    .header(CONTENT_TYPE, AggregateShareResp::MEDIA_TYPE)
                    .body(resp_bytes)
                    .map_err(|err| Error::Internal(format!("couldn't produce response: {}", err)))
            },
        );
    let aggregate_share_endpoint = compose_common_wrappers(
        aggregate_share_routing,
        aggregate_share_responding,
        warp::cors().build(),
        &response_counter,
        &time_value_recorder,
        "aggregate_share",
    );

    Ok(hpke_config_endpoint
        .or(upload_endpoint)
        .or(aggregate_endpoint)
        .or(collect_endpoint)
        .or(collect_jobs_endpoint)
        .or(aggregate_share_endpoint)
        .boxed())
}

/// Construct a PPM aggregator server, listening on the provided [`SocketAddr`].
/// If the `SocketAddr`'s `port` is 0, an ephemeral port is used. Returns a
/// `SocketAddr` representing the address and port the server are listening on
/// and a future that can be `await`ed to begin serving requests.
pub fn aggregator_server<C: Clock>(
    datastore: Arc<Datastore<C>>,
    clock: C,
    listen_address: SocketAddr,
    shutdown_signal: impl Future<Output = ()> + Send + 'static,
) -> Result<(SocketAddr, impl Future<Output = ()> + 'static), Error> {
    Ok(warp::serve(aggregator_filter(datastore, clock)?)
        .bind_with_graceful_shutdown(listen_address, shutdown_signal))
}

#[cfg(test)]
mod tests {
    use super::*;
    use crate::{
        datastore::{
            models::BatchUnitAggregation,
            test_util::{ephemeral_datastore, DbHandle},
        },
        task::{
            test_util::{generate_aggregator_auth_token, new_dummy_task},
            VdafInstance,
        },
        trace::test_util::install_test_trace_subscriber,
    };
    use ::janus_test_util::{dummy_vdaf, run_vdaf, MockClock};
    use assert_matches::assert_matches;
    use http::Method;
    use janus::{
        hpke::associated_data_for_report_share,
        hpke::{
            associated_data_for_aggregate_share, test_util::generate_hpke_config_and_private_key,
            HpkePrivateKey, Label,
        },
        message::{Duration, HpkeCiphertext, HpkeConfig, TaskId, Time},
    };
    use prio::{
        codec::Decode,
        field::Field64,
        vdaf::{prio3::Prio3Aes128Count, AggregateShare, Aggregator as _},
    };
    use rand::{thread_rng, Rng};
    use std::{collections::HashMap, io::Cursor};
    use uuid::Uuid;
    use warp::{cors::CorsForbidden, reply::Reply, Rejection};

    #[tokio::test]
    async fn hpke_config() {
        install_test_trace_subscriber();

        let task_id = TaskId::random();
        let task = new_dummy_task(
            task_id,
            janus::task::VdafInstance::Prio3Aes128Count.into(),
            Role::Leader,
        );
        let clock = MockClock::default();
        let (datastore, _db_handle) = ephemeral_datastore(clock.clone()).await;

        datastore
            .run_tx(|tx| {
                let task = task.clone();
                Box::pin(async move { tx.put_task(&task).await })
            })
            .await
            .unwrap();

        let want_hpke_key = current_hpke_key(&task.hpke_keys).clone();

        let filter = aggregator_filter(Arc::new(datastore), clock).unwrap();

        let response = warp::test::request()
            .path(&format!("/hpke_config?task_id={}", task_id))
            .method("GET")
            .filter(&filter)
            .await
            .unwrap()
            .into_response();

        assert_eq!(response.status(), StatusCode::OK);
        assert_eq!(
            response.headers().get(CACHE_CONTROL).unwrap(),
            "max-age=86400"
        );
        assert_eq!(
            response.headers().get(CONTENT_TYPE).unwrap(),
            HpkeConfig::MEDIA_TYPE
        );

        let bytes = hyper::body::to_bytes(response.into_body()).await.unwrap();
        let hpke_config = HpkeConfig::decode(&mut Cursor::new(&bytes)).unwrap();
        assert_eq!(hpke_config, want_hpke_key.0);

        let application_info =
            HpkeApplicationInfo::new(Label::InputShare, Role::Client, Role::Leader);
        let message = b"this is a message";
        let associated_data = b"some associated data";

        let ciphertext =
            hpke::seal(&hpke_config, &application_info, message, associated_data).unwrap();
        let plaintext = hpke::open(
            &want_hpke_key.0,
            &want_hpke_key.1,
            &application_info,
            &ciphertext,
            associated_data,
        )
        .unwrap();
        assert_eq!(&plaintext, message);

        // Check for appropriate CORS headers in response to a preflight request.
        let response = warp::test::request()
            .method("OPTIONS")
            .path(&format!("/hpke_config?task_id={}", task_id))
            .header("origin", "https://example.com/")
            .header("access-control-request-method", "GET")
            .filter(&filter)
            .await
            .unwrap()
            .into_response();
        assert!(response.status().is_success());
        let headers = response.headers();
        assert_eq!(
            headers.get("access-control-allow-origin").unwrap(),
            "https://example.com/"
        );
        assert_eq!(headers.get("access-control-allow-methods").unwrap(), "GET");
        assert_eq!(headers.get("access-control-max-age").unwrap(), "86400");

        // Check for appropriate CORS headers with a simple GET request.
        let response = warp::test::request()
            .method("GET")
            .path(&format!("/hpke_config?task_id={}", task_id))
            .header("origin", "https://example.com/")
            .filter(&filter)
            .await
            .unwrap()
            .into_response();
        assert!(response.status().is_success());
        assert_eq!(
            response
                .headers()
                .get("access-control-allow-origin")
                .unwrap(),
            "https://example.com/"
        );
    }

    async fn setup_report(
        task: &Task,
        datastore: &Datastore<MockClock>,
        clock: &MockClock,
    ) -> Report {
        datastore
            .run_tx(|tx| {
                let task = task.clone();
                Box::pin(async move { tx.put_task(&task).await })
            })
            .await
            .unwrap();

        let hpke_key = current_hpke_key(&task.hpke_keys);
        let nonce = Nonce::new(
            clock.now().sub(task.tolerable_clock_skew).unwrap(),
            thread_rng().gen(),
        );
        let extensions = vec![];
        let message = b"this is a message";
        let associated_data = associated_data_for_report_share(task.id, nonce, &extensions);

        let leader_ciphertext = hpke::seal(
            &hpke_key.0,
            &HpkeApplicationInfo::new(Label::InputShare, Role::Client, Role::Leader),
            message,
            &associated_data,
        )
        .unwrap();
        let helper_ciphertext = hpke::seal(
            &hpke_key.0,
            &HpkeApplicationInfo::new(Label::InputShare, Role::Client, Role::Leader),
            message,
            &associated_data,
        )
        .unwrap();

        Report::new(
            task.id,
            nonce,
            extensions,
            vec![leader_ciphertext, helper_ciphertext],
        )
    }

    /// Convenience method to handle interaction with `warp::test` for typical PPM requests.
    async fn drive_filter(
        method: Method,
        path: &str,
        body: &[u8],
        filter: &BoxedFilter<(impl Reply + 'static,)>,
    ) -> Result<Response, Rejection> {
        warp::test::request()
            .method(method.as_str())
            .path(path)
            .header(CONTENT_TYPE, Report::MEDIA_TYPE)
            .body(body)
            .filter(filter)
            .await
            .map(|reply| reply.into_response())
    }

    #[tokio::test]
    async fn upload_filter() {
        install_test_trace_subscriber();

        let task = new_dummy_task(
            TaskId::random(),
            janus::task::VdafInstance::Prio3Aes128Count.into(),
            Role::Leader,
        );
        let clock = MockClock::default();
        let (datastore, _db_handle) = ephemeral_datastore(clock.clone()).await;

        let report = setup_report(&task, &datastore, &clock).await;
        let filter = aggregator_filter(Arc::new(datastore), clock.clone()).unwrap();

        let response = drive_filter(Method::POST, "/upload", &report.get_encoded(), &filter)
            .await
            .unwrap();

        assert_eq!(response.status(), StatusCode::OK);
        assert!(hyper::body::to_bytes(response.into_body())
            .await
            .unwrap()
            .is_empty());

        // Verify that we reject duplicate reports with the staleReport type.
        // TODO(#34): change this error type.
        let response = drive_filter(Method::POST, "/upload", &report.get_encoded(), &filter)
            .await
            .unwrap();
        let (part, body) = response.into_parts();
        assert!(!part.status.is_success());
        let bytes = hyper::body::to_bytes(body).await.unwrap();
        let problem_details: serde_json::Value = serde_json::from_slice(&bytes).unwrap();
        assert_eq!(
            problem_details,
            serde_json::json!({
                "status": 400u16,
                "type": "urn:ietf:params:ppm:error:staleReport",
                "title": "Report could not be processed because it arrived too late.",
                "detail": "Report could not be processed because it arrived too late.",
                "instance": "..",
                "taskid": format!("{}", report.task_id()),
            })
        );
        assert_eq!(
            problem_details
                .as_object()
                .unwrap()
                .get("status")
                .unwrap()
                .as_u64()
                .unwrap(),
            part.status.as_u16() as u64
        );

        // should reject a report with only one share with the unrecognizedMessage type.
        let bad_report = Report::new(
            report.task_id(),
            report.nonce(),
            report.extensions().to_vec(),
            vec![report.encrypted_input_shares()[0].clone()],
        );
        let response = drive_filter(Method::POST, "/upload", &bad_report.get_encoded(), &filter)
            .await
            .unwrap();
        let (part, body) = response.into_parts();
        assert!(!part.status.is_success());
        let bytes = hyper::body::to_bytes(body).await.unwrap();
        let problem_details: serde_json::Value = serde_json::from_slice(&bytes).unwrap();
        assert_eq!(
            problem_details,
            serde_json::json!({
                "status": 400u16,
                "type": "urn:ietf:params:ppm:error:unrecognizedMessage",
                "title": "The message type for a response was incorrect or the payload was malformed.",
                "detail": "The message type for a response was incorrect or the payload was malformed.",
                "instance": "..",
                "taskid": format!("{}", report.task_id()),
            })
        );
        assert_eq!(
            problem_details
                .as_object()
                .unwrap()
                .get("status")
                .unwrap()
                .as_u64()
                .unwrap(),
            part.status.as_u16() as u64
        );

        // should reject a report using the wrong HPKE config for the leader, and reply with
        // the error type outdatedConfig.
        let bad_report = Report::new(
            report.task_id(),
            report.nonce(),
            report.extensions().to_vec(),
            vec![
                HpkeCiphertext::new(
                    HpkeConfigId::from(101),
                    report.encrypted_input_shares()[0]
                        .encapsulated_context()
                        .to_vec(),
                    report.encrypted_input_shares()[0].payload().to_vec(),
                ),
                report.encrypted_input_shares()[1].clone(),
            ],
        );
        let response = drive_filter(Method::POST, "/upload", &bad_report.get_encoded(), &filter)
            .await
            .unwrap();
        let (part, body) = response.into_parts();
        assert!(!part.status.is_success());
        let bytes = hyper::body::to_bytes(body).await.unwrap();
        let problem_details: serde_json::Value = serde_json::from_slice(&bytes).unwrap();
        assert_eq!(
            problem_details,
            serde_json::json!({
                "status": 400u16,
                "type": "urn:ietf:params:ppm:error:outdatedConfig",
                "title": "The message was generated using an outdated configuration.",
                "detail": "The message was generated using an outdated configuration.",
                "instance": "..",
                "taskid": format!("{}", report.task_id()),
            })
        );
        assert_eq!(
            problem_details
                .as_object()
                .unwrap()
                .get("status")
                .unwrap()
                .as_u64()
                .unwrap(),
            part.status.as_u16() as u64
        );

        // reports from the future should be rejected.
        let bad_report_time = clock
            .now()
            .add(Duration::from_minutes(10).unwrap())
            .unwrap()
            .add(Duration::from_seconds(1))
            .unwrap();
        let bad_report = Report::new(
            report.task_id(),
            Nonce::new(bad_report_time, report.nonce().rand()),
            report.extensions().to_vec(),
            report.encrypted_input_shares().to_vec(),
        );
        let response = drive_filter(Method::POST, "/upload", &bad_report.get_encoded(), &filter)
            .await
            .unwrap();
        assert!(!response.status().is_success());
        // TODO(#221): update this test once an error type has been defined, and validate the problem details.
        assert_eq!(response.status().as_u16(), 400);

        // Check for appropriate CORS headers in response to a preflight request.
        let response = warp::test::request()
            .method("OPTIONS")
            .path("/upload")
            .header("origin", "https://example.com/")
            .header("access-control-request-method", "POST")
            .header("access-control-request-headers", "content-type")
            .filter(&filter)
            .await
            .unwrap()
            .into_response();
        assert!(response.status().is_success());
        let headers = response.headers();
        assert_eq!(
            headers.get("access-control-allow-origin").unwrap(),
            "https://example.com/"
        );
        assert_eq!(headers.get("access-control-allow-methods").unwrap(), "POST");
        assert_eq!(
            headers.get("access-control-allow-headers").unwrap(),
            "content-type"
        );
        assert_eq!(headers.get("access-control-max-age").unwrap(), "86400");

        // Check for appropriate CORS headers in response to the main request.
        let response = warp::test::request()
            .method("POST")
            .path("/upload")
            .header("origin", "https://example.com/")
            .header(CONTENT_TYPE, Report::MEDIA_TYPE)
            .body(
                Report::new(
                    report.task_id(),
                    Nonce::generate(&clock),
                    vec![],
                    report.encrypted_input_shares().to_vec(),
                )
                .get_encoded(),
            )
            .filter(&filter)
            .await
            .unwrap()
            .into_response();
        assert!(response.status().is_success());
        assert_eq!(
            response
                .headers()
                .get("access-control-allow-origin")
                .unwrap(),
            "https://example.com/"
        );
    }

    // Helper should not expose /upload endpoint
    #[tokio::test]
    async fn upload_filter_helper() {
        install_test_trace_subscriber();

        let task_id = TaskId::random();
        let task = new_dummy_task(
            task_id,
            janus::task::VdafInstance::Prio3Aes128Count.into(),
            Role::Helper,
        );
        let clock = MockClock::default();
        let (datastore, _db_handle) = ephemeral_datastore(clock.clone()).await;

        let report = setup_report(&task, &datastore, &clock).await;

        let filter = aggregator_filter(Arc::new(datastore), clock).unwrap();

        let (part, body) = warp::test::request()
            .method("POST")
            .path("/upload")
            .header(CONTENT_TYPE, Report::MEDIA_TYPE)
            .body(report.get_encoded())
            .filter(&filter)
            .await
            .unwrap()
            .into_response()
            .into_parts();

        assert!(!part.status.is_success());
        let bytes = hyper::body::to_bytes(body).await.unwrap();
        let problem_details: serde_json::Value = serde_json::from_slice(&bytes).unwrap();
        assert_eq!(
            problem_details,
            serde_json::json!({
                "status": 400,
                "type": "urn:ietf:params:ppm:error:unrecognizedTask",
                "title": "An endpoint received a message with an unknown task ID.",
                "detail": "An endpoint received a message with an unknown task ID.",
                "instance": "..",
                "taskid": format!("{}", task_id),
            })
        );
        assert_eq!(
            problem_details
                .as_object()
                .unwrap()
                .get("status")
                .unwrap()
                .as_u64()
                .unwrap(),
            part.status.as_u16() as u64
        );
    }

    async fn setup_upload_test() -> (
        Aggregator<MockClock>,
        Task,
        Report,
        Arc<Datastore<MockClock>>,
        DbHandle,
    ) {
        let task = new_dummy_task(
            TaskId::random(),
            janus::task::VdafInstance::Prio3Aes128Count.into(),
            Role::Leader,
        );
        let clock = MockClock::default();
        let (datastore, db_handle) = ephemeral_datastore(clock.clone()).await;
        let datastore = Arc::new(datastore);
        let report = setup_report(&task, &datastore, &clock).await;

        let aggregator = Aggregator::new(datastore.clone(), clock);

        (aggregator, task, report, datastore, db_handle)
    }

    #[tokio::test]
    async fn upload() {
        install_test_trace_subscriber();

        let (aggregator, _, report, datastore, _db_handle) = setup_upload_test().await;

        aggregator
            .handle_upload(&report.get_encoded())
            .await
            .unwrap();

        let got_report = datastore
            .run_tx(|tx| {
                let task_id = report.task_id();
                let nonce = report.nonce();
                Box::pin(async move { tx.get_client_report(task_id, nonce).await })
            })
            .await
            .unwrap();
        assert_eq!(Some(&report), got_report.as_ref());

        // should reject duplicate reports.
        // TODO(#34): change this error type.
        assert_matches!(aggregator.handle_upload(&report.get_encoded()).await, Err(Error::StaleReport(stale_nonce, task_id)) => {
            assert_eq!(task_id, report.task_id());
            assert_eq!(report.nonce(), stale_nonce);
        });
    }

    #[tokio::test]
    async fn upload_wrong_number_of_encrypted_shares() {
        install_test_trace_subscriber();

        let (aggregator, _, mut report, _, _db_handle) = setup_upload_test().await;

        report = Report::new(
            report.task_id(),
            report.nonce(),
            report.extensions().to_vec(),
            vec![report.encrypted_input_shares()[0].clone()],
        );

        assert_matches!(
            aggregator.handle_upload(&report.get_encoded()).await,
            Err(Error::UnrecognizedMessage(_, _))
        );
    }

    #[tokio::test]
    async fn upload_wrong_hpke_config_id() {
        install_test_trace_subscriber();

        let (aggregator, _, mut report, _, _db_handle) = setup_upload_test().await;

        report = Report::new(
            report.task_id(),
            report.nonce(),
            report.extensions().to_vec(),
            vec![
                HpkeCiphertext::new(
                    HpkeConfigId::from(101),
                    report.encrypted_input_shares()[0]
                        .encapsulated_context()
                        .to_vec(),
                    report.encrypted_input_shares()[0].payload().to_vec(),
                ),
                report.encrypted_input_shares()[1].clone(),
            ],
        );

        assert_matches!(aggregator.handle_upload(&report.get_encoded()).await, Err(Error::OutdatedHpkeConfig(config_id, task_id)) => {
            assert_eq!(task_id, report.task_id());
            assert_eq!(config_id, HpkeConfigId::from(101));
        });
    }

    fn reencrypt_report(report: Report, hpke_config: &HpkeConfig) -> Report {
        let message = b"this is a message";
        let associated_data = report.associated_data();

        let leader_ciphertext = hpke::seal(
            hpke_config,
            &HpkeApplicationInfo::new(Label::InputShare, Role::Client, Role::Leader),
            message,
            &associated_data,
        )
        .unwrap();

        let helper_ciphertext = hpke::seal(
            hpke_config,
            &HpkeApplicationInfo::new(Label::InputShare, Role::Client, Role::Helper),
            message,
            &associated_data,
        )
        .unwrap();

        Report::new(
            report.task_id(),
            report.nonce(),
            report.extensions().to_vec(),
            vec![leader_ciphertext, helper_ciphertext],
        )
    }

    #[tokio::test]
    async fn upload_report_in_the_future() {
        install_test_trace_subscriber();

        let (aggregator, task, report, datastore, _db_handle) = setup_upload_test().await;

        // Boundary condition
        let future_nonce = Nonce::new(
            aggregator
                .clock
                .now()
                .add(task.tolerable_clock_skew)
                .unwrap(),
            report.nonce().rand(),
        );
        let report = reencrypt_report(
            Report::new(
                report.task_id(),
                future_nonce,
                report.extensions().to_vec(),
                report.encrypted_input_shares().to_vec(),
            ),
            &task.hpke_keys.values().next().unwrap().0,
        );
        aggregator
            .handle_upload(&report.get_encoded())
            .await
            .unwrap();

        let got_report = datastore
            .run_tx(|tx| {
                let task_id = report.task_id();
                let nonce = report.nonce();
                Box::pin(async move { tx.get_client_report(task_id, nonce).await })
            })
            .await
            .unwrap();
        assert_eq!(Some(&report), got_report.as_ref());

        // Just past the clock skew
        let future_nonce = Nonce::new(
            aggregator
                .clock
                .now()
                .add(task.tolerable_clock_skew)
                .unwrap()
                .add(Duration::from_seconds(1))
                .unwrap(),
            report.nonce().rand(),
        );
        let report = reencrypt_report(
            Report::new(
                report.task_id(),
                future_nonce,
                report.extensions().to_vec(),
                report.encrypted_input_shares().to_vec(),
            ),
            &task.hpke_keys.values().next().unwrap().0,
        );
        assert_matches!(aggregator.handle_upload(&report.get_encoded()).await, Err(Error::ReportFromTheFuture(nonce, task_id)) => {
            assert_eq!(task_id, report.task_id());
            assert_eq!(report.nonce(), nonce);
        });
    }

    #[tokio::test]
    async fn aggregate_leader() {
        install_test_trace_subscriber();

        let task_id = TaskId::random();
        let task = new_dummy_task(
            task_id,
            janus::task::VdafInstance::Prio3Aes128Count.into(),
            Role::Leader,
        );
        let clock = MockClock::default();
        let (datastore, _db_handle) = ephemeral_datastore(clock.clone()).await;

        datastore
            .run_tx(|tx| {
                let task = task.clone();
                Box::pin(async move { tx.put_task(&task).await })
            })
            .await
            .unwrap();

        let request = AggregateInitializeReq {
            task_id,
            job_id: AggregationJobId::random(),
            agg_param: Vec::new(),
            report_shares: Vec::new(),
        };

        let filter = aggregator_filter(Arc::new(datastore), clock).unwrap();

        let (part, body) = warp::test::request()
            .method("POST")
            .path("/aggregate")
            .header(
                "DAP-Auth-Token",
                task.primary_aggregator_auth_token().as_bytes(),
            )
            .header(CONTENT_TYPE, AggregateInitializeReq::MEDIA_TYPE)
            .body(request.get_encoded())
            .filter(&filter)
            .await
            .unwrap()
            .into_response()
            .into_parts();

        assert!(!part.status.is_success());
        let bytes = hyper::body::to_bytes(body).await.unwrap();
        let problem_details: serde_json::Value = serde_json::from_slice(&bytes).unwrap();
        assert_eq!(
            problem_details,
            serde_json::json!({
                "status": 400,
                "type": "urn:ietf:params:ppm:error:unrecognizedTask",
                "title": "An endpoint received a message with an unknown task ID.",
                "detail": "An endpoint received a message with an unknown task ID.",
                "instance": "..",
                "taskid": format!("{}", task_id),
            })
        );
        assert_eq!(
            problem_details
                .as_object()
                .unwrap()
                .get("status")
                .unwrap()
                .as_u64()
                .unwrap(),
            part.status.as_u16() as u64
        );

        // Check that CORS headers don't bleed over to other routes.
        assert!(part.headers.get("access-control-allow-origin").is_none());
        assert!(part.headers.get("access-control-allow-methods").is_none());
        assert!(part.headers.get("access-control-max-age").is_none());

        let result = warp::test::request()
            .method("OPTIONS")
            .path("/aggregate")
            .header("origin", "https://example.com/")
            .header("access-control-request-method", "POST")
            .filter(&filter)
            .await
            .map(Reply::into_response);
        assert_matches!(result, Err(rejection) => rejection.find::<CorsForbidden>().unwrap());
    }

    #[tokio::test]
    async fn aggregate_wrong_agg_auth_token() {
        install_test_trace_subscriber();

        let task_id = TaskId::random();
        let task = new_dummy_task(
            task_id,
            janus::task::VdafInstance::Prio3Aes128Count.into(),
            Role::Helper,
        );
        let clock = MockClock::default();
        let (datastore, _db_handle) = ephemeral_datastore(clock.clone()).await;

        datastore
            .run_tx(|tx| {
                let task = task.clone();
                Box::pin(async move { tx.put_task(&task).await })
            })
            .await
            .unwrap();

        let request = AggregateInitializeReq {
            task_id,
            job_id: AggregationJobId::random(),
            agg_param: Vec::new(),
            report_shares: Vec::new(),
        };

        let filter = aggregator_filter(Arc::new(datastore), clock).unwrap();

        let (parts, body) = warp::test::request()
            .method("POST")
            .path("/aggregate")
            .header(
                "DAP-Auth-Token",
                generate_aggregator_auth_token().as_bytes(),
            )
            .header(CONTENT_TYPE, AggregateInitializeReq::MEDIA_TYPE)
            .body(request.get_encoded())
            .filter(&filter)
            .await
            .unwrap()
            .into_response()
            .into_parts();

        let want_status = 400;
        let problem_details: serde_json::Value =
            serde_json::from_slice(&hyper::body::to_bytes(body).await.unwrap()).unwrap();
        assert_eq!(
            problem_details,
            serde_json::json!({
                "status": want_status,
                "type": "urn:ietf:params:ppm:error:unauthorizedRequest",
                "title": "The request's authorization is not valid.",
                "detail": "The request's authorization is not valid.",
                "instance": "..",
                "taskid": format!("{}", task_id),
            })
        );
        assert_eq!(want_status, parts.status.as_u16());

        let (parts, body) = warp::test::request()
            .method("POST")
            .path("/aggregate")
            .header(CONTENT_TYPE, AggregateInitializeReq::MEDIA_TYPE)
            .body(request.get_encoded())
            .filter(&filter)
            .await
            .unwrap()
            .into_response()
            .into_parts();

        let want_status = 400;
        let problem_details: serde_json::Value =
            serde_json::from_slice(&hyper::body::to_bytes(body).await.unwrap()).unwrap();
        assert_eq!(
            problem_details,
            serde_json::json!({
                "status": want_status,
                "type": "urn:ietf:params:ppm:error:unauthorizedRequest",
                "title": "The request's authorization is not valid.",
                "detail": "The request's authorization is not valid.",
                "instance": "..",
                "taskid": format!("{}", task_id),
            })
        );
        assert_eq!(want_status, parts.status.as_u16());
    }

    #[tokio::test]
    async fn aggregate_init() {
        // Prepare datastore & request.
        install_test_trace_subscriber();

        let task_id = TaskId::random();
<<<<<<< HEAD
        let task = new_dummy_task(task_id, VdafInstance::Prio3Aes128Count, Role::Helper);
=======
        let mut task = new_dummy_task(
            task_id,
            janus::task::VdafInstance::Prio3Aes128Count.into(),
            Role::Helper,
        );
>>>>>>> a6b79c0b
        let clock = MockClock::default();
        let (datastore, _db_handle) = ephemeral_datastore(clock.clone()).await;

        let vdaf = Prio3::new_aes128_count(2).unwrap();
        let verify_key = task
            .vdaf_verify_keys
            .get(0)
            .unwrap()
            .clone()
            .try_into()
            .unwrap();
        let hpke_key = current_hpke_key(&task.hpke_keys);

        datastore
            .run_tx(|tx| {
                let task = task.clone();
                Box::pin(async move { tx.put_task(&task).await })
            })
            .await
            .unwrap();

        // report_share_0 is a "happy path" report.
        let nonce_0 = Nonce::generate(&clock);
        let input_share = run_vdaf(&vdaf, &verify_key, &(), nonce_0, &0)
            .input_shares
            .remove(1);
        let report_share_0 = generate_helper_report_share::<Prio3Aes128Count>(
            task_id,
            nonce_0,
            &hpke_key.0,
            &input_share,
        );

        // report_share_1 fails decryption.
        let mut report_share_1 = report_share_0.clone();
        report_share_1.nonce = Nonce::generate(&clock);
        let mut corrupted_payload = report_share_1.encrypted_input_share.payload().to_vec();
        corrupted_payload[0] ^= 0xFF;
        report_share_1.encrypted_input_share = HpkeCiphertext::new(
            report_share_1.encrypted_input_share.config_id(),
            report_share_1
                .encrypted_input_share
                .encapsulated_context()
                .to_vec(),
            corrupted_payload,
        );

        // report_share_2 fails decoding.
        let nonce_2 = Nonce::generate(&clock);
        let mut input_share_bytes = input_share.get_encoded();
        input_share_bytes.push(0); // can no longer be decoded.
        let report_share_2 = generate_helper_report_share_for_plaintext(
            nonce_2,
            &hpke_key.0,
            &input_share_bytes,
            &associated_data_for_report_share(task_id, nonce_2, &[]),
        );

        // report_share_3 has an unknown HPKE config ID.
        let nonce_3 = Nonce::generate(&clock);
        let wrong_hpke_config = HpkeConfig::new(
            HpkeConfigId::from(u8::from(hpke_key.0.id()) + 1),
            hpke_key.0.kem_id(),
            hpke_key.0.kdf_id(),
            hpke_key.0.aead_id(),
            hpke_key.0.public_key().clone(),
        );
        let report_share_3 = generate_helper_report_share::<Prio3Aes128Count>(
            task_id,
            nonce_3,
            &wrong_hpke_config,
            &input_share,
        );

        let request = AggregateInitializeReq {
            task_id,
            job_id: AggregationJobId::random(),
            agg_param: Vec::new(),
            report_shares: vec![
                report_share_0.clone(),
                report_share_1.clone(),
                report_share_2.clone(),
                report_share_3.clone(),
            ],
        };

        // Create aggregator filter, send request, and parse response.
        let filter = aggregator_filter(Arc::new(datastore), clock).unwrap();

        let mut response = warp::test::request()
            .method("POST")
            .path("/aggregate")
            .header(
                "DAP-Auth-Token",
                task.primary_aggregator_auth_token().as_bytes(),
            )
            .header(CONTENT_TYPE, AggregateInitializeReq::MEDIA_TYPE)
            .body(request.get_encoded())
            .filter(&filter)
            .await
            .unwrap()
            .into_response();
        assert_eq!(response.status(), StatusCode::OK);
        assert_eq!(
            response.headers().get(CONTENT_TYPE).unwrap(),
            AggregateInitializeResp::MEDIA_TYPE
        );
        let body_bytes = hyper::body::to_bytes(response.body_mut()).await.unwrap();
        let aggregate_resp = AggregateInitializeResp::get_decoded(&body_bytes).unwrap();

        // Validate response.
        assert_eq!(aggregate_resp.prepare_steps.len(), 4);

        let prepare_step_0 = aggregate_resp.prepare_steps.get(0).unwrap();
        assert_eq!(prepare_step_0.nonce, report_share_0.nonce);
        assert_matches!(prepare_step_0.result, PrepareStepResult::Continued(..));

        let prepare_step_1 = aggregate_resp.prepare_steps.get(1).unwrap();
        assert_eq!(prepare_step_1.nonce, report_share_1.nonce);
        assert_matches!(
            prepare_step_1.result,
            PrepareStepResult::Failed(ReportShareError::HpkeDecryptError)
        );

        let prepare_step_2 = aggregate_resp.prepare_steps.get(2).unwrap();
        assert_eq!(prepare_step_2.nonce, report_share_2.nonce);
        assert_matches!(
            prepare_step_2.result,
            PrepareStepResult::Failed(ReportShareError::VdafPrepError)
        );

        let prepare_step_3 = aggregate_resp.prepare_steps.get(3).unwrap();
        assert_eq!(prepare_step_3.nonce, report_share_3.nonce);
        assert_matches!(
            prepare_step_3.result,
            PrepareStepResult::Failed(ReportShareError::HpkeUnknownConfigId)
        );
    }

    #[tokio::test]
    async fn aggregate_init_prep_init_failed() {
        // Prepare datastore & request.
        install_test_trace_subscriber();

        let task_id = TaskId::random();
        let task = new_dummy_task(task_id, VdafInstance::FakeFailsPrepInit, Role::Helper);
        let clock = MockClock::default();
        let (datastore, _db_handle) = ephemeral_datastore(clock.clone()).await;
        let hpke_key = current_hpke_key(&task.hpke_keys);

        datastore
            .run_tx(|tx| {
                let task = task.clone();
                Box::pin(async move { tx.put_task(&task).await })
            })
            .await
            .unwrap();

        let report_share = generate_helper_report_share::<dummy_vdaf::Vdaf>(
            task_id,
            Nonce::generate(&clock),
            &hpke_key.0,
            &(),
        );
        let request = AggregateInitializeReq {
            task_id,
            job_id: AggregationJobId::random(),
            agg_param: Vec::new(),
            report_shares: vec![report_share.clone()],
        };

        // Create aggregator filter, send request, and parse response.
        let filter = aggregator_filter(Arc::new(datastore), clock).unwrap();

        let mut response = warp::test::request()
            .method("POST")
            .path("/aggregate")
            .header(
                "DAP-Auth-Token",
                task.primary_aggregator_auth_token().as_bytes(),
            )
            .header(CONTENT_TYPE, AggregateInitializeReq::MEDIA_TYPE)
            .body(request.get_encoded())
            .filter(&filter)
            .await
            .unwrap()
            .into_response();
        assert_eq!(response.status(), StatusCode::OK);
        assert_eq!(
            response.headers().get(CONTENT_TYPE).unwrap(),
            AggregateInitializeResp::MEDIA_TYPE
        );
        let body_bytes = hyper::body::to_bytes(response.body_mut()).await.unwrap();
        let aggregate_resp = AggregateInitializeResp::get_decoded(&body_bytes).unwrap();

        // Validate response.
        assert_eq!(aggregate_resp.prepare_steps.len(), 1);

        let prepare_step = aggregate_resp.prepare_steps.get(0).unwrap();
        assert_eq!(prepare_step.nonce, report_share.nonce);
        assert_matches!(
            prepare_step.result,
            PrepareStepResult::Failed(ReportShareError::VdafPrepError)
        );
    }

    #[tokio::test]
    async fn aggregate_init_prep_step_failed() {
        // Prepare datastore & request.
        install_test_trace_subscriber();

        let task_id = TaskId::random();
        let task = new_dummy_task(task_id, VdafInstance::FakeFailsPrepInit, Role::Helper);
        let clock = MockClock::default();
        let (datastore, _db_handle) = ephemeral_datastore(clock.clone()).await;
        let hpke_key = current_hpke_key(&task.hpke_keys);

        datastore
            .run_tx(|tx| {
                let task = task.clone();
                Box::pin(async move { tx.put_task(&task).await })
            })
            .await
            .unwrap();

        let report_share = generate_helper_report_share::<dummy_vdaf::Vdaf>(
            task_id,
            Nonce::generate(&clock),
            &hpke_key.0,
            &(),
        );
        let request = AggregateInitializeReq {
            task_id,
            job_id: AggregationJobId::random(),
            agg_param: Vec::new(),
            report_shares: vec![report_share.clone()],
        };

        // Create aggregator filter, send request, and parse response.
        let filter = aggregator_filter(Arc::new(datastore), clock).unwrap();

        let mut response = warp::test::request()
            .method("POST")
            .path("/aggregate")
            .header(
                "DAP-Auth-Token",
                task.primary_aggregator_auth_token().as_bytes(),
            )
            .header(CONTENT_TYPE, AggregateInitializeReq::MEDIA_TYPE)
            .body(request.get_encoded())
            .filter(&filter)
            .await
            .unwrap()
            .into_response();
        assert_eq!(response.status(), StatusCode::OK);
        assert_eq!(
            response.headers().get(CONTENT_TYPE).unwrap(),
            AggregateInitializeResp::MEDIA_TYPE
        );
        let body_bytes = hyper::body::to_bytes(response.body_mut()).await.unwrap();
        let aggregate_resp = AggregateInitializeResp::get_decoded(&body_bytes).unwrap();

        // Validate response.
        assert_eq!(aggregate_resp.prepare_steps.len(), 1);

        let prepare_step = aggregate_resp.prepare_steps.get(0).unwrap();
        assert_eq!(prepare_step.nonce, report_share.nonce);
        assert_matches!(
            prepare_step.result,
            PrepareStepResult::Failed(ReportShareError::VdafPrepError)
        );
    }

    #[tokio::test]
    async fn aggregate_init_duplicated_nonce() {
        install_test_trace_subscriber();

        let task_id = TaskId::random();
        let task = new_dummy_task(task_id, VdafInstance::FakeFailsPrepInit, Role::Helper);
        let clock = MockClock::default();
        let (datastore, _db_handle) = ephemeral_datastore(clock.clone()).await;

        datastore
            .run_tx(|tx| {
                let task = task.clone();
                Box::pin(async move { tx.put_task(&task).await })
            })
            .await
            .unwrap();

        let report_share = ReportShare {
            nonce: Nonce::new(
                Time::from_seconds_since_epoch(54321),
                [1, 2, 3, 4, 5, 6, 7, 8],
            ),
            extensions: Vec::new(),
            encrypted_input_share: HpkeCiphertext::new(
                // bogus, but we never get far enough to notice
                HpkeConfigId::from(42),
                Vec::from("012345"),
                Vec::from("543210"),
            ),
        };

        let request = AggregateInitializeReq {
            task_id,
            job_id: AggregationJobId::random(),
            agg_param: Vec::new(),
            report_shares: vec![report_share.clone(), report_share],
        };

        let filter = aggregator_filter(Arc::new(datastore), clock).unwrap();

        let (parts, body) = warp::test::request()
            .method("POST")
            .path("/aggregate")
            .header(
                "DAP-Auth-Token",
                task.primary_aggregator_auth_token().as_bytes(),
            )
            .header(CONTENT_TYPE, AggregateInitializeReq::MEDIA_TYPE)
            .body(request.get_encoded())
            .filter(&filter)
            .await
            .unwrap()
            .into_response()
            .into_parts();

        let want_status = 400;
        let problem_details: serde_json::Value =
            serde_json::from_slice(&hyper::body::to_bytes(body).await.unwrap()).unwrap();
        assert_eq!(
            problem_details,
            serde_json::json!({
                "status": want_status,
                "type": "urn:ietf:params:ppm:error:unrecognizedMessage",
                "title": "The message type for a response was incorrect or the payload was malformed.",
                "detail": "The message type for a response was incorrect or the payload was malformed.",
                "instance": "..",
                "taskid": format!("{}", task_id),
            })
        );
        assert_eq!(want_status, parts.status.as_u16());
    }

    #[tokio::test]
    async fn aggregate_continue() {
        // Prepare datastore & request.
        install_test_trace_subscriber();

        let task_id = TaskId::random();
        let aggregation_job_id = AggregationJobId::random();
<<<<<<< HEAD
        let task = new_dummy_task(task_id, VdafInstance::Prio3Aes128Count, Role::Helper);
=======
        let mut task = new_dummy_task(
            task_id,
            janus::task::VdafInstance::Prio3Aes128Count.into(),
            Role::Helper,
        );
>>>>>>> a6b79c0b
        let clock = MockClock::default();
        let (datastore, _db_handle) = ephemeral_datastore(clock.clone()).await;
        let datastore = Arc::new(datastore);

        let vdaf = Arc::new(Prio3::new_aes128_count(2).unwrap());
        let verify_key = task
            .vdaf_verify_keys
            .get(0)
            .unwrap()
            .clone()
            .try_into()
            .unwrap();
        let hpke_key = current_hpke_key(&task.hpke_keys);

        // report_share_0 is a "happy path" report.
        let nonce_0 = Nonce::generate(&clock);
        let transcript_0 = run_vdaf(vdaf.as_ref(), &verify_key, &(), nonce_0, &0);
        let prep_state_0 = assert_matches!(&transcript_0.prepare_transitions[1][0], PrepareTransition::<Prio3Aes128Count, PRIO3_AES128_VERIFY_KEY_LENGTH>::Continue(prep_state, _) => prep_state.clone());
        let out_share_0 = assert_matches!(&transcript_0.prepare_transitions[1][1], PrepareTransition::<Prio3Aes128Count, PRIO3_AES128_VERIFY_KEY_LENGTH>::Finish(out_share) => out_share.clone());
        let prep_msg_0 = transcript_0.prepare_messages[0].clone();
        let report_share_0 = generate_helper_report_share::<Prio3Aes128Count>(
            task_id,
            nonce_0,
            &hpke_key.0,
            &transcript_0.input_shares[1],
        );

        // report_share_1 is omitted by the leader's request.
        let nonce_1 = Nonce::generate(&clock);
        let transcript_1 = run_vdaf(vdaf.as_ref(), &verify_key, &(), nonce_1, &0);
        let prep_state_1 = assert_matches!(&transcript_1.prepare_transitions[1][0], PrepareTransition::<Prio3Aes128Count, PRIO3_AES128_VERIFY_KEY_LENGTH>::Continue(prep_state, _) => prep_state.clone());
        let report_share_1 = generate_helper_report_share::<Prio3Aes128Count>(
            task_id,
            nonce_1,
            &hpke_key.0,
            &transcript_1.input_shares[1],
        );

        datastore
            .run_tx(|tx| {
                let task = task.clone();
                let (report_share_0, report_share_1) =
                    (report_share_0.clone(), report_share_1.clone());
                let (prep_state_0, prep_state_1) = (prep_state_0.clone(), prep_state_1.clone());

                Box::pin(async move {
                    tx.put_task(&task).await?;

                    tx.put_report_share(task_id, &report_share_0).await?;
                    tx.put_report_share(task_id, &report_share_1).await?;

                    tx.put_aggregation_job(&AggregationJob::<
                        PRIO3_AES128_VERIFY_KEY_LENGTH,
                        Prio3Aes128Count,
                    > {
                        aggregation_job_id,
                        task_id,
                        aggregation_param: (),
                        state: AggregationJobState::InProgress,
                    })
                    .await?;

                    tx.put_report_aggregation(&ReportAggregation::<
                        PRIO3_AES128_VERIFY_KEY_LENGTH,
                        Prio3Aes128Count,
                    > {
                        aggregation_job_id,
                        task_id,
                        nonce: nonce_0,
                        ord: 0,
                        state: ReportAggregationState::Waiting(prep_state_0, None),
                    })
                    .await?;
                    tx.put_report_aggregation(&ReportAggregation::<
                        PRIO3_AES128_VERIFY_KEY_LENGTH,
                        Prio3Aes128Count,
                    > {
                        aggregation_job_id,
                        task_id,
                        nonce: nonce_1,
                        ord: 1,
                        state: ReportAggregationState::Waiting(prep_state_1, None),
                    })
                    .await?;

                    Ok(())
                })
            })
            .await
            .unwrap();

        let request = AggregateContinueReq {
            task_id,
            job_id: aggregation_job_id,
            prepare_steps: vec![PrepareStep {
                nonce: nonce_0,
                result: PrepareStepResult::Continued(prep_msg_0.get_encoded()),
            }],
        };

        // Create aggregator filter, send request, and parse response.
        let filter = aggregator_filter(datastore.clone(), clock).unwrap();

        let mut response = warp::test::request()
            .method("POST")
            .path("/aggregate")
            .header(
                "DAP-Auth-Token",
                task.primary_aggregator_auth_token().as_bytes(),
            )
            .header(CONTENT_TYPE, AggregateContinueReq::MEDIA_TYPE)
            .body(request.get_encoded())
            .filter(&filter)
            .await
            .unwrap()
            .into_response();
        assert_eq!(response.status(), StatusCode::OK);
        assert_eq!(
            response.headers().get(CONTENT_TYPE).unwrap(),
            AggregateContinueResp::MEDIA_TYPE
        );
        let body_bytes = hyper::body::to_bytes(response.body_mut()).await.unwrap();
        let aggregate_resp = AggregateContinueResp::get_decoded(&body_bytes).unwrap();

        // Validate response.
        assert_eq!(
            aggregate_resp,
            AggregateContinueResp {
                job_id: aggregation_job_id,
                prepare_steps: vec![PrepareStep {
                    nonce: nonce_0,
                    result: PrepareStepResult::Finished,
                }]
            }
        );

        // Validate datastore.
        let (aggregation_job, report_aggregations) = datastore
            .run_tx(|tx| {
                let vdaf = Arc::clone(&vdaf);

                Box::pin(async move {
                    let aggregation_job = tx
                        .get_aggregation_job::<PRIO3_AES128_VERIFY_KEY_LENGTH, Prio3Aes128Count>(
                            task_id,
                            aggregation_job_id,
                        )
                        .await?;
                    let report_aggregations = tx
                        .get_report_aggregations_for_aggregation_job(
                            vdaf.as_ref(),
                            Role::Helper,
                            task_id,
                            aggregation_job_id,
                        )
                        .await?;
                    Ok((aggregation_job, report_aggregations))
                })
            })
            .await
            .unwrap();

        assert_eq!(
            aggregation_job,
            Some(AggregationJob {
                aggregation_job_id,
                task_id,
                aggregation_param: (),
                state: AggregationJobState::Finished,
            })
        );
        assert_eq!(
            report_aggregations,
            vec![
                ReportAggregation {
                    aggregation_job_id,
                    task_id,
                    nonce: nonce_0,
                    ord: 0,
                    state: ReportAggregationState::Finished(out_share_0.clone()),
                },
                ReportAggregation {
                    aggregation_job_id,
                    task_id,
                    nonce: nonce_1,
                    ord: 1,
                    state: ReportAggregationState::Failed(ReportShareError::ReportDropped),
                },
            ]
        );
    }

    #[tokio::test]
    async fn aggregate_continue_accumulate_batch_unit_aggregation() {
        install_test_trace_subscriber();

        let task_id = TaskId::random();
        let aggregation_job_id_0 = AggregationJobId::random();
        let aggregation_job_id_1 = AggregationJobId::random();
<<<<<<< HEAD
        let task = new_dummy_task(task_id, VdafInstance::Prio3Aes128Count, Role::Helper);
=======
        let mut task = new_dummy_task(
            task_id,
            janus::task::VdafInstance::Prio3Aes128Count.into(),
            Role::Helper,
        );
>>>>>>> a6b79c0b
        let (datastore, _db_handle) = ephemeral_datastore(MockClock::default()).await;
        let datastore = Arc::new(datastore);
        let first_batch_unit_interval_clock = MockClock::default();
        let second_batch_unit_interval_clock = MockClock::new(
            first_batch_unit_interval_clock
                .now()
                .add(task.min_batch_duration)
                .unwrap(),
        );

        let vdaf = Prio3::new_aes128_count(2).unwrap();
        let verify_key = task
            .vdaf_verify_keys
            .get(0)
            .unwrap()
            .clone()
            .try_into()
            .unwrap();
        let hpke_key = current_hpke_key(&task.hpke_keys);

        // report_share_0 is a "happy path" report.
        let nonce_0 = Nonce::generate(&first_batch_unit_interval_clock);
        let transcript_0 = run_vdaf(&vdaf, &verify_key, &(), nonce_0, &0);
        let prep_state_0 = assert_matches!(&transcript_0.prepare_transitions[1][0], PrepareTransition::<Prio3Aes128Count, PRIO3_AES128_VERIFY_KEY_LENGTH>::Continue(prep_state, _) => prep_state.clone());
        let out_share_0 = assert_matches!(&transcript_0.prepare_transitions[1][1], PrepareTransition::<Prio3Aes128Count, PRIO3_AES128_VERIFY_KEY_LENGTH>::Finish(out_share) => out_share.clone());
        let prep_msg_0 = transcript_0.prepare_messages[0].clone();
        let report_share_0 = generate_helper_report_share::<Prio3Aes128Count>(
            task_id,
            nonce_0,
            &hpke_key.0,
            &transcript_0.input_shares[1],
        );

        // report_share_1 is another "happy path" report to exercise in-memory accumulation of
        // output shares
        let nonce_1 = Nonce::generate(&first_batch_unit_interval_clock);
        let transcript_1 = run_vdaf(&vdaf, &verify_key, &(), nonce_1, &0);
        let prep_state_1 = assert_matches!(&transcript_1.prepare_transitions[1][0], PrepareTransition::<Prio3Aes128Count, PRIO3_AES128_VERIFY_KEY_LENGTH>::Continue(prep_state, _) => prep_state.clone());
        let out_share_1 = assert_matches!(&transcript_1.prepare_transitions[1][1], PrepareTransition::<Prio3Aes128Count, PRIO3_AES128_VERIFY_KEY_LENGTH>::Finish(out_share) => out_share.clone());
        let prep_msg_1 = transcript_1.prepare_messages[0].clone();
        let report_share_1 = generate_helper_report_share::<Prio3Aes128Count>(
            task_id,
            nonce_1,
            &hpke_key.0,
            &transcript_1.input_shares[1],
        );

        // report share 2 aggregates successfully, but into a distinct batch unit aggregation.
        let nonce_2 = Nonce::generate(&second_batch_unit_interval_clock);
        let transcript_2 = run_vdaf(&vdaf, &verify_key, &(), nonce_2, &0);
        let prep_state_2 = assert_matches!(&transcript_2.prepare_transitions[1][0], PrepareTransition::<Prio3Aes128Count, PRIO3_AES128_VERIFY_KEY_LENGTH>::Continue(prep_state, _) => prep_state.clone());
        let out_share_2 = assert_matches!(&transcript_2.prepare_transitions[1][1], PrepareTransition::<Prio3Aes128Count, PRIO3_AES128_VERIFY_KEY_LENGTH>::Finish(out_share) => out_share.clone());
        let prep_msg_2 = transcript_2.prepare_messages[0].clone();
        let report_share_2 = generate_helper_report_share::<Prio3Aes128Count>(
            task_id,
            nonce_2,
            &hpke_key.0,
            &transcript_2.input_shares[1],
        );

        datastore
            .run_tx(|tx| {
                let task = task.clone();
                let (report_share_0, report_share_1, report_share_2) = (
                    report_share_0.clone(),
                    report_share_1.clone(),
                    report_share_2.clone(),
                );
                let (prep_state_0, prep_state_1, prep_state_2) = (
                    prep_state_0.clone(),
                    prep_state_1.clone(),
                    prep_state_2.clone(),
                );

                Box::pin(async move {
                    tx.put_task(&task).await?;

                    tx.put_report_share(task_id, &report_share_0).await?;
                    tx.put_report_share(task_id, &report_share_1).await?;
                    tx.put_report_share(task_id, &report_share_2).await?;

                    tx.put_aggregation_job(&AggregationJob::<
                        PRIO3_AES128_VERIFY_KEY_LENGTH,
                        Prio3Aes128Count,
                    > {
                        aggregation_job_id: aggregation_job_id_0,
                        task_id,
                        aggregation_param: (),
                        state: AggregationJobState::InProgress,
                    })
                    .await?;

                    tx.put_report_aggregation(&ReportAggregation::<
                        PRIO3_AES128_VERIFY_KEY_LENGTH,
                        Prio3Aes128Count,
                    > {
                        aggregation_job_id: aggregation_job_id_0,
                        task_id,
                        nonce: nonce_0,
                        ord: 0,
                        state: ReportAggregationState::Waiting(prep_state_0, None),
                    })
                    .await?;
                    tx.put_report_aggregation(&ReportAggregation::<
                        PRIO3_AES128_VERIFY_KEY_LENGTH,
                        Prio3Aes128Count,
                    > {
                        aggregation_job_id: aggregation_job_id_0,
                        task_id,
                        nonce: nonce_1,
                        ord: 1,
                        state: ReportAggregationState::Waiting(prep_state_1, None),
                    })
                    .await?;
                    tx.put_report_aggregation(&ReportAggregation::<
                        PRIO3_AES128_VERIFY_KEY_LENGTH,
                        Prio3Aes128Count,
                    > {
                        aggregation_job_id: aggregation_job_id_0,
                        task_id,
                        nonce: nonce_2,
                        ord: 2,
                        state: ReportAggregationState::Waiting(prep_state_2, None),
                    })
                    .await?;

                    Ok(())
                })
            })
            .await
            .unwrap();

        let request = AggregateContinueReq {
            task_id,
            job_id: aggregation_job_id_0,
            prepare_steps: vec![
                PrepareStep {
                    nonce: nonce_0,
                    result: PrepareStepResult::Continued(prep_msg_0.get_encoded()),
                },
                PrepareStep {
                    nonce: nonce_1,
                    result: PrepareStepResult::Continued(prep_msg_1.get_encoded()),
                },
                PrepareStep {
                    nonce: nonce_2,
                    result: PrepareStepResult::Continued(prep_msg_2.get_encoded()),
                },
            ],
        };

        // Create aggregator filter, send request, and parse response.
        let filter =
            aggregator_filter(datastore.clone(), first_batch_unit_interval_clock.clone()).unwrap();

        let response = warp::test::request()
            .method("POST")
            .path("/aggregate")
            .header(
                "DAP-Auth-Token",
                task.primary_aggregator_auth_token().as_bytes(),
            )
            .header(CONTENT_TYPE, AggregateContinueReq::MEDIA_TYPE)
            .body(request.get_encoded())
            .filter(&filter)
            .await
            .unwrap()
            .into_response();
        assert_eq!(response.status(), StatusCode::OK);
        assert_eq!(
            response.headers().get(CONTENT_TYPE).unwrap(),
            AggregateContinueResp::MEDIA_TYPE
        );

        let batch_unit_aggregations = datastore
            .run_tx(|tx| {
                Box::pin(async move {
                    tx.get_batch_unit_aggregations_for_task_in_interval::<PRIO3_AES128_VERIFY_KEY_LENGTH, Prio3Aes128Count>(
                        task_id,
                        Interval::new(
                            nonce_0
                                .time()
                                .to_batch_unit_interval_start(task.min_batch_duration)
                                .unwrap(),
                            // Make interval big enough to capture both batch unit aggregations
                            Duration::from_seconds(task.min_batch_duration.as_seconds() * 2),
                        )
                        .unwrap(),
                        &(),
                    )
                    .await
                })
            })
            .await
            .unwrap();

        let aggregate_share = vdaf
            .aggregate(&(), [out_share_0.clone(), out_share_1.clone()])
            .unwrap();
        let mut checksum = NonceChecksum::from_nonce(nonce_0);
        checksum.update(nonce_1);

        assert_eq!(
            batch_unit_aggregations,
            vec![
                BatchUnitAggregation::<PRIO3_AES128_VERIFY_KEY_LENGTH, Prio3Aes128Count> {
                    task_id,
                    unit_interval_start: nonce_0
                        .time()
                        .to_batch_unit_interval_start(task.min_batch_duration)
                        .unwrap(),
                    aggregation_param: (),
                    aggregate_share,
                    report_count: 2,
                    checksum,
                },
                BatchUnitAggregation::<PRIO3_AES128_VERIFY_KEY_LENGTH, Prio3Aes128Count> {
                    task_id,
                    unit_interval_start: nonce_2
                        .time()
                        .to_batch_unit_interval_start(task.min_batch_duration)
                        .unwrap(),
                    aggregation_param: (),
                    aggregate_share: AggregateShare::from(out_share_2.clone()),
                    report_count: 1,
                    checksum: NonceChecksum::from_nonce(nonce_2),
                }
            ]
        );

        // Aggregate some more reports, which should get accumulated into the
        // batch_unit_aggregations rows created earlier.
        // report_share_3 gets aggreated into the first batch unit interval.
        let nonce_3 = Nonce::generate(&first_batch_unit_interval_clock);
        let transcript_3 = run_vdaf(&vdaf, &verify_key, &(), nonce_3, &0);
        let prep_state_3 = assert_matches!(&transcript_3.prepare_transitions[1][0], PrepareTransition::<Prio3Aes128Count, PRIO3_AES128_VERIFY_KEY_LENGTH>::Continue(prep_state, _) => prep_state.clone());
        let out_share_3 = assert_matches!(&transcript_3.prepare_transitions[1][1], PrepareTransition::<Prio3Aes128Count, PRIO3_AES128_VERIFY_KEY_LENGTH>::Finish(out_share) => out_share.clone());
        let prep_msg_3 = transcript_3.prepare_messages[0].clone();
        let report_share_3 = generate_helper_report_share::<Prio3Aes128Count>(
            task_id,
            nonce_3,
            &hpke_key.0,
            &transcript_3.input_shares[1],
        );

        // report_share_4 gets aggregated into the second batch unit interval
        let nonce_4 = Nonce::generate(&second_batch_unit_interval_clock);
        let transcript_4 = run_vdaf(&vdaf, &verify_key, &(), nonce_4, &0);
        let prep_state_4 = assert_matches!(&transcript_4.prepare_transitions[1][0], PrepareTransition::<Prio3Aes128Count, PRIO3_AES128_VERIFY_KEY_LENGTH>::Continue(prep_state, _) => prep_state.clone());
        let out_share_4 = assert_matches!(&transcript_4.prepare_transitions[1][1], PrepareTransition::<Prio3Aes128Count, PRIO3_AES128_VERIFY_KEY_LENGTH>::Finish(out_share) => out_share.clone());
        let prep_msg_4 = transcript_4.prepare_messages[0].clone();
        let report_share_4 = generate_helper_report_share::<Prio3Aes128Count>(
            task_id,
            nonce_4,
            &hpke_key.0,
            &transcript_4.input_shares[1],
        );

        // report share 5 also gets aggregated into the second batch unit interval
        let nonce_5 = Nonce::generate(&second_batch_unit_interval_clock);
        let transcript_5 = run_vdaf(&vdaf, &verify_key, &(), nonce_5, &0);
        let prep_state_5 = assert_matches!(&transcript_5.prepare_transitions[1][0], PrepareTransition::<Prio3Aes128Count, PRIO3_AES128_VERIFY_KEY_LENGTH>::Continue(prep_state, _) => prep_state.clone());
        let out_share_5 = assert_matches!(&transcript_5.prepare_transitions[1][1], PrepareTransition::<Prio3Aes128Count, PRIO3_AES128_VERIFY_KEY_LENGTH>::Finish(out_share) => out_share.clone());
        let prep_msg_5 = transcript_5.prepare_messages[0].clone();
        let report_share_5 = generate_helper_report_share::<Prio3Aes128Count>(
            task_id,
            nonce_5,
            &hpke_key.0,
            &transcript_5.input_shares[1],
        );

        datastore
            .run_tx(|tx| {
                let (report_share_3, report_share_4, report_share_5) = (
                    report_share_3.clone(),
                    report_share_4.clone(),
                    report_share_5.clone(),
                );
                let (prep_state_3, prep_state_4, prep_state_5) = (
                    prep_state_3.clone(),
                    prep_state_4.clone(),
                    prep_state_5.clone(),
                );

                Box::pin(async move {
                    tx.put_report_share(task_id, &report_share_3).await?;
                    tx.put_report_share(task_id, &report_share_4).await?;
                    tx.put_report_share(task_id, &report_share_5).await?;

                    tx.put_aggregation_job(&AggregationJob::<
                        PRIO3_AES128_VERIFY_KEY_LENGTH,
                        Prio3Aes128Count,
                    > {
                        aggregation_job_id: aggregation_job_id_1,
                        task_id,
                        aggregation_param: (),
                        state: AggregationJobState::InProgress,
                    })
                    .await?;

                    tx.put_report_aggregation(&ReportAggregation::<
                        PRIO3_AES128_VERIFY_KEY_LENGTH,
                        Prio3Aes128Count,
                    > {
                        aggregation_job_id: aggregation_job_id_1,
                        task_id,
                        nonce: nonce_3,
                        ord: 3,
                        state: ReportAggregationState::Waiting(prep_state_3, None),
                    })
                    .await?;
                    tx.put_report_aggregation(&ReportAggregation::<
                        PRIO3_AES128_VERIFY_KEY_LENGTH,
                        Prio3Aes128Count,
                    > {
                        aggregation_job_id: aggregation_job_id_1,
                        task_id,
                        nonce: nonce_4,
                        ord: 4,
                        state: ReportAggregationState::Waiting(prep_state_4, None),
                    })
                    .await?;
                    tx.put_report_aggregation(&ReportAggregation::<
                        PRIO3_AES128_VERIFY_KEY_LENGTH,
                        Prio3Aes128Count,
                    > {
                        aggregation_job_id: aggregation_job_id_1,
                        task_id,
                        nonce: nonce_5,
                        ord: 5,
                        state: ReportAggregationState::Waiting(prep_state_5, None),
                    })
                    .await?;

                    Ok(())
                })
            })
            .await
            .unwrap();

        let request = AggregateContinueReq {
            task_id,
            job_id: aggregation_job_id_1,
            prepare_steps: vec![
                PrepareStep {
                    nonce: nonce_3,
                    result: PrepareStepResult::Continued(prep_msg_3.get_encoded()),
                },
                PrepareStep {
                    nonce: nonce_4,
                    result: PrepareStepResult::Continued(prep_msg_4.get_encoded()),
                },
                PrepareStep {
                    nonce: nonce_5,
                    result: PrepareStepResult::Continued(prep_msg_5.get_encoded()),
                },
            ],
        };

        // Create aggregator filter, send request, and parse response.
        let filter = aggregator_filter(datastore.clone(), first_batch_unit_interval_clock).unwrap();

        let response = warp::test::request()
            .method("POST")
            .path("/aggregate")
            .header(
                "DAP-Auth-Token",
                task.primary_aggregator_auth_token().as_bytes(),
            )
            .header(CONTENT_TYPE, AggregateContinueReq::MEDIA_TYPE)
            .body(request.get_encoded())
            .filter(&filter)
            .await
            .unwrap()
            .into_response();
        assert_eq!(response.status(), StatusCode::OK);
        assert_eq!(
            response.headers().get(CONTENT_TYPE).unwrap(),
            AggregateContinueResp::MEDIA_TYPE
        );

        let batch_unit_aggregations = datastore
            .run_tx(|tx| {
                Box::pin(async move {
                    tx.get_batch_unit_aggregations_for_task_in_interval::<PRIO3_AES128_VERIFY_KEY_LENGTH, Prio3Aes128Count>(
                        task_id,
                        Interval::new(
                            nonce_0
                                .time()
                                .to_batch_unit_interval_start(task.min_batch_duration)
                                .unwrap(),
                            // Make interval big enough to capture both batch unit aggregations
                            Duration::from_seconds(task.min_batch_duration.as_seconds() * 2),
                        )
                        .unwrap(),
                        &(),
                    )
                    .await
                })
            })
            .await
            .unwrap();

        let first_aggregate_share = vdaf
            .aggregate(&(), [out_share_0, out_share_1, out_share_3])
            .unwrap();
        let mut first_checksum = NonceChecksum::from_nonce(nonce_0);
        first_checksum.update(nonce_1);
        first_checksum.update(nonce_3);

        let second_aggregate_share = vdaf
            .aggregate(&(), [out_share_2, out_share_4, out_share_5])
            .unwrap();
        let mut second_checksum = NonceChecksum::from_nonce(nonce_2);
        second_checksum.update(nonce_4);
        second_checksum.update(nonce_5);

        assert_eq!(
            batch_unit_aggregations,
            vec![
                BatchUnitAggregation::<PRIO3_AES128_VERIFY_KEY_LENGTH, Prio3Aes128Count> {
                    task_id,
                    unit_interval_start: nonce_0
                        .time()
                        .to_batch_unit_interval_start(task.min_batch_duration)
                        .unwrap(),
                    aggregation_param: (),
                    aggregate_share: first_aggregate_share,
                    report_count: 3,
                    checksum: first_checksum,
                },
                BatchUnitAggregation::<PRIO3_AES128_VERIFY_KEY_LENGTH, Prio3Aes128Count> {
                    task_id,
                    unit_interval_start: nonce_2
                        .time()
                        .to_batch_unit_interval_start(task.min_batch_duration)
                        .unwrap(),
                    aggregation_param: (),
                    aggregate_share: second_aggregate_share,
                    report_count: 3,
                    checksum: second_checksum,
                }
            ]
        );
    }

    #[tokio::test]
    async fn aggregate_continue_leader_sends_non_continue_transition() {
        // Prepare datastore & request.
        install_test_trace_subscriber();

        // Prepare parameters.
        let task_id = TaskId::random();
        let aggregation_job_id = AggregationJobId::random();
        let nonce = Nonce::new(
            Time::from_seconds_since_epoch(54321),
            [1, 2, 3, 4, 5, 6, 7, 8],
        );
        let task = new_dummy_task(task_id, VdafInstance::Fake, Role::Helper);
        let clock = MockClock::default();
        let (datastore, _db_handle) = ephemeral_datastore(clock.clone()).await;
        let datastore = Arc::new(datastore);

        const VERIFY_KEY_LENGTH: usize = dummy_vdaf::Vdaf::VERIFY_KEY_LENGTH;

        // Setup datastore.
        datastore
            .run_tx(|tx| {
                let task = task.clone();

                Box::pin(async move {
                    tx.put_task(&task).await?;
                    tx.put_report_share(
                        task_id,
                        &ReportShare {
                            nonce,
                            extensions: Vec::new(),
                            encrypted_input_share: HpkeCiphertext::new(
                                HpkeConfigId::from(42),
                                Vec::from("012345"),
                                Vec::from("543210"),
                            ),
                        },
                    )
                    .await?;
                    tx.put_aggregation_job(
                        &AggregationJob::<VERIFY_KEY_LENGTH, dummy_vdaf::Vdaf> {
                            aggregation_job_id,
                            task_id,
                            aggregation_param: (),
                            state: AggregationJobState::InProgress,
                        },
                    )
                    .await?;
                    tx.put_report_aggregation(&ReportAggregation::<
                        VERIFY_KEY_LENGTH,
                        dummy_vdaf::Vdaf,
                    > {
                        aggregation_job_id,
                        task_id,
                        nonce,
                        ord: 0,
                        state: ReportAggregationState::Waiting((), None),
                    })
                    .await
                })
            })
            .await
            .unwrap();

        // Make request.
        let request = AggregateContinueReq {
            task_id,
            job_id: aggregation_job_id,
            prepare_steps: vec![PrepareStep {
                nonce,
                result: PrepareStepResult::Finished,
            }],
        };

        let filter = aggregator_filter(datastore.clone(), clock).unwrap();

        let (parts, body) = warp::test::request()
            .method("POST")
            .path("/aggregate")
            .header(
                "DAP-Auth-Token",
                task.primary_aggregator_auth_token().as_bytes(),
            )
            .header(CONTENT_TYPE, AggregateContinueReq::MEDIA_TYPE)
            .body(request.get_encoded())
            .filter(&filter)
            .await
            .unwrap()
            .into_response()
            .into_parts();

        // Check that response is as desired.
        assert_eq!(parts.status, StatusCode::BAD_REQUEST);
        let problem_details: serde_json::Value =
            serde_json::from_slice(&hyper::body::to_bytes(body).await.unwrap()).unwrap();
        assert_eq!(
            problem_details,
            serde_json::json!({
                "status": StatusCode::BAD_REQUEST.as_u16(),
                "type": "urn:ietf:params:ppm:error:unrecognizedMessage",
                "title": "The message type for a response was incorrect or the payload was malformed.",
                "detail": "The message type for a response was incorrect or the payload was malformed.",
                "instance": "..",
                "taskid": format!("{}", task_id),
            })
        );
    }

    #[tokio::test]
    async fn aggregate_continue_prep_step_fails() {
        // Prepare datastore & request.
        install_test_trace_subscriber();

        // Prepare parameters.
        let task_id = TaskId::random();
        let aggregation_job_id = AggregationJobId::random();
        let nonce = Nonce::new(
            Time::from_seconds_since_epoch(54321),
            [1, 2, 3, 4, 5, 6, 7, 8],
        );
        let task = new_dummy_task(task_id, VdafInstance::FakeFailsPrepStep, Role::Helper);
        let clock = MockClock::default();
        let (datastore, _db_handle) = ephemeral_datastore(clock.clone()).await;
        let datastore = Arc::new(datastore);

        const VERIFY_KEY_LENGTH: usize = dummy_vdaf::Vdaf::VERIFY_KEY_LENGTH;

        // Setup datastore.
        datastore
            .run_tx(|tx| {
                let task = task.clone();

                Box::pin(async move {
                    tx.put_task(&task).await?;
                    tx.put_report_share(
                        task_id,
                        &ReportShare {
                            nonce,
                            extensions: Vec::new(),
                            encrypted_input_share: HpkeCiphertext::new(
                                HpkeConfigId::from(42),
                                Vec::from("012345"),
                                Vec::from("543210"),
                            ),
                        },
                    )
                    .await?;
                    tx.put_aggregation_job(
                        &AggregationJob::<VERIFY_KEY_LENGTH, dummy_vdaf::Vdaf> {
                            aggregation_job_id,
                            task_id,
                            aggregation_param: (),
                            state: AggregationJobState::InProgress,
                        },
                    )
                    .await?;
                    tx.put_report_aggregation(&ReportAggregation::<
                        VERIFY_KEY_LENGTH,
                        dummy_vdaf::Vdaf,
                    > {
                        aggregation_job_id,
                        task_id,
                        nonce,
                        ord: 0,
                        state: ReportAggregationState::Waiting((), None),
                    })
                    .await
                })
            })
            .await
            .unwrap();

        // Make request.
        let request = AggregateContinueReq {
            task_id,
            job_id: aggregation_job_id,
            prepare_steps: vec![PrepareStep {
                nonce,
                result: PrepareStepResult::Continued(Vec::new()),
            }],
        };

        let filter = aggregator_filter(datastore.clone(), clock).unwrap();

        let (parts, body) = warp::test::request()
            .method("POST")
            .path("/aggregate")
            .header(
                "DAP-Auth-Token",
                task.primary_aggregator_auth_token().as_bytes(),
            )
            .header(CONTENT_TYPE, AggregateContinueReq::MEDIA_TYPE)
            .body(request.get_encoded())
            .filter(&filter)
            .await
            .unwrap()
            .into_response()
            .into_parts();

        // Check that response is as desired.
        assert_eq!(parts.status, StatusCode::OK);
        assert_eq!(
            parts.headers.get(CONTENT_TYPE).unwrap(),
            AggregateContinueResp::MEDIA_TYPE
        );
        let body_bytes = hyper::body::to_bytes(body).await.unwrap();
        let aggregate_resp = AggregateContinueResp::get_decoded(&body_bytes).unwrap();
        assert_eq!(
            aggregate_resp,
            AggregateContinueResp {
                job_id: aggregation_job_id,
                prepare_steps: vec![PrepareStep {
                    nonce,
                    result: PrepareStepResult::Failed(ReportShareError::VdafPrepError),
                }],
            }
        );

        // Check datastore state.
        let (aggregation_job, report_aggregation) = datastore
            .run_tx(|tx| {
                Box::pin(async move {
                    let aggregation_job = tx
                        .get_aggregation_job::<VERIFY_KEY_LENGTH, dummy_vdaf::Vdaf>(
                            task_id,
                            aggregation_job_id,
                        )
                        .await?;
                    let report_aggregation = tx
                        .get_report_aggregation(
                            &dummy_vdaf::Vdaf::default(),
                            Role::Helper,
                            task_id,
                            aggregation_job_id,
                            nonce,
                        )
                        .await?;
                    Ok((aggregation_job, report_aggregation))
                })
            })
            .await
            .unwrap();

        assert_eq!(
            aggregation_job,
            Some(AggregationJob {
                aggregation_job_id,
                task_id,
                aggregation_param: (),
                state: AggregationJobState::Finished,
            })
        );
        assert_eq!(
            report_aggregation,
            Some(ReportAggregation {
                aggregation_job_id,
                task_id,
                nonce,
                ord: 0,
                state: ReportAggregationState::Failed(ReportShareError::VdafPrepError),
            })
        );
    }

    #[tokio::test]
    async fn aggregate_continue_unexpected_transition() {
        // Prepare datastore & request.
        install_test_trace_subscriber();

        // Prepare parameters.
        let task_id = TaskId::random();
        let aggregation_job_id = AggregationJobId::random();
        let nonce = Nonce::new(
            Time::from_seconds_since_epoch(54321),
            [1, 2, 3, 4, 5, 6, 7, 8],
        );
        let task = new_dummy_task(task_id, VdafInstance::Fake, Role::Helper);
        let clock = MockClock::default();
        let (datastore, _db_handle) = ephemeral_datastore(clock.clone()).await;

        const VERIFY_KEY_LENGTH: usize = dummy_vdaf::Vdaf::VERIFY_KEY_LENGTH;

        // Setup datastore.
        datastore
            .run_tx(|tx| {
                let task = task.clone();

                Box::pin(async move {
                    tx.put_task(&task).await?;
                    tx.put_report_share(
                        task_id,
                        &ReportShare {
                            nonce,
                            extensions: Vec::new(),
                            encrypted_input_share: HpkeCiphertext::new(
                                HpkeConfigId::from(42),
                                Vec::from("012345"),
                                Vec::from("543210"),
                            ),
                        },
                    )
                    .await?;
                    tx.put_aggregation_job(
                        &AggregationJob::<VERIFY_KEY_LENGTH, dummy_vdaf::Vdaf> {
                            aggregation_job_id,
                            task_id,
                            aggregation_param: (),
                            state: AggregationJobState::InProgress,
                        },
                    )
                    .await?;
                    tx.put_report_aggregation(&ReportAggregation::<
                        VERIFY_KEY_LENGTH,
                        dummy_vdaf::Vdaf,
                    > {
                        aggregation_job_id,
                        task_id,
                        nonce,
                        ord: 0,
                        state: ReportAggregationState::Waiting((), None),
                    })
                    .await
                })
            })
            .await
            .unwrap();

        // Make request.
        let request = AggregateContinueReq {
            task_id,
            job_id: aggregation_job_id,
            prepare_steps: vec![PrepareStep {
                nonce: Nonce::new(
                    Time::from_seconds_since_epoch(54321),
                    [8, 7, 6, 5, 4, 3, 2, 1], // not the same as above
                ),
                result: PrepareStepResult::Continued(Vec::new()),
            }],
        };

        let filter = aggregator_filter(Arc::new(datastore), clock).unwrap();

        let (parts, body) = warp::test::request()
            .method("POST")
            .path("/aggregate")
            .header(
                "DAP-Auth-Token",
                task.primary_aggregator_auth_token().as_bytes(),
            )
            .header(CONTENT_TYPE, AggregateContinueReq::MEDIA_TYPE)
            .body(request.get_encoded())
            .filter(&filter)
            .await
            .unwrap()
            .into_response()
            .into_parts();

        // Check that response is as desired.
        assert_eq!(parts.status, StatusCode::BAD_REQUEST);
        let problem_details: serde_json::Value =
            serde_json::from_slice(&hyper::body::to_bytes(body).await.unwrap()).unwrap();
        assert_eq!(
            problem_details,
            serde_json::json!({
                "status": StatusCode::BAD_REQUEST.as_u16(),
                "type": "urn:ietf:params:ppm:error:unrecognizedMessage",
                "title": "The message type for a response was incorrect or the payload was malformed.",
                "detail": "The message type for a response was incorrect or the payload was malformed.",
                "instance": "..",
                "taskid": format!("{}", task_id),
            })
        );
    }

    #[tokio::test]
    async fn aggregate_continue_out_of_order_transition() {
        // Prepare datastore & request.
        install_test_trace_subscriber();

        // Prepare parameters.
        let task_id = TaskId::random();
        let aggregation_job_id = AggregationJobId::random();
        let nonce_0 = Nonce::new(
            Time::from_seconds_since_epoch(54321),
            [1, 2, 3, 4, 5, 6, 7, 8],
        );
        let nonce_1 = Nonce::new(
            Time::from_seconds_since_epoch(54321),
            [8, 7, 6, 5, 4, 3, 2, 1],
        );

        let task = new_dummy_task(task_id, VdafInstance::Fake, Role::Helper);
        let clock = MockClock::default();
        let (datastore, _db_handle) = ephemeral_datastore(clock.clone()).await;

        const VERIFY_KEY_LENGTH: usize = dummy_vdaf::Vdaf::VERIFY_KEY_LENGTH;

        // Setup datastore.
        datastore
            .run_tx(|tx| {
                let task = task.clone();

                Box::pin(async move {
                    tx.put_task(&task).await?;

                    tx.put_report_share(
                        task_id,
                        &ReportShare {
                            nonce: nonce_0,
                            extensions: Vec::new(),
                            encrypted_input_share: HpkeCiphertext::new(
                                HpkeConfigId::from(42),
                                Vec::from("012345"),
                                Vec::from("543210"),
                            ),
                        },
                    )
                    .await?;
                    tx.put_report_share(
                        task_id,
                        &ReportShare {
                            nonce: nonce_1,
                            extensions: Vec::new(),
                            encrypted_input_share: HpkeCiphertext::new(
                                HpkeConfigId::from(42),
                                Vec::from("012345"),
                                Vec::from("543210"),
                            ),
                        },
                    )
                    .await?;

                    tx.put_aggregation_job(
                        &AggregationJob::<VERIFY_KEY_LENGTH, dummy_vdaf::Vdaf> {
                            aggregation_job_id,
                            task_id,
                            aggregation_param: (),
                            state: AggregationJobState::InProgress,
                        },
                    )
                    .await?;

                    tx.put_report_aggregation(&ReportAggregation::<
                        VERIFY_KEY_LENGTH,
                        dummy_vdaf::Vdaf,
                    > {
                        aggregation_job_id,
                        task_id,
                        nonce: nonce_0,
                        ord: 0,
                        state: ReportAggregationState::Waiting((), None),
                    })
                    .await?;
                    tx.put_report_aggregation(&ReportAggregation::<
                        VERIFY_KEY_LENGTH,
                        dummy_vdaf::Vdaf,
                    > {
                        aggregation_job_id,
                        task_id,
                        nonce: nonce_1,
                        ord: 1,
                        state: ReportAggregationState::Waiting((), None),
                    })
                    .await
                })
            })
            .await
            .unwrap();

        // Make request.
        let request = AggregateContinueReq {
            task_id,
            job_id: aggregation_job_id,
            prepare_steps: vec![
                // nonces are in opposite order to what was stored in the datastore.
                PrepareStep {
                    nonce: nonce_1,
                    result: PrepareStepResult::Continued(Vec::new()),
                },
                PrepareStep {
                    nonce: nonce_0,
                    result: PrepareStepResult::Continued(Vec::new()),
                },
            ],
        };

        let filter = aggregator_filter(Arc::new(datastore), clock).unwrap();

        let (parts, body) = warp::test::request()
            .method("POST")
            .path("/aggregate")
            .header(
                "DAP-Auth-Token",
                task.primary_aggregator_auth_token().as_bytes(),
            )
            .header(CONTENT_TYPE, AggregateContinueReq::MEDIA_TYPE)
            .body(request.get_encoded())
            .filter(&filter)
            .await
            .unwrap()
            .into_response()
            .into_parts();

        // Check that response is as desired.
        assert_eq!(parts.status, StatusCode::BAD_REQUEST);
        let problem_details: serde_json::Value =
            serde_json::from_slice(&hyper::body::to_bytes(body).await.unwrap()).unwrap();
        assert_eq!(
            problem_details,
            serde_json::json!({
                "status": StatusCode::BAD_REQUEST.as_u16(),
                "type": "urn:ietf:params:ppm:error:unrecognizedMessage",
                "title": "The message type for a response was incorrect or the payload was malformed.",
                "detail": "The message type for a response was incorrect or the payload was malformed.",
                "instance": "..",
                "taskid": format!("{}", task_id),
            })
        );
    }

    #[tokio::test]
    async fn aggregate_continue_for_non_waiting_aggregation() {
        // Prepare datastore & request.
        install_test_trace_subscriber();

        // Prepare parameters.
        let task_id = TaskId::random();
        let aggregation_job_id = AggregationJobId::random();
        let nonce = Nonce::new(
            Time::from_seconds_since_epoch(54321),
            [1, 2, 3, 4, 5, 6, 7, 8],
        );

        let task = new_dummy_task(task_id, VdafInstance::Fake, Role::Helper);
        let clock = MockClock::default();
        let (datastore, _db_handle) = ephemeral_datastore(clock.clone()).await;

        const VERIFY_KEY_LENGTH: usize = dummy_vdaf::Vdaf::VERIFY_KEY_LENGTH;

        // Setup datastore.
        datastore
            .run_tx(|tx| {
                let task = task.clone();

                Box::pin(async move {
                    tx.put_task(&task).await?;
                    tx.put_report_share(
                        task_id,
                        &ReportShare {
                            nonce,
                            extensions: Vec::new(),
                            encrypted_input_share: HpkeCiphertext::new(
                                HpkeConfigId::from(42),
                                Vec::from("012345"),
                                Vec::from("543210"),
                            ),
                        },
                    )
                    .await?;
                    tx.put_aggregation_job(
                        &AggregationJob::<VERIFY_KEY_LENGTH, dummy_vdaf::Vdaf> {
                            aggregation_job_id,
                            task_id,
                            aggregation_param: (),
                            state: AggregationJobState::InProgress,
                        },
                    )
                    .await?;
                    tx.put_report_aggregation(&ReportAggregation::<
                        VERIFY_KEY_LENGTH,
                        dummy_vdaf::Vdaf,
                    > {
                        aggregation_job_id,
                        task_id,
                        nonce,
                        ord: 0,
                        state: ReportAggregationState::Invalid,
                    })
                    .await
                })
            })
            .await
            .unwrap();

        // Make request.
        let request = AggregateContinueReq {
            task_id,
            job_id: aggregation_job_id,
            prepare_steps: vec![PrepareStep {
                nonce: Nonce::new(
                    Time::from_seconds_since_epoch(54321),
                    [1, 2, 3, 4, 5, 6, 7, 8],
                ),
                result: PrepareStepResult::Continued(Vec::new()),
            }],
        };

        let filter = aggregator_filter(Arc::new(datastore), clock).unwrap();

        let (parts, body) = warp::test::request()
            .method("POST")
            .path("/aggregate")
            .header(
                "DAP-Auth-Token",
                task.primary_aggregator_auth_token().as_bytes(),
            )
            .header(CONTENT_TYPE, AggregateContinueReq::MEDIA_TYPE)
            .body(request.get_encoded())
            .filter(&filter)
            .await
            .unwrap()
            .into_response()
            .into_parts();

        // Check that response is as desired.
        assert_eq!(parts.status, StatusCode::BAD_REQUEST);
        let problem_details: serde_json::Value =
            serde_json::from_slice(&hyper::body::to_bytes(body).await.unwrap()).unwrap();
        assert_eq!(
            problem_details,
            serde_json::json!({
                "status": StatusCode::BAD_REQUEST.as_u16(),
                "type": "urn:ietf:params:ppm:error:unrecognizedMessage",
                "title": "The message type for a response was incorrect or the payload was malformed.",
                "detail": "The message type for a response was incorrect or the payload was malformed.",
                "instance": "..",
                "taskid": format!("{}", task_id),
            })
        );
    }

    #[tokio::test]
    async fn collect_request_to_helper() {
        install_test_trace_subscriber();

        // Prepare parameters.
        let task_id = TaskId::random();

        let task = new_dummy_task(task_id, VdafInstance::Fake, Role::Helper);
        let clock = MockClock::default();
        let (datastore, _db_handle) = ephemeral_datastore(clock.clone()).await;

        datastore
            .run_tx(|tx| {
                let task = task.clone();

                Box::pin(async move { tx.put_task(&task).await })
            })
            .await
            .unwrap();

        let filter = aggregator_filter(Arc::new(datastore), clock).unwrap();

        let request = CollectReq {
            task_id,
            batch_interval: Interval::new(
                Time::from_seconds_since_epoch(0),
                task.min_batch_duration,
            )
            .unwrap(),
            agg_param: vec![],
        };

        let (parts, body) = warp::test::request()
            .method("POST")
            .path("/collect")
            .header(CONTENT_TYPE, CollectReq::MEDIA_TYPE)
            .body(request.get_encoded())
            .filter(&filter)
            .await
            .unwrap()
            .into_response()
            .into_parts();

        assert_eq!(parts.status, StatusCode::BAD_REQUEST);
        let problem_details: serde_json::Value =
            serde_json::from_slice(&hyper::body::to_bytes(body).await.unwrap()).unwrap();
        assert_eq!(
            problem_details,
            serde_json::json!({
                "status": StatusCode::BAD_REQUEST.as_u16(),
                "type": "urn:ietf:params:ppm:error:unrecognizedTask",
                "title": "An endpoint received a message with an unknown task ID.",
                "detail": "An endpoint received a message with an unknown task ID.",
                "instance": "..",
                "taskid": format!("{}", task_id),
            })
        );
    }

    #[tokio::test]
    async fn collect_request_invalid_batch_interval() {
        install_test_trace_subscriber();

        // Prepare parameters.
        let task_id = TaskId::random();

        let task = new_dummy_task(task_id, VdafInstance::Fake, Role::Leader);
        let clock = MockClock::default();
        let (datastore, _db_handle) = ephemeral_datastore(clock.clone()).await;

        datastore
            .run_tx(|tx| {
                let task = task.clone();

                Box::pin(async move { tx.put_task(&task).await })
            })
            .await
            .unwrap();

        let filter = aggregator_filter(Arc::new(datastore), clock).unwrap();

        let request = CollectReq {
            task_id,
            batch_interval: Interval::new(
                Time::from_seconds_since_epoch(0),
                // Collect request will be rejected because batch interval is too small
                Duration::from_seconds(task.min_batch_duration.as_seconds() - 1),
            )
            .unwrap(),
            agg_param: vec![],
        };

        let (parts, body) = warp::test::request()
            .method("POST")
            .path("/collect")
            .header(CONTENT_TYPE, CollectReq::MEDIA_TYPE)
            .body(request.get_encoded())
            .filter(&filter)
            .await
            .unwrap()
            .into_response()
            .into_parts();

        assert_eq!(parts.status, StatusCode::BAD_REQUEST);
        let problem_details: serde_json::Value =
            serde_json::from_slice(&hyper::body::to_bytes(body).await.unwrap()).unwrap();
        assert_eq!(
            problem_details,
            serde_json::json!({
                "status": StatusCode::BAD_REQUEST.as_u16(),
                "type": "urn:ietf:params:ppm:error:invalidBatchInterval",
                "title": "The batch interval in the collect or aggregate share request is not valid for the task.",
                "detail": "The batch interval in the collect or aggregate share request is not valid for the task.",
                "instance": "..",
                "taskid": format!("{}", task_id),
            })
        );
    }

    #[tokio::test]
    async fn collect_request() {
        install_test_trace_subscriber();

        // Prepare parameters.
        let task_id = TaskId::random();
        let mut task = new_dummy_task(
            task_id,
            janus::task::VdafInstance::Prio3Aes128Count.into(),
            Role::Leader,
        );
        task.aggregator_endpoints = vec![
            "https://leader.endpoint".parse().unwrap(),
            "https://helper.endpoint".parse().unwrap(),
        ];
        task.max_batch_lifetime = 1;
        let batch_interval =
            Interval::new(Time::from_seconds_since_epoch(0), task.min_batch_duration).unwrap();
        let (collector_hpke_config, collector_hpke_recipient) =
            generate_hpke_config_and_private_key();
        task.collector_hpke_config = collector_hpke_config;

        let leader_aggregate_share = AggregateShare::from(vec![Field64::from(64)]);
        let helper_aggregate_share = AggregateShare::from(vec![Field64::from(32)]);

        let clock = MockClock::default();
        let (datastore, _db_handle) = ephemeral_datastore(clock.clone()).await;
        let datastore = Arc::new(datastore);

        datastore
            .run_tx(|tx| {
                let task = task.clone();

                Box::pin(async move { tx.put_task(&task).await })
            })
            .await
            .unwrap();

        let filter = aggregator_filter(Arc::clone(&datastore), clock).unwrap();

        let request = CollectReq {
            task_id,
            batch_interval,
            agg_param: vec![],
        };

        let response = warp::test::request()
            .method("POST")
            .path("/collect")
            .header(CONTENT_TYPE, CollectReq::MEDIA_TYPE)
            .body(request.get_encoded())
            .filter(&filter)
            .await
            .unwrap()
            .into_response();

        assert_eq!(response.status(), StatusCode::SEE_OTHER);
        let collect_uri =
            Url::parse(response.headers().get(LOCATION).unwrap().to_str().unwrap()).unwrap();
        assert_eq!(collect_uri.scheme(), "https");
        assert_eq!(collect_uri.host_str().unwrap(), "leader.endpoint");
        let mut path_segments = collect_uri.path_segments().unwrap();
        assert_eq!(path_segments.next(), Some("collect_jobs"));
        let collect_job_id = Uuid::parse_str(path_segments.next().unwrap()).unwrap();
        assert!(path_segments.next().is_none());

        let collect_job_response = warp::test::request()
            .method("GET")
            .path(&format!("/collect_jobs/{}", collect_job_id))
            .filter(&filter)
            .await
            .unwrap()
            .into_response();
        assert_eq!(collect_job_response.status(), StatusCode::ACCEPTED);

        // Update the collect job with the aggregate shares. Collect job should now be complete.
        datastore
            .run_tx(|tx| {
                let collector_hpke_config = task.collector_hpke_config.clone();
                let helper_aggregate_share_bytes: Vec<u8> = (&helper_aggregate_share).into();
                let leader_aggregate_share = leader_aggregate_share.clone();
                Box::pin(async move {
                    let encrypted_helper_aggregate_share = hpke::seal(
                        &collector_hpke_config,
                        &HpkeApplicationInfo::new(
                            Label::AggregateShare,
                            Role::Helper,
                            Role::Collector,
                        ),
                        &helper_aggregate_share_bytes,
                        &associated_data_for_aggregate_share(task.id, batch_interval),
                    )
                    .unwrap();

                    tx.update_collect_job::<PRIO3_AES128_VERIFY_KEY_LENGTH, Prio3Aes128Count>(
                        collect_job_id,
                        &leader_aggregate_share,
                        &encrypted_helper_aggregate_share,
                    )
                    .await
                    .unwrap();

                    Ok(())
                })
            })
            .await
            .unwrap();

        let (parts, body) = warp::test::request()
            .method("GET")
            .path(&format!("/collect_jobs/{}", collect_job_id))
            .filter(&filter)
            .await
            .unwrap()
            .into_response()
            .into_parts();

        assert_eq!(parts.status, StatusCode::OK);
        assert_eq!(
            parts.headers.get(CONTENT_TYPE).unwrap(),
            CollectResp::MEDIA_TYPE
        );
        let body_bytes = hyper::body::to_bytes(body).await.unwrap();
        let collect_resp = CollectResp::get_decoded(body_bytes.as_ref()).unwrap();
        assert_eq!(collect_resp.encrypted_agg_shares.len(), 2);

        let decrypted_leader_aggregate_share = hpke::open(
            &task.collector_hpke_config,
            &collector_hpke_recipient,
            &HpkeApplicationInfo::new(Label::AggregateShare, Role::Leader, Role::Collector),
            &collect_resp.encrypted_agg_shares[0],
            &associated_data_for_aggregate_share(task_id, batch_interval),
        )
        .unwrap();
        assert_eq!(
            leader_aggregate_share,
            AggregateShare::try_from(decrypted_leader_aggregate_share.as_ref()).unwrap()
        );

        let decrypted_helper_aggregate_share = hpke::open(
            &task.collector_hpke_config,
            &collector_hpke_recipient,
            &HpkeApplicationInfo::new(Label::AggregateShare, Role::Helper, Role::Collector),
            &collect_resp.encrypted_agg_shares[1],
            &associated_data_for_aggregate_share(task_id, batch_interval),
        )
        .unwrap();
        assert_eq!(
            helper_aggregate_share,
            AggregateShare::try_from(decrypted_helper_aggregate_share.as_ref()).unwrap()
        );
    }

    #[tokio::test]
    async fn no_such_collect_job() {
        install_test_trace_subscriber();
        let (datastore, _db_handle) = ephemeral_datastore(MockClock::default()).await;
        let filter = aggregator_filter(Arc::new(datastore), MockClock::default()).unwrap();

        let no_such_collect_job_id = Uuid::new_v4();

        let response = warp::test::request()
            .method("GET")
            .path(&format!("/collect_jobs/{no_such_collect_job_id}"))
            .filter(&filter)
            .await
            .unwrap()
            .into_response();
        assert_eq!(response.status(), StatusCode::NOT_FOUND);
    }

    #[tokio::test]
    async fn collect_request_batch_lifetime_violation() {
        install_test_trace_subscriber();

        let task_id = TaskId::random();
        let mut task = new_dummy_task(task_id, VdafInstance::Fake, Role::Leader);
        task.max_batch_lifetime = 1;

        let (datastore, _db_handle) = ephemeral_datastore(MockClock::default()).await;

        const VERIFY_KEY_LENGTH: usize = dummy_vdaf::Vdaf::VERIFY_KEY_LENGTH;

        datastore
            .run_tx(|tx| {
                let task = task.clone();

                Box::pin(async move {
                    tx.put_task(&task).await?;

                    tx.put_batch_unit_aggregation(&BatchUnitAggregation::<
                        VERIFY_KEY_LENGTH,
                        dummy_vdaf::Vdaf,
                    > {
                        task_id: task.id,
                        unit_interval_start: Time::from_seconds_since_epoch(0),
                        aggregation_param: (),
                        aggregate_share: dummy_vdaf::AggregateShare(),
                        report_count: 10,
                        checksum: NonceChecksum::get_decoded(&[2; 32]).unwrap(),
                    })
                    .await
                })
            })
            .await
            .unwrap();

        let filter = aggregator_filter(Arc::new(datastore), MockClock::default()).unwrap();

        // Sending this request will consume the lifetime for [0, min_batch_duration).
        let request = CollectReq {
            task_id,
            batch_interval: Interval::new(
                Time::from_seconds_since_epoch(0),
                task.min_batch_duration,
            )
            .unwrap(),
            agg_param: vec![],
        };

        let response = warp::test::request()
            .method("POST")
            .path("/collect")
            .header(CONTENT_TYPE, CollectReq::MEDIA_TYPE)
            .body(request.get_encoded())
            .filter(&filter)
            .await
            .unwrap()
            .into_response();

        assert_eq!(response.status(), StatusCode::SEE_OTHER);

        let invalid_request = CollectReq {
            task_id,
            batch_interval: Interval::new(
                Time::from_seconds_since_epoch(0),
                Duration::from_seconds(task.min_batch_duration.as_seconds() * 2),
            )
            .unwrap(),
            agg_param: vec![],
        };

        let (parts, body) = warp::test::request()
            .method("POST")
            .path("/collect")
            .header(CONTENT_TYPE, CollectReq::MEDIA_TYPE)
            .body(invalid_request.get_encoded())
            .filter(&filter)
            .await
            .unwrap()
            .into_response()
            .into_parts();
        assert_eq!(parts.status, StatusCode::BAD_REQUEST);
        let problem_details: serde_json::Value =
            serde_json::from_slice(&hyper::body::to_bytes(body).await.unwrap()).unwrap();
        assert_eq!(
            problem_details,
            serde_json::json!({
                "status": StatusCode::BAD_REQUEST.as_u16(),
                "type": "urn:ietf:params:ppm:error:batchLifetimeExceeded",
                "title": "The batch lifetime has been exceeded for one or more reports included in the batch interval.",
                "detail": "The batch lifetime has been exceeded for one or more reports included in the batch interval.",
                "instance": "..",
                "taskid": format!("{}", task_id),
            })
        );
    }

    #[tokio::test]
    async fn aggregate_share_request_to_leader() {
        install_test_trace_subscriber();

        // Prepare parameters.
        let task_id = TaskId::random();
        let task = new_dummy_task(task_id, VdafInstance::Fake, Role::Leader);
        let clock = MockClock::default();
        let (datastore, _db_handle) = ephemeral_datastore(clock.clone()).await;

        datastore
            .run_tx(|tx| {
                let task = task.clone();

                Box::pin(async move { tx.put_task(&task).await })
            })
            .await
            .unwrap();

        let filter = aggregator_filter(Arc::new(datastore), clock).unwrap();

        let request = AggregateShareReq {
            task_id,
            batch_interval: Interval::new(
                Time::from_seconds_since_epoch(0),
                task.min_batch_duration,
            )
            .unwrap(),
            aggregation_param: vec![],
            report_count: 0,
            checksum: NonceChecksum::default(),
        };

        let (parts, body) = warp::test::request()
            .method("POST")
            .path("/aggregate_share")
            .header(
                "DAP-Auth-Token",
                task.primary_aggregator_auth_token().as_bytes(),
            )
            .header(CONTENT_TYPE, AggregateShareReq::MEDIA_TYPE)
            .body(request.get_encoded())
            .filter(&filter)
            .await
            .unwrap()
            .into_response()
            .into_parts();

        assert_eq!(parts.status, StatusCode::BAD_REQUEST);
        let problem_details: serde_json::Value =
            serde_json::from_slice(&hyper::body::to_bytes(body).await.unwrap()).unwrap();
        assert_eq!(
            problem_details,
            serde_json::json!({
                "status": StatusCode::BAD_REQUEST.as_u16(),
                "type": "urn:ietf:params:ppm:error:unrecognizedTask",
                "title": "An endpoint received a message with an unknown task ID.",
                "detail": "An endpoint received a message with an unknown task ID.",
                "instance": "..",
                "taskid": format!("{}", task_id),
            })
        );
    }

    #[tokio::test]
    async fn aggregate_share_request_invalid_batch_interval() {
        install_test_trace_subscriber();

        // Prepare parameters.
        let task_id = TaskId::random();
        let task = new_dummy_task(task_id, VdafInstance::Fake, Role::Helper);
        let clock = MockClock::default();
        let (datastore, _db_handle) = ephemeral_datastore(clock.clone()).await;

        datastore
            .run_tx(|tx| {
                let task = task.clone();

                Box::pin(async move { tx.put_task(&task).await })
            })
            .await
            .unwrap();

        let filter = aggregator_filter(Arc::new(datastore), clock).unwrap();

        let request = AggregateShareReq {
            task_id,
            batch_interval: Interval::new(
                Time::from_seconds_since_epoch(0),
                // Collect request will be rejected because batch interval is too small
                Duration::from_seconds(task.min_batch_duration.as_seconds() - 1),
            )
            .unwrap(),
            aggregation_param: vec![],
            report_count: 0,
            checksum: NonceChecksum::default(),
        };

        let (parts, body) = warp::test::request()
            .method("POST")
            .header(
                "DAP-Auth-Token",
                task.primary_aggregator_auth_token().as_bytes(),
            )
            .header(CONTENT_TYPE, AggregateShareReq::MEDIA_TYPE)
            .path("/aggregate_share")
            .body(request.get_encoded())
            .filter(&filter)
            .await
            .unwrap()
            .into_response()
            .into_parts();

        assert_eq!(parts.status, StatusCode::BAD_REQUEST);
        let problem_details: serde_json::Value =
            serde_json::from_slice(&hyper::body::to_bytes(body).await.unwrap()).unwrap();
        assert_eq!(
            problem_details,
            serde_json::json!({
                "status": StatusCode::BAD_REQUEST.as_u16(),
                "type": "urn:ietf:params:ppm:error:invalidBatchInterval",
                "title": "The batch interval in the collect or aggregate share request is not valid for the task.",
                "detail": "The batch interval in the collect or aggregate share request is not valid for the task.",
                "instance": "..",
                "taskid": format!("{}", task_id),
            })
        );
    }

    #[tokio::test]
    async fn aggregate_share_request() {
        install_test_trace_subscriber();

        let task_id = TaskId::random();
        let (collector_hpke_config, collector_hpke_recipient) =
            generate_hpke_config_and_private_key();

        let mut task = new_dummy_task(
            task_id,
            janus::task::VdafInstance::Prio3Aes128Count.into(),
            Role::Helper,
        );
        task.max_batch_lifetime = 3;
        task.min_batch_duration = Duration::from_seconds(500);
        task.min_batch_size = 10;
        task.collector_hpke_config = collector_hpke_config.clone();
        let aggregation_param = ();

        let clock = MockClock::default();
        let (datastore, _db_handle) = ephemeral_datastore(clock.clone()).await;
        let datastore = Arc::new(datastore);

        datastore
            .run_tx(|tx| {
                let task = task.clone();

                Box::pin(async move { tx.put_task(&task).await })
            })
            .await
            .unwrap();

        let filter = aggregator_filter(datastore.clone(), clock).unwrap();

        // There are no batch unit_aggregations in the datastore yet
        let request = AggregateShareReq {
            task_id,
            batch_interval: Interval::new(
                Time::from_seconds_since_epoch(0),
                task.min_batch_duration,
            )
            .unwrap(),
            aggregation_param: vec![],
            report_count: 0,
            checksum: NonceChecksum::default(),
        };

        let (parts, body) = warp::test::request()
            .method("POST")
            .path("/aggregate_share")
            .header(
                "DAP-Auth-Token",
                task.primary_aggregator_auth_token().as_bytes(),
            )
            .header(CONTENT_TYPE, AggregateShareReq::MEDIA_TYPE)
            .body(request.get_encoded())
            .filter(&filter)
            .await
            .unwrap()
            .into_response()
            .into_parts();

        assert_eq!(parts.status, StatusCode::BAD_REQUEST);
        let problem_details: serde_json::Value =
            serde_json::from_slice(&hyper::body::to_bytes(body).await.unwrap()).unwrap();
        assert_eq!(
            problem_details,
            serde_json::json!({
                "status": StatusCode::BAD_REQUEST.as_u16(),
                "type": "urn:ietf:params:ppm:error:insufficientBatchSize",
                "title": "There are not enough reports in the batch interval.",
                "detail": "There are not enough reports in the batch interval.",
                "instance": "..",
                "taskid": format!("{}", task_id),
            })
        );

        // Put some batch unit aggregations in the DB
        datastore
            .run_tx(|tx| {
                Box::pin(async move {
                    tx.put_batch_unit_aggregation(&BatchUnitAggregation::<
                        PRIO3_AES128_VERIFY_KEY_LENGTH,
                        Prio3Aes128Count,
                    > {
                        task_id,
                        unit_interval_start: Time::from_seconds_since_epoch(500),
                        aggregation_param,
                        aggregate_share: AggregateShare::from(vec![Field64::from(64)]),
                        report_count: 5,
                        checksum: NonceChecksum::get_decoded(&[3; 32]).unwrap(),
                    })
                    .await?;

                    tx.put_batch_unit_aggregation(&BatchUnitAggregation::<
                        PRIO3_AES128_VERIFY_KEY_LENGTH,
                        Prio3Aes128Count,
                    > {
                        task_id,
                        unit_interval_start: Time::from_seconds_since_epoch(1500),
                        aggregation_param,
                        aggregate_share: AggregateShare::from(vec![Field64::from(128)]),
                        report_count: 5,
                        checksum: NonceChecksum::get_decoded(&[2; 32]).unwrap(),
                    })
                    .await?;

                    tx.put_batch_unit_aggregation(&BatchUnitAggregation::<
                        PRIO3_AES128_VERIFY_KEY_LENGTH,
                        Prio3Aes128Count,
                    > {
                        task_id,
                        unit_interval_start: Time::from_seconds_since_epoch(2000),
                        aggregation_param,
                        aggregate_share: AggregateShare::from(vec![Field64::from(256)]),
                        report_count: 5,
                        checksum: NonceChecksum::get_decoded(&[4; 32]).unwrap(),
                    })
                    .await?;

                    tx.put_batch_unit_aggregation(&BatchUnitAggregation::<
                        PRIO3_AES128_VERIFY_KEY_LENGTH,
                        Prio3Aes128Count,
                    > {
                        task_id,
                        unit_interval_start: Time::from_seconds_since_epoch(2500),
                        aggregation_param,
                        aggregate_share: AggregateShare::from(vec![Field64::from(512)]),
                        report_count: 5,
                        checksum: NonceChecksum::get_decoded(&[8; 32]).unwrap(),
                    })
                    .await?;

                    Ok(())
                })
            })
            .await
            .unwrap();

        // Specified interval includes too few reports
        let request = AggregateShareReq {
            task_id,
            batch_interval: Interval::new(
                Time::from_seconds_since_epoch(0),
                Duration::from_seconds(1000),
            )
            .unwrap(),
            aggregation_param: vec![],
            report_count: 5,
            checksum: NonceChecksum::default(),
        };

        let (parts, body) = warp::test::request()
            .method("POST")
            .path("/aggregate_share")
            .header(
                "DAP-Auth-Token",
                task.primary_aggregator_auth_token().as_bytes(),
            )
            .header(CONTENT_TYPE, AggregateShareReq::MEDIA_TYPE)
            .body(request.get_encoded())
            .filter(&filter)
            .await
            .unwrap()
            .into_response()
            .into_parts();

        assert_eq!(parts.status, StatusCode::BAD_REQUEST);
        let problem_details: serde_json::Value =
            serde_json::from_slice(&hyper::body::to_bytes(body).await.unwrap()).unwrap();
        assert_eq!(
            problem_details,
            serde_json::json!({
                "status": StatusCode::BAD_REQUEST.as_u16(),
                "type": "urn:ietf:params:ppm:error:insufficientBatchSize",
                "title": "There are not enough reports in the batch interval.",
                "detail": "There are not enough reports in the batch interval.",
                "instance": "..",
                "taskid": format!("{}", task_id),
            })
        );

        // Make requests that will fail because the checksum or report counts don't match. Note that
        // while these requests fail, they *do* consume batch lifetime.
        let misaligned_requests = [
            // Interval is big enough, but checksum doesn't match
            AggregateShareReq {
                task_id,
                batch_interval: Interval::new(
                    Time::from_seconds_since_epoch(0),
                    Duration::from_seconds(2500),
                )
                .unwrap(),
                aggregation_param: vec![],
                report_count: 10,
                checksum: NonceChecksum::get_decoded(&[3; 32]).unwrap(),
            }, // Interval is big enough, but report count doesn't match
            AggregateShareReq {
                task_id,
                batch_interval: Interval::new(
                    Time::from_seconds_since_epoch(0),
                    Duration::from_seconds(2500),
                )
                .unwrap(),
                aggregation_param: vec![],
                report_count: 20,
                checksum: NonceChecksum::get_decoded(&[3 ^ 2; 32]).unwrap(),
            },
        ];

        for misaligned_request in misaligned_requests {
            let (parts, body) = warp::test::request()
                .method("POST")
                .path("/aggregate_share")
                .header(
                    "DAP-Auth-Token",
                    task.primary_aggregator_auth_token().as_bytes(),
                )
                .header(CONTENT_TYPE, AggregateShareReq::MEDIA_TYPE)
                .body(misaligned_request.get_encoded())
                .filter(&filter)
                .await
                .unwrap()
                .into_response()
                .into_parts();

            assert_eq!(parts.status, StatusCode::BAD_REQUEST);
            let problem_details: serde_json::Value =
                serde_json::from_slice(&hyper::body::to_bytes(body).await.unwrap()).unwrap();
            assert_eq!(
                problem_details,
                serde_json::json!({
                    "status": StatusCode::BAD_REQUEST.as_u16(),
                    "type": "urn:ietf:params:ppm:error:batchMisaligned",
                    "title": "The checksums or report counts in the two aggregator's aggregate shares do not match.",
                    "detail": "The checksums or report counts in the two aggregator's aggregate shares do not match.",
                    "instance": "..",
                    "taskid": format!("{}", task_id),
                })
            );
        }

        // Intervals are big enough, do not overlap, checksum and report count are good
        let valid_requests = [
            (
                "first and second batch units",
                AggregateShareReq {
                    task_id,
                    batch_interval: Interval::new(
                        Time::from_seconds_since_epoch(0),
                        Duration::from_seconds(2000),
                    )
                    .unwrap(),
                    aggregation_param: vec![],
                    report_count: 10,
                    checksum: NonceChecksum::get_decoded(&[3 ^ 2; 32]).unwrap(),
                },
                Field64::from(64 + 128),
            ),
            (
                "third and fourth batch units",
                AggregateShareReq {
                    task_id,
                    batch_interval: Interval::new(
                        Time::from_seconds_since_epoch(2000),
                        Duration::from_seconds(2000),
                    )
                    .unwrap(),
                    aggregation_param: vec![],
                    report_count: 10,
                    checksum: NonceChecksum::get_decoded(&[8 ^ 4; 32]).unwrap(),
                },
                // Should get sum over the third and fourth batch units
                Field64::from(256 + 512),
            ),
            (
                "first, second, third, fourth batch units",
                AggregateShareReq {
                    task_id,
                    batch_interval: Interval::new(
                        Time::from_seconds_since_epoch(0),
                        Duration::from_seconds(4000),
                    )
                    .unwrap(),
                    aggregation_param: vec![],
                    report_count: 20,
                    checksum: NonceChecksum::get_decoded(&[8 ^ 4 ^ 3 ^ 2; 32]).unwrap(),
                },
                // Should get sum over the third and fourth batch units
                Field64::from(64 + 128 + 256 + 512),
            ),
        ];

        for (label, request, expected_result) in valid_requests {
            // Request the aggregate share multiple times. If the request parameters don't change,
            // then there is no batch lifetime violation and all requests should succeed, being
            // served from cache after the first time.
            for iteration in 0..3 {
                let (parts, body) = warp::test::request()
                    .method("POST")
                    .path("/aggregate_share")
                    .header(
                        "DAP-Auth-Token",
                        task.primary_aggregator_auth_token().as_bytes(),
                    )
                    .header(CONTENT_TYPE, AggregateShareReq::MEDIA_TYPE)
                    .body(request.get_encoded())
                    .filter(&filter)
                    .await
                    .unwrap()
                    .into_response()
                    .into_parts();

                assert_eq!(
                    parts.status,
                    StatusCode::OK,
                    "test case: {} iteration: {}",
                    label,
                    iteration
                );
                assert_eq!(
                    parts.headers.get(CONTENT_TYPE).unwrap(),
                    AggregateShareResp::MEDIA_TYPE,
                    "test case: {} iteration: {}",
                    label,
                    iteration
                );
                let body_bytes = hyper::body::to_bytes(body).await.unwrap();
                let aggregate_share_resp = AggregateShareResp::get_decoded(&body_bytes).unwrap();

                let aggregate_share = hpke::open(
                    &collector_hpke_config,
                    &collector_hpke_recipient,
                    &HpkeApplicationInfo::new(Label::AggregateShare, Role::Helper, Role::Collector),
                    &aggregate_share_resp.encrypted_aggregate_share,
                    &request.associated_data_for_aggregate_share(),
                )
                .unwrap();

                // Should get the sum over the first and second aggregate shares
                let decoded_aggregate_share =
                    <AggregateShare<Field64>>::try_from(aggregate_share.as_ref()).unwrap();
                assert_eq!(
                    decoded_aggregate_share,
                    AggregateShare::from(vec![expected_result]),
                    "test case: {} iteration: {}",
                    label,
                    iteration
                );
            }
        }

        // Previous sequence of aggregate share requests should have consumed the batch lifetime for
        // all the batch units. Further requests for any batch units will cause batch lifetime
        // violations.
        let batch_lifetime_violation_request = AggregateShareReq {
            task_id,
            batch_interval: Interval::new(
                Time::from_seconds_since_epoch(0),
                Duration::from_seconds(3000),
            )
            .unwrap(),
            aggregation_param: vec![],
            report_count: 10,
            checksum: NonceChecksum::get_decoded(&[3 ^ 2; 32]).unwrap(),
        };
        let (parts, body) = warp::test::request()
            .method("POST")
            .path("/aggregate_share")
            .header(
                "DAP-Auth-Token",
                task.primary_aggregator_auth_token().as_bytes(),
            )
            .header(CONTENT_TYPE, AggregateShareReq::MEDIA_TYPE)
            .body(batch_lifetime_violation_request.get_encoded())
            .filter(&filter)
            .await
            .unwrap()
            .into_response()
            .into_parts();
        assert_eq!(parts.status, StatusCode::BAD_REQUEST);
        let problem_details: serde_json::Value =
            serde_json::from_slice(&hyper::body::to_bytes(body).await.unwrap()).unwrap();
        assert_eq!(
            problem_details,
            serde_json::json!({
                "status": StatusCode::BAD_REQUEST.as_u16(),
                "type": "urn:ietf:params:ppm:error:batchLifetimeExceeded",
                "title": "The batch lifetime has been exceeded for one or more reports included in the batch interval.",
                "detail": "The batch lifetime has been exceeded for one or more reports included in the batch interval.",
                "instance": "..",
                "taskid": format!("{}", task_id),
            })
        );
    }

    fn current_hpke_key(
        hpke_keys: &HashMap<HpkeConfigId, (HpkeConfig, HpkePrivateKey)>,
    ) -> &(HpkeConfig, HpkePrivateKey) {
        hpke_keys
            .values()
            .max_by_key(|(cfg, _)| u8::from(cfg.id()))
            .unwrap()
    }

    fn generate_helper_report_share<V: vdaf::Client>(
        task_id: TaskId,
        nonce: Nonce,
        cfg: &HpkeConfig,
        input_share: &V::InputShare,
    ) -> ReportShare
    where
        for<'a> &'a V::AggregateShare: Into<Vec<u8>>,
    {
        let associated_data = associated_data_for_report_share(task_id, nonce, &[]);
        generate_helper_report_share_for_plaintext(
            nonce,
            cfg,
            &input_share.get_encoded(),
            &associated_data,
        )
    }

    fn generate_helper_report_share_for_plaintext(
        nonce: Nonce,
        cfg: &HpkeConfig,
        plaintext: &[u8],
        associated_data: &[u8],
    ) -> ReportShare {
        ReportShare {
            nonce,
            extensions: Vec::new(),
            encrypted_input_share: hpke::seal(
                cfg,
                &HpkeApplicationInfo::new(Label::InputShare, Role::Client, Role::Helper),
                plaintext,
                associated_data,
            )
            .unwrap(),
        }
    }
}<|MERGE_RESOLUTION|>--- conflicted
+++ resolved
@@ -397,8 +397,7 @@
     fn new(task: Task) -> Result<Self, Error> {
         let current_vdaf_verify_key = task.vdaf_verify_keys.last().unwrap();
         let vdaf_ops = match &task.vdaf {
-<<<<<<< HEAD
-            VdafInstance::Prio3Aes128Count => {
+            VdafInstance::Real(janus::task::VdafInstance::Prio3Aes128Count) => {
                 let vdaf = Prio3::new_aes128_count(2)?;
                 let verify_key = current_vdaf_verify_key
                     .clone()
@@ -407,7 +406,7 @@
                 VdafOps::Prio3Aes128Count(vdaf, verify_key)
             }
 
-            VdafInstance::Prio3Aes128Sum { bits } => {
+            VdafInstance::Real(janus::task::VdafInstance::Prio3Aes128Sum { bits }) => {
                 let vdaf = Prio3::new_aes128_sum(2, *bits)?;
                 let verify_key = current_vdaf_verify_key
                     .clone()
@@ -416,41 +415,13 @@
                 VdafOps::Prio3Aes128Sum(vdaf, verify_key)
             }
 
-            VdafInstance::Prio3Aes128Histogram { buckets } => {
+            VdafInstance::Real(janus::task::VdafInstance::Prio3Aes128Histogram { buckets }) => {
                 let vdaf = Prio3::new_aes128_histogram(2, &*buckets)?;
                 let verify_key = current_vdaf_verify_key
                     .clone()
                     .try_into()
                     .map_err(|_| Error::TaskParameters(task::Error::AggregatorAuthKeySize))?;
                 VdafOps::Prio3Aes128Histogram(vdaf, verify_key)
-=======
-            VdafInstance::Real(janus::task::VdafInstance::Prio3Aes128Count) => {
-                let vdaf = Prio3Aes128Count::new(2)?;
-                let verify_param = <Prio3Aes128Count as Vdaf>::VerifyParam::get_decoded_with_param(
-                    &vdaf,
-                    current_vdaf_verify_parameter,
-                )?;
-                VdafOps::Prio3Aes128Count(vdaf, verify_param)
-            }
-
-            VdafInstance::Real(janus::task::VdafInstance::Prio3Aes128Sum { bits }) => {
-                let vdaf = Prio3Aes128Sum::new(2, *bits)?;
-                let verify_param = <Prio3Aes128Sum as Vdaf>::VerifyParam::get_decoded_with_param(
-                    &vdaf,
-                    current_vdaf_verify_parameter,
-                )?;
-                VdafOps::Prio3Aes128Sum(vdaf, verify_param)
-            }
-
-            VdafInstance::Real(janus::task::VdafInstance::Prio3Aes128Histogram { buckets }) => {
-                let vdaf = Prio3Aes128Histogram::new(2, &*buckets)?;
-                let verify_param =
-                    <Prio3Aes128Histogram as Vdaf>::VerifyParam::get_decoded_with_param(
-                        &vdaf,
-                        current_vdaf_verify_parameter,
-                    )?;
-                VdafOps::Prio3Aes128Histogram(vdaf, verify_param)
->>>>>>> a6b79c0b
             }
 
             #[cfg(test)]
@@ -2847,15 +2818,11 @@
         install_test_trace_subscriber();
 
         let task_id = TaskId::random();
-<<<<<<< HEAD
-        let task = new_dummy_task(task_id, VdafInstance::Prio3Aes128Count, Role::Helper);
-=======
-        let mut task = new_dummy_task(
+        let task = new_dummy_task(
             task_id,
             janus::task::VdafInstance::Prio3Aes128Count.into(),
             Role::Helper,
         );
->>>>>>> a6b79c0b
         let clock = MockClock::default();
         let (datastore, _db_handle) = ephemeral_datastore(clock.clone()).await;
 
@@ -3208,15 +3175,11 @@
 
         let task_id = TaskId::random();
         let aggregation_job_id = AggregationJobId::random();
-<<<<<<< HEAD
-        let task = new_dummy_task(task_id, VdafInstance::Prio3Aes128Count, Role::Helper);
-=======
-        let mut task = new_dummy_task(
+        let task = new_dummy_task(
             task_id,
             janus::task::VdafInstance::Prio3Aes128Count.into(),
             Role::Helper,
         );
->>>>>>> a6b79c0b
         let clock = MockClock::default();
         let (datastore, _db_handle) = ephemeral_datastore(clock.clone()).await;
         let datastore = Arc::new(datastore);
@@ -3416,15 +3379,11 @@
         let task_id = TaskId::random();
         let aggregation_job_id_0 = AggregationJobId::random();
         let aggregation_job_id_1 = AggregationJobId::random();
-<<<<<<< HEAD
-        let task = new_dummy_task(task_id, VdafInstance::Prio3Aes128Count, Role::Helper);
-=======
-        let mut task = new_dummy_task(
+        let task = new_dummy_task(
             task_id,
             janus::task::VdafInstance::Prio3Aes128Count.into(),
             Role::Helper,
         );
->>>>>>> a6b79c0b
         let (datastore, _db_handle) = ephemeral_datastore(MockClock::default()).await;
         let datastore = Arc::new(datastore);
         let first_batch_unit_interval_clock = MockClock::default();
