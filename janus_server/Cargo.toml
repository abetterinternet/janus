--- conflicted
+++ resolved
@@ -42,11 +42,8 @@
 thiserror = "1.0"
 tokio = { version = "^1.9", features = ["full", "tracing"] }
 tokio-postgres = { version = "0.7.5", features = ["with-chrono-0_4", "with-serde_json-1", "with-uuid-0_8"] }
-<<<<<<< HEAD
 tokio-stream = "0.1.8"
-=======
 tonic = { version = "0.6.2", optional = true, features = ["tls", "tls-webpki-roots"] }
->>>>>>> 3e676b0f
 tracing = "0.1.34"
 tracing-log = "0.1.3"
 tracing-opentelemetry = { version = "0.17.2", optional = true }
