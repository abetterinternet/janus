--- conflicted
+++ resolved
@@ -47,21 +47,12 @@
 k8s-openapi = { version = "0.13.1", features = ["v1_20"] }  # keep this version in sync with what is referenced by the indirect dependency via `kube`
 kube = { version = "0.65.0", default-features = false, features = ["client"] }
 lazy_static = { version = "1", optional = true }
-<<<<<<< HEAD
-num_enum = "0.5.6"
 opentelemetry = { version = "0.18", features = ["metrics", "rt-tokio"] }
 opentelemetry-jaeger = { version = "0.17", optional = true, features = ["rt-tokio"] }
 opentelemetry-otlp = { version = "0.11", optional = true, features = ["metrics"] }  # ensure that the version of tonic below matches what this uses
 opentelemetry-prometheus = { version = "0.11", optional = true }
 opentelemetry-semantic-conventions = { version = "0.10", optional = true }
-=======
-opentelemetry = { version = "0.17.0", features = ["metrics", "rt-tokio"] }
-opentelemetry-jaeger = { version = "0.16.0", optional = true, features = ["rt-tokio"] }
-opentelemetry-otlp = { version = "0.10.0", optional = true, features = ["metrics"] }  # ensure that the version of tonic below matches what this uses
-opentelemetry-prometheus = { version = "0.10.0", optional = true }
-opentelemetry-semantic-conventions = { version = "0.9.0", optional = true }
 postgres-protocol = "0.6.4"
->>>>>>> f9eaa0b3
 postgres-types = { version = "0.2.4", features = ["derive", "array-impls"] }
 prio = { version = "0.8.2", features = ["multithreaded"] }
 prometheus = { version = "0.13.2", optional = true }
