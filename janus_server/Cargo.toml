[package]
name = "janus_server"
version = "0.1.0"
edition = "2021"
license = "MPL-2.0"
publish = false
rust-version = "1.60"

[features]
default = ["kube-rustls"]
tokio-console = ["dep:console-subscriber"]
jaeger = ["dep:tracing-opentelemetry", "dep:opentelemetry-jaeger"]
otlp = ["dep:tracing-opentelemetry", "dep:opentelemetry-otlp", "dep:opentelemetry-semantic-conventions", "dep:tonic"]
prometheus = ["dep:opentelemetry-prometheus", "dep:prometheus"]
test-util = ["janus_core/test-util", "dep:lazy_static", "dep:testcontainers"]
kube-rustls = ["kube/rustls-tls"]
kube-openssl = ["kube/openssl-tls"]

[dependencies]
anyhow = "1"
atty = "0.2"
base64 = "0.13.0"
bytes = "1.1.0"
chrono = "0.4"
console-subscriber = { version = "0.1.6", optional = true }
deadpool-postgres = "0.10.1"
derivative = "2.2.0"
futures = "0.3.21"
hex = "0.4.3"
hpke-dispatch = "0.3.0"
http = "0.2.8"
hyper = "0.14.20"
itertools = "0.10.3"
janus_core = { path = "../janus_core", features = ["database"] }
k8s-openapi = { version = "*", features = ["v1_20"] }
kube = { version = "0.65.0", default-features = false, features = ["client"] }
lazy_static = { version = "1", optional = true }
num_enum = "0.5.6"
opentelemetry = { version = "0.17.0", features = ["metrics", "rt-tokio"] }
opentelemetry-jaeger = { version = "0.16.0", optional = true, features = ["rt-tokio"] }
opentelemetry-otlp = { version = "0.10.0", optional = true, features = ["metrics"] }
opentelemetry-prometheus = { version = "0.10.0", optional = true }
opentelemetry-semantic-conventions = { version = "0.9.0", optional = true }
postgres-types = { version = "0.2.3", features = ["derive", "array-impls"] }
prio = "0.8.0"
prometheus = { version = "0.13.1", optional = true }
rand = "0.8"
reqwest = { version = "0.11.11", default-features = false, features = ["rustls-tls", "json"] }
ring = "0.16.20"
serde = { version = "1.0.138", features = ["derive"] }
serde_json = "1.0.82"
serde_yaml = "0.8.25"
signal-hook = "0.3.14"
signal-hook-tokio = { version = "0.3.1", features = ["futures-v0_3"] }
structopt = "0.3.26"
testcontainers = { version = "0.14.0", optional = true }
thiserror = "1.0"
tokio = { version = "^1.19", features = ["full", "tracing"] }
tokio-postgres = { version = "0.7.6", features = ["with-chrono-0_4", "with-serde_json-1", "with-uuid-1", "array-impls"] }
tonic = { version = "0.6.2", optional = true, features = ["tls", "tls-webpki-roots"] }
tracing = "0.1.34"
tracing-log = "0.1.3"
tracing-opentelemetry = { version = "0.17.4", optional = true }
tracing-subscriber = { version = "0.3", features = ["std", "env-filter", "fmt", "json"] }
url = { version = "2.2.2", features = ["serde"] }
uuid = { version = "1.1.2", features = ["v4"] }
warp = { version = "^0.3", features = ["tls"] }

[dev-dependencies]
assert_matches = "1"
hex = { version = "0.4.3", features = ["serde"] }
<<<<<<< HEAD
hyper = "0.14.19"
janus_server = { path = ".", default-features = false, features = ["kube-openssl", "test-util"] }
=======
hyper = "0.14.20"
janus_server = { path = ".", features = ["test-util"] }
>>>>>>> 796e2bf3
libc = "0.2.126"
mockito = "0.31.0"
serde_test = "1.0.139"
tempfile = "3.3.0"
tokio = { version = "*", features = ["test-util"] }
trycmd = "0.13.4"
wait-timeout = "0.2.0"<|MERGE_RESOLUTION|>--- conflicted
+++ resolved
@@ -69,13 +69,8 @@
 [dev-dependencies]
 assert_matches = "1"
 hex = { version = "0.4.3", features = ["serde"] }
-<<<<<<< HEAD
-hyper = "0.14.19"
+hyper = "0.14.20"
 janus_server = { path = ".", default-features = false, features = ["kube-openssl", "test-util"] }
-=======
-hyper = "0.14.20"
-janus_server = { path = ".", features = ["test-util"] }
->>>>>>> 796e2bf3
 libc = "0.2.126"
 mockito = "0.31.0"
 serde_test = "1.0.139"
