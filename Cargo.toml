[workspace]
members = [
    "aggregator",
    "aggregator_api",
    "aggregator_core",
    "build_script_utils",
    "client",
    "collector",
    "core",
    "integration_tests",
    "interop_binaries",
    "messages",
    "tools",
]
resolver = "2"

[workspace.package]
edition = "2021"
homepage = "https://divviup.org"
license = "MPL-2.0"
repository = "https://github.com/divviup/janus"
rust-version = "1.65.0"
version = "0.5.12"

[workspace.dependencies]
anyhow = "1"
# Disable default features to disable compatibility with the old `time` crate, and we also don't
# (yet) need other default features.
# https://docs.rs/chrono/latest/chrono/#duration
chrono = { version = "0.4", default-features = false }
itertools = "0.10"
janus_aggregator = { version = "0.5", path = "aggregator" }
janus_aggregator_api = { version = "0.5", path = "aggregator_api" }
janus_aggregator_core = { version = "0.5", path = "aggregator_core" }
janus_build_script_utils = { version = "0.5", path = "build_script_utils" }
janus_client = { version = "0.5", path = "client" }
janus_collector = { version = "0.5", path = "collector" }
janus_core = { version = "0.5", path = "core" }
janus_integration_tests = { version = "0.5", path = "integration_tests" }
janus_interop_binaries = { version = "0.5", path = "interop_binaries" }
janus_messages = { version = "0.5", path = "messages" }
k8s-openapi = { version = "0.18.0", features = ["v1_24"] }  # keep this version in sync with what is referenced by the indirect dependency via `kube`
kube = { version = "0.82.2", default-features = false, features = ["client", "rustls-tls"] }
opentelemetry = { version = "0.19", features = ["metrics"] }
<<<<<<< HEAD
# prio = { version = "0.10", features = ["multithreaded"] }
prio = { git = "https://github.com/divviup/libprio-rs", branch = "bran/dap-02-on-main-changes", features = ["multithreaded"] }  # XXX: remove this line & uncomment the above line
serde = { version = "1.0.180", features = ["derive"] }
=======
prio = { version = "0.12.2", features = ["multithreaded"] }
serde = { version = "1.0.183", features = ["derive"] }
>>>>>>> 8b0c82ce
serde_json = "1.0.103"
serde_test = "1.0.175"
serde_yaml = "0.9.25"
rstest = "0.17.0"
thiserror = "1.0"
tokio = { version = "1.31", features = ["full", "tracing"] }
trillium = "0.2.9"
trillium-api = { version = "0.2.0-rc.4", default-features = false }
trillium-caching-headers = "0.2.1"
trillium-head = "0.2.0"
trillium-opentelemetry = "0.2.0"
trillium-router = "0.3.5"
trillium-testing = "0.5.0"
trillium-tokio = "0.3.1"

[profile.ci]
# Disabling debug info improves build speeds & reduces build artifact sizes, which helps CI caching.
inherits = "dev"
debug = 0

[profile.small]
# We define a profile intended to minimize the eventual binary size, while still allowing for
# relatively fast compilation. It is intended for use in size-constrained testing scenarios, e.g.
# building a binary artifact that ends up embedded in another binary.
inherits = "dev"
opt-level = "z"   # Optimize for size.
debug = false     # Do not generate debug info.
strip = true      # Strip symbols from binary.<|MERGE_RESOLUTION|>--- conflicted
+++ resolved
@@ -42,14 +42,9 @@
 k8s-openapi = { version = "0.18.0", features = ["v1_24"] }  # keep this version in sync with what is referenced by the indirect dependency via `kube`
 kube = { version = "0.82.2", default-features = false, features = ["client", "rustls-tls"] }
 opentelemetry = { version = "0.19", features = ["metrics"] }
-<<<<<<< HEAD
 # prio = { version = "0.10", features = ["multithreaded"] }
 prio = { git = "https://github.com/divviup/libprio-rs", branch = "bran/dap-02-on-main-changes", features = ["multithreaded"] }  # XXX: remove this line & uncomment the above line
 serde = { version = "1.0.180", features = ["derive"] }
-=======
-prio = { version = "0.12.2", features = ["multithreaded"] }
-serde = { version = "1.0.183", features = ["derive"] }
->>>>>>> 8b0c82ce
 serde_json = "1.0.103"
 serde_test = "1.0.175"
 serde_yaml = "0.9.25"
