[workspace]
members = [
    "aggregator",
    "aggregator_api",
    "aggregator_core",
    "build_script_utils",
    "client",
    "collector",
    "core",
    "integration_tests",
    "interop_binaries",
    "messages",
    "tools",
]
resolver = "2"

[workspace.package]
edition = "2021"
homepage = "https://divviup.org"
license = "MPL-2.0"
repository = "https://github.com/divviup/janus"
rust-version = "1.67.0"
version = "0.5.14"

[workspace.dependencies]
anyhow = "1"
# Disable default features to disable compatibility with the old `time` crate, and we also don't
# (yet) need other default features.
# https://docs.rs/chrono/latest/chrono/#duration
chrono = { version = "0.4", default-features = false }
itertools = "0.10"
janus_aggregator = { version = "0.5", path = "aggregator" }
janus_aggregator_api = { version = "0.5", path = "aggregator_api" }
janus_aggregator_core = { version = "0.5", path = "aggregator_core" }
janus_build_script_utils = { version = "0.5", path = "build_script_utils" }
janus_client = { version = "0.5", path = "client" }
janus_collector = { version = "0.5", path = "collector" }
janus_core = { version = "0.5", path = "core" }
janus_integration_tests = { version = "0.5", path = "integration_tests" }
janus_interop_binaries = { version = "0.5", path = "interop_binaries" }
janus_messages = { version = "0.5", path = "messages" }
k8s-openapi = { version = "0.18.0", features = ["v1_24"] }  # keep this version in sync with what is referenced by the indirect dependency via `kube`
kube = { version = "0.82.2", default-features = false, features = ["client", "rustls-tls"] }
<<<<<<< HEAD
opentelemetry = { version = "0.20", features = ["metrics"] }
prio = { version = "0.12.2", features = ["multithreaded"] }
serde = { version = "1.0.180", features = ["derive"] }
=======
opentelemetry = { version = "0.19", features = ["metrics"] }
prio = { version = "0.14.0", features = ["multithreaded"] }
serde = { version = "1.0.183", features = ["derive"] }
serde_json = "1.0.103"
serde_test = "1.0.175"
serde_yaml = "0.9.25"
>>>>>>> beb92c79
rstest = "0.17.0"
thiserror = "1.0"
tokio = { version = "1.31", features = ["full", "tracing"] }
trillium = "0.2.9"
trillium-api = { version = "0.2.0-rc.4", default-features = false }
trillium-caching-headers = "0.2.1"
trillium-head = "0.2.0"
trillium-opentelemetry = "0.3.0"
trillium-router = "0.3.5"
trillium-testing = "0.5.0"
trillium-tokio = "0.3.1"

[profile.ci]
# Disabling debug info improves build speeds & reduces build artifact sizes, which helps CI caching.
inherits = "dev"
debug = 0

[profile.small]
# We define a profile intended to minimize the eventual binary size, while still allowing for
# relatively fast compilation. It is intended for use in size-constrained testing scenarios, e.g.
# building a binary artifact that ends up embedded in another binary.
inherits = "dev"
opt-level = "z"   # Optimize for size.
debug = false     # Do not generate debug info.
strip = true      # Strip symbols from binary.<|MERGE_RESOLUTION|>--- conflicted
+++ resolved
@@ -41,18 +41,12 @@
 janus_messages = { version = "0.5", path = "messages" }
 k8s-openapi = { version = "0.18.0", features = ["v1_24"] }  # keep this version in sync with what is referenced by the indirect dependency via `kube`
 kube = { version = "0.82.2", default-features = false, features = ["client", "rustls-tls"] }
-<<<<<<< HEAD
 opentelemetry = { version = "0.20", features = ["metrics"] }
-prio = { version = "0.12.2", features = ["multithreaded"] }
-serde = { version = "1.0.180", features = ["derive"] }
-=======
-opentelemetry = { version = "0.19", features = ["metrics"] }
 prio = { version = "0.14.0", features = ["multithreaded"] }
 serde = { version = "1.0.183", features = ["derive"] }
 serde_json = "1.0.103"
 serde_test = "1.0.175"
 serde_yaml = "0.9.25"
->>>>>>> beb92c79
 rstest = "0.17.0"
 thiserror = "1.0"
 tokio = { version = "1.31", features = ["full", "tracing"] }
