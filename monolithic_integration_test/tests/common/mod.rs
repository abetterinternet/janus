--- conflicted
+++ resolved
@@ -71,13 +71,8 @@
         Duration::from_minutes(10).unwrap(),
         collector_hpke_config.clone(),
         aggregator_auth_tokens.clone(),
-<<<<<<< HEAD
-        collector_auth_tokens,
+        Vec::from([generate_auth_token()]),
         Vec::from([generate_test_hpke_config_and_private_key()]),
-=======
-        Vec::from([generate_auth_token()]),
-        Vec::from([generate_hpke_config_and_private_key()]),
->>>>>>> f302300a
     )
     .unwrap();
     let helper_task = Task::new(
@@ -93,11 +88,7 @@
         collector_hpke_config.clone(),
         aggregator_auth_tokens,
         Vec::new(),
-<<<<<<< HEAD
         Vec::from([generate_test_hpke_config_and_private_key()]),
-=======
-        Vec::from([generate_hpke_config_and_private_key()]),
->>>>>>> f302300a
     )
     .unwrap();
 
@@ -190,10 +181,7 @@
         .header(CONTENT_TYPE, CollectReq::MEDIA_TYPE)
         .header(
             "DAP-Auth-Token",
-            leader_task
-                .primary_collector_auth_token()
-                .unwrap()
-                .as_bytes(),
+            leader_task.primary_collector_auth_token().as_bytes(),
         )
         .body(collect_req.get_encoded())
         .send()
@@ -221,10 +209,7 @@
             .get(collect_job_url.clone())
             .header(
                 "DAP-Auth-Token",
-                leader_task
-                    .primary_collector_auth_token()
-                    .unwrap()
-                    .as_bytes(),
+                leader_task.primary_collector_auth_token().as_bytes(),
             )
             .send()
             .await
