[package]
name = "janus_interop_binaries"
edition.workspace = true
homepage.workspace = true
license.workspace = true
publish = false
repository.workspace = true
rust-version.workspace = true
version.workspace = true

[features]
fpvec_bounded_l2 = ["dep:fixed", "dep:fixed-macro", "janus_core/fpvec_bounded_l2", "janus_aggregator/fpvec_bounded_l2", "prio/experimental"]
test-util = [
    "dep:hex",
    "dep:futures",
    "dep:regex",
    "dep:zstd",
]
testcontainer = [
    "dep:janus_build_script_utils",
    "test-util",
]

[dependencies]
anyhow.workspace = true
backoff = { version = "0.4", features = ["tokio"] }
<<<<<<< HEAD
base64 = "0.21.4"
clap = "4.4.1"
=======
base64 = "0.21.3"
clap = "4.4.2"
>>>>>>> f17e21e4
futures = { version = "0.3.28", optional = true }
fixed = { version = "1.23", optional = true }
fixed-macro = { version = "1.1.1", optional = true }
hex = { version = "0.4", optional = true }
janus_aggregator_core.workspace = true
janus_aggregator.workspace = true
janus_client.workspace = true
janus_collector.workspace = true
janus_core.workspace = true
janus_messages.workspace = true
opentelemetry.workspace = true
prio.workspace = true
rand = "0.8"
regex = { version = "1", optional = true }
reqwest = { version = "0.11.20", default-features = false, features = ["rustls-tls"] }
ring = "0.16.20"
serde.workspace = true
serde_json = "1.0.106"
sqlx = { version = "0.7.1", features = ["runtime-tokio-rustls", "migrate", "postgres"] }
testcontainers = { version = "0.14" }
tokio.workspace = true
tracing = "0.1.37"
tracing-log = "0.1.3"
tracing-subscriber = { version = "0.3", features = ["std", "env-filter", "fmt"] }
trillium.workspace = true
trillium-api.workspace = true
trillium-router.workspace = true
trillium-tokio.workspace = true
url = { version = "2.4.1", features = ["serde"] }
zstd = { version = "0.12", optional = true }

[dev-dependencies]
janus_interop_binaries = { path = ".", features = ["fpvec_bounded_l2", "testcontainer", "test-util"] }
janus_core = { workspace = true, features = ["test-util", "fpvec_bounded_l2"] }
reqwest = { version = "0.11.20", default-features = false, features = ["json"] }

[build-dependencies]
janus_build_script_utils = { workspace = true, optional = true }<|MERGE_RESOLUTION|>--- conflicted
+++ resolved
@@ -24,13 +24,8 @@
 [dependencies]
 anyhow.workspace = true
 backoff = { version = "0.4", features = ["tokio"] }
-<<<<<<< HEAD
 base64 = "0.21.4"
-clap = "4.4.1"
-=======
-base64 = "0.21.3"
 clap = "4.4.2"
->>>>>>> f17e21e4
 futures = { version = "0.3.28", optional = true }
 fixed = { version = "1.23", optional = true }
 fixed-macro = { version = "1.1.1", optional = true }
