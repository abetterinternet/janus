--- conflicted
+++ resolved
@@ -196,16 +196,12 @@
     lease_token              BYTEA,                                             -- a value identifying the current leaseholder; NULL implies no current lease
     lease_attempts           BIGINT NOT NULL DEFAULT 0,                         -- the number of lease acquiries since the last successful lease release
 
-<<<<<<< HEAD
+    -- creation/update records
+    created_at TIMESTAMP NOT NULL,  -- when the row was created
+    updated_at TIMESTAMP NOT NULL,  -- when the row was last changed
+    updated_by TEXT NOT NULL,       -- the name of the transaction that last updated the row
+
     CONSTRAINT aggregation_jobs_unique_id UNIQUE(task_id, aggregation_job_id),
-=======
-    -- creation/update records
-    created_at TIMESTAMP NOT NULL,  -- when the row was created
-    updated_at TIMESTAMP NOT NULL,  -- when the row was last changed
-    updated_by TEXT NOT NULL,       -- the name of the transaction that last updated the row
-
-    CONSTRAINT aggregation_jobs_unique_id UNIQUE(aggregation_job_id),
->>>>>>> 6fbdf3c5
     CONSTRAINT fk_task_id FOREIGN KEY(task_id) REFERENCES tasks(id) ON DELETE CASCADE
 );
 CREATE INDEX aggregation_jobs_state_and_lease_expiry ON aggregation_jobs(state, lease_expiry) WHERE state = 'IN_PROGRESS';
@@ -333,16 +329,12 @@
     lease_token             BYTEA,                                             -- a value identifying the current leaseholder; NULL implies no current lease
     lease_attempts          BIGINT NOT NULL DEFAULT 0,                         -- the number of lease acquiries since the last successful lease release
 
-<<<<<<< HEAD
+    -- creation/update records
+    created_at TIMESTAMP NOT NULL,  -- when the row was created
+    updated_at TIMESTAMP NOT NULL,  -- when the row was last changed
+    updated_by TEXT NOT NULL,       -- the name of the transaction that last updated the row
+
     CONSTRAINT collection_jobs_unique_id UNIQUE(task_id, collection_job_id),
-=======
-    -- creation/update records
-    created_at TIMESTAMP NOT NULL,  -- when the row was created
-    updated_at TIMESTAMP NOT NULL,  -- when the row was last changed
-    updated_by TEXT NOT NULL,       -- the name of the transaction that last updated the row
-
-    CONSTRAINT collection_jobs_unique_id UNIQUE(collection_job_id),
->>>>>>> 6fbdf3c5
     CONSTRAINT fk_task_id FOREIGN KEY(task_id) REFERENCES tasks(id) ON DELETE CASCADE
 );
 CREATE INDEX collection_jobs_task_id_batch_id ON collection_jobs(task_id, batch_identifier);
