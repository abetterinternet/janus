[package]
name = "janus_aggregator"
edition.workspace = true
homepage.workspace = true
license.workspace = true
publish = false
repository.workspace = true
rust-version.workspace = true
version.workspace = true

[package.metadata.docs.rs]
all-features = true
rustdoc-args = ["--cfg", "docsrs"]

[features]
default = []
fpvec_bounded_l2 = ["dep:fixed", "janus_core/fpvec_bounded_l2"]
tokio-console = ["dep:console-subscriber"]
jaeger = ["dep:tracing-opentelemetry", "dep:opentelemetry-jaeger"]
otlp = [
    "dep:tracing-opentelemetry",
    "dep:opentelemetry-otlp",
    "dep:opentelemetry-semantic-conventions",
    "dep:tonic",
]
prometheus = ["dep:opentelemetry-prometheus", "dep:prometheus"]
test-util = [
    "janus_core/test-util",
    "janus_messages/test-util",
    "dep:hex",
    "dep:lazy_static",
    "dep:testcontainers",
    "dep:trillium-testing",
]

[dependencies]
async-trait = "0.1"
anyhow = "1"
atty = "0.2"
backoff = { version = "0.4.0", features = ["tokio"] }
base64 = "0.21.0"
bytes = "1.4.0"
chrono.workspace = true
clap = { version = "4.2.2", features = ["derive", "env"] }
console-subscriber = { version = "0.1.8", optional = true }
deadpool = { version = "0.9.5", features = ["rt_tokio_1"] }
deadpool-postgres = "0.10.5"
derivative = "2.2.0"
futures = "0.3.28"
fixed = { version = "1.23", optional = true }
git-version = "0.3.5"
hex = { version = "0.4.3", features = ["serde"], optional = true }
http = "0.2.9"
http-api-problem = "0.56.0"
hyper = "0.14.26"
janus_aggregator_api.workspace = true
janus_aggregator_core.workspace = true
janus_core.workspace = true
janus_messages.workspace = true
k8s-openapi.workspace = true
kube.workspace = true
lazy_static = { version = "1", optional = true }
once_cell = "1.17.1"
opentelemetry = { version = "0.18", features = ["metrics", "rt-tokio"] }
opentelemetry-jaeger = { version = "0.17", optional = true, features = ["rt-tokio"] }
opentelemetry-otlp = { version = "0.11", optional = true, features = ["metrics"] } # ensure that the version of tonic below matches what this uses
opentelemetry-prometheus = { version = "0.11", optional = true }
opentelemetry-semantic-conventions = { version = "0.10", optional = true }
postgres-protocol = "0.6.5"
postgres-types = { version = "0.2.5", features = ["derive", "array-impls"] }
prio.workspace = true
prometheus = { version = "0.13.3", optional = true }
rand = { version = "0.8", features = ["min_const_gen"] }
regex = "1"
reqwest = { version = "0.11.16", default-features = false, features = ["rustls-tls", "json"] }
ring = "0.16.20"
routefinder = "0.5.3"
serde = { version = "1.0.160", features = ["derive"] }
serde_json = "1.0.96"
serde_urlencoded = "0.7.1"
serde_yaml = "0.9.21"
signal-hook = "0.3.15"
signal-hook-tokio = { version = "0.3.1", features = ["futures-v0_3"] }
testcontainers = { version = "0.14.0", optional = true }
thiserror = "1.0"
tokio = { version = "1.27", features = ["full", "tracing"] }
tokio-postgres = { version = "0.7.8", features = ["with-chrono-0_4", "with-serde_json-1", "with-uuid-1", "array-impls"] }
tonic = { version = "0.8", optional = true, features = ["tls", "tls-webpki-roots"] }                                      # keep this version in sync with what opentelemetry-otlp uses
tracing = "0.1.37"
tracing-log = "0.1.3"
tracing-opentelemetry = { version = "0.18", optional = true }
tracing-stackdriver = "0.6.2"
tracing-subscriber = { version = "0.3", features = ["std", "env-filter", "fmt", "json"] }
trillium.workspace = true
trillium-api.workspace = true
trillium-caching-headers.workspace = true
trillium-head.workspace = true
trillium-opentelemetry.workspace = true
trillium-prometheus = "0.1.0"
trillium-router.workspace = true
trillium-testing = { workspace = true, optional = true }
trillium-tokio.workspace = true
url = { version = "2.3.1", features = ["serde"] }
uuid = { version = "1.3.1", features = ["v4"] }

[dev-dependencies]
assert_matches = "1"
<<<<<<< HEAD
hyper = "0.14.25"
itertools.workspace = true
# Enable `kube`'s `openssl-tls` feature (which takes precedence over the
# `rustls-tls` feature when creating a default client) to work around rustls's
# lack of support for connecting to servers by IP addresses, which affects many
# Kubernetes clusters. Enable the `test-util` feature for various utilities
# used in unit tests.
janus_aggregator = { path = ".", features = ["fpvec_bounded_l2", "kube-openssl", "test-util"] }
=======
hyper = "0.14.26"
itertools = "0.10.5"
janus_aggregator = { path = ".", features = ["fpvec_bounded_l2", "test-util"] }
>>>>>>> 96f7769b
janus_aggregator_core = { workspace = true, features = ["test-util"] }
mockito = "1.0.2"
tempfile = "3.5.0"
tokio = { version = "1", features = ["test-util"] } # ensure this remains compatible with the non-dev dependency
trillium-testing.workspace = true
trycmd = "0.14.16"
wait-timeout = "0.2.0"

[build-dependencies]
rustc_version = "0.4.0"<|MERGE_RESOLUTION|>--- conflicted
+++ resolved
@@ -105,20 +105,9 @@
 
 [dev-dependencies]
 assert_matches = "1"
-<<<<<<< HEAD
-hyper = "0.14.25"
+hyper = "0.14.26"
 itertools.workspace = true
-# Enable `kube`'s `openssl-tls` feature (which takes precedence over the
-# `rustls-tls` feature when creating a default client) to work around rustls's
-# lack of support for connecting to servers by IP addresses, which affects many
-# Kubernetes clusters. Enable the `test-util` feature for various utilities
-# used in unit tests.
-janus_aggregator = { path = ".", features = ["fpvec_bounded_l2", "kube-openssl", "test-util"] }
-=======
-hyper = "0.14.26"
-itertools = "0.10.5"
 janus_aggregator = { path = ".", features = ["fpvec_bounded_l2", "test-util"] }
->>>>>>> 96f7769b
 janus_aggregator_core = { workspace = true, features = ["test-util"] }
 mockito = "1.0.2"
 tempfile = "3.5.0"
