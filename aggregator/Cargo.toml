[package]
name = "janus_aggregator"
edition.workspace = true
homepage.workspace = true
license.workspace = true
publish = false
repository.workspace = true
rust-version.workspace = true
version.workspace = true

[package.metadata.docs.rs]
all-features = true
rustdoc-args = ["--cfg", "docsrs"]

[features]
default = ["kube-rustls"]
fpvec_bounded_l2 = ["dep:fixed", "janus_core/fpvec_bounded_l2"]
tokio-console = ["dep:console-subscriber"]
jaeger = ["dep:tracing-opentelemetry", "dep:opentelemetry-jaeger"]
otlp = [
    "dep:tracing-opentelemetry",
    "dep:opentelemetry-otlp",
    "dep:opentelemetry-semantic-conventions",
    "dep:tonic",
]
prometheus = ["dep:opentelemetry-prometheus", "dep:prometheus"]
test-util = [
    "janus_core/test-util",
    "janus_messages/test-util",
    "dep:hex",
    "dep:lazy_static",
    "dep:testcontainers",
    "dep:trillium-testing",
]
kube-rustls = ["kube/rustls-tls"]
kube-openssl = ["kube/openssl-tls"]

[dependencies]
async-trait = "0.1"
anyhow = "1"
atty = "0.2"
backoff = { version = "0.4.0", features = ["tokio"] }
base64 = "0.21.0"
bytes = "1.4.0"
chrono.workspace = true
clap = { version = "4.2.1", features = ["derive", "env"] }
console-subscriber = { version = "0.1.8", optional = true }
deadpool = { version = "0.9.5", features = ["rt_tokio_1"] }
deadpool-postgres = "0.10.5"
derivative = "2.2.0"
futures = "0.3.28"
fixed = { version = "1.23", optional = true }
git-version = "0.3.5"
hex = { version = "0.4.3", features = ["serde"], optional = true }
http = "0.2.9"
http-api-problem = "0.56.0"
hyper = "0.14.25"
janus_aggregator_api.workspace = true
janus_aggregator_core.workspace = true
janus_core.workspace = true
janus_messages.workspace = true
k8s-openapi.workspace = true
kube.workspace = true
lazy_static = { version = "1", optional = true }
once_cell = "1.17.1"
opentelemetry = { version = "0.18", features = ["metrics", "rt-tokio"] }
opentelemetry-jaeger = { version = "0.17", optional = true, features = ["rt-tokio"] }
opentelemetry-otlp = { version = "0.11", optional = true, features = ["metrics"] } # ensure that the version of tonic below matches what this uses
opentelemetry-prometheus = { version = "0.11", optional = true }
opentelemetry-semantic-conventions = { version = "0.10", optional = true }
postgres-protocol = "0.6.5"
postgres-types = { version = "0.2.5", features = ["derive", "array-impls"] }
prio.workspace = true
prometheus = { version = "0.13.3", optional = true }
rand = { version = "0.8", features = ["min_const_gen"] }
regex = "1"
reqwest = { version = "0.11.16", default-features = false, features = ["rustls-tls", "json"] }
ring = "0.16.20"
routefinder = "0.5.3"
serde = { version = "1.0.159", features = ["derive"] }
serde_json = "1.0.95"
<<<<<<< HEAD
serde_urlencoded = "0.7.1"
serde_yaml = "0.9.19"
=======
serde_yaml = "0.9.21"
>>>>>>> bdfa886c
signal-hook = "0.3.15"
signal-hook-tokio = { version = "0.3.1", features = ["futures-v0_3"] }
testcontainers = { version = "0.14.0", optional = true }
thiserror = "1.0"
tokio = { version = "1.27", features = ["full", "tracing"] }
tokio-postgres = { version = "0.7.8", features = ["with-chrono-0_4", "with-serde_json-1", "with-uuid-1", "array-impls"] }
tonic = { version = "0.8", optional = true, features = ["tls", "tls-webpki-roots"] }                                      # keep this version in sync with what opentelemetry-otlp uses
tracing = "0.1.37"
tracing-log = "0.1.3"
tracing-opentelemetry = { version = "0.18", optional = true }
tracing-stackdriver = "0.6.2"
tracing-subscriber = { version = "0.3", features = ["std", "env-filter", "fmt", "json"] }
trillium.workspace = true
trillium-api.workspace = true
trillium-head.workspace = true
trillium-opentelemetry.workspace = true
trillium-prometheus = "0.1.0"
trillium-router.workspace = true
trillium-testing = { workspace = true, optional = true }
trillium-tokio.workspace = true
url = { version = "2.3.1", features = ["serde"] }
<<<<<<< HEAD
uuid = { version = "1.3.0", features = ["v4"] }
=======
uuid = { version = "1.3.1", features = ["v4"] }
warp = { version = "0.3", features = ["tls"] }
>>>>>>> bdfa886c

[dev-dependencies]
assert_matches = "1"
hyper = "0.14.25"
itertools = "0.10.5"
# Enable `kube`'s `openssl-tls` feature (which takes precedence over the
# `rustls-tls` feature when creating a default client) to work around rustls's
# lack of support for connecting to servers by IP addresses, which affects many
# Kubernetes clusters. Enable the `test-util` feature for various utilities
# used in unit tests.
janus_aggregator = { path = ".", features = ["fpvec_bounded_l2", "kube-openssl", "test-util"] }
janus_aggregator_core = { workspace = true, features = ["test-util"] }
mockito = "1.0.2"
tempfile = "3.5.0"
tokio = { version = "1", features = ["test-util"] } # ensure this remains compatible with the non-dev dependency
trillium-testing.workspace = true
trycmd = "0.14.15"
wait-timeout = "0.2.0"

[build-dependencies]
rustc_version = "0.4.0"<|MERGE_RESOLUTION|>--- conflicted
+++ resolved
@@ -79,12 +79,8 @@
 routefinder = "0.5.3"
 serde = { version = "1.0.159", features = ["derive"] }
 serde_json = "1.0.95"
-<<<<<<< HEAD
 serde_urlencoded = "0.7.1"
-serde_yaml = "0.9.19"
-=======
 serde_yaml = "0.9.21"
->>>>>>> bdfa886c
 signal-hook = "0.3.15"
 signal-hook-tokio = { version = "0.3.1", features = ["futures-v0_3"] }
 testcontainers = { version = "0.14.0", optional = true }
@@ -106,12 +102,7 @@
 trillium-testing = { workspace = true, optional = true }
 trillium-tokio.workspace = true
 url = { version = "2.3.1", features = ["serde"] }
-<<<<<<< HEAD
-uuid = { version = "1.3.0", features = ["v4"] }
-=======
 uuid = { version = "1.3.1", features = ["v4"] }
-warp = { version = "0.3", features = ["tls"] }
->>>>>>> bdfa886c
 
 [dev-dependencies]
 assert_matches = "1"
