--- conflicted
+++ resolved
@@ -711,7 +711,6 @@
             })
         }
 
-<<<<<<< HEAD
         /// Sets the report expiry age.
         pub fn with_report_expiry_age(self, report_expiry_age: Option<Duration>) -> Self {
             Self(Task {
@@ -720,16 +719,6 @@
             })
         }
 
-        /// Sets the task query type
-        pub fn with_query_type(self, query_type: QueryType) -> Self {
-            Self(Task {
-                query_type,
-                ..self.0
-            })
-        }
-
-=======
->>>>>>> c67f38a4
         /// Sets the task HPKE keys
         pub fn with_hpke_keys(self, hpke_keys: Vec<HpkeKeypair>) -> Self {
             let hpke_keys = hpke_keys
