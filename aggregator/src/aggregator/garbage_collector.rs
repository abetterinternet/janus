--- conflicted
+++ resolved
@@ -9,7 +9,6 @@
 pub struct GarbageCollector<C: Clock> {
     // Dependencies.
     datastore: Arc<Datastore<C>>,
-<<<<<<< HEAD
 
     // Configuration.
     report_limit: u64,
@@ -30,13 +29,6 @@
             aggregation_limit,
             collection_limit,
         }
-=======
-}
-
-impl<C: Clock> GarbageCollector<C> {
-    pub fn new(datastore: Arc<Datastore<C>>) -> Self {
-        Self { datastore }
->>>>>>> 2914a68a
     }
 
     #[tracing::instrument(skip(self))]
@@ -65,21 +57,9 @@
         self.datastore
             .run_tx(|tx| {
                 let task = Arc::clone(&task);
-<<<<<<< HEAD
                 let report_limit = self.report_limit;
                 let aggregation_limit = self.aggregation_limit;
                 let collection_limit = self.collection_limit;
-=======
-                Box::pin(async move {
-                    // Find and delete old collection jobs.
-                    tx.delete_expired_collection_artifacts(task.id()).await?;
-
-                    // Find and delete old aggregation jobs/report aggregations/batch aggregations.
-                    tx.delete_expired_aggregation_artifacts(task.id()).await?;
-
-                    // Find and delete old client reports.
-                    tx.delete_expired_client_reports(task.id()).await?;
->>>>>>> 2914a68a
 
                 Box::pin(async move {
                     try_join!(
@@ -242,7 +222,6 @@
 
         // Run.
         let task = Arc::new(task);
-<<<<<<< HEAD
         GarbageCollector::new(
             Arc::clone(&ds),
             u64::try_from(i64::MAX).unwrap(),
@@ -255,12 +234,6 @@
 
         // Reset the clock to "undo" read-based expiry.
         clock.set(OLDEST_ALLOWED_REPORT_TIMESTAMP);
-=======
-        GarbageCollector::new(Arc::clone(&ds))
-            .gc_task(Arc::clone(&task))
-            .await
-            .unwrap();
->>>>>>> 2914a68a
 
         // Reset the clock to "undo" read-based expiry.
         clock.set(OLDEST_ALLOWED_REPORT_TIMESTAMP);
@@ -441,7 +414,6 @@
 
         // Run.
         let task = Arc::new(task);
-<<<<<<< HEAD
         GarbageCollector::new(
             Arc::clone(&ds),
             u64::try_from(i64::MAX).unwrap(),
@@ -451,15 +423,6 @@
         .gc_task(Arc::clone(&task))
         .await
         .unwrap();
-
-        // Reset the clock to "undo" read-based expiry.
-        clock.set(OLDEST_ALLOWED_REPORT_TIMESTAMP);
-=======
-        GarbageCollector::new(Arc::clone(&ds))
-            .gc_task(Arc::clone(&task))
-            .await
-            .unwrap();
->>>>>>> 2914a68a
 
         // Reset the clock to "undo" read-based expiry.
         clock.set(OLDEST_ALLOWED_REPORT_TIMESTAMP);
@@ -627,7 +590,6 @@
 
         // Run.
         let task = Arc::new(task);
-<<<<<<< HEAD
         GarbageCollector::new(
             Arc::clone(&ds),
             u64::try_from(i64::MAX).unwrap(),
@@ -637,15 +599,6 @@
         .gc_task(Arc::clone(&task))
         .await
         .unwrap();
-
-        // Reset the clock to "undo" read-based expiry.
-        clock.set(OLDEST_ALLOWED_REPORT_TIMESTAMP);
-=======
-        GarbageCollector::new(Arc::clone(&ds))
-            .gc_task(Arc::clone(&task))
-            .await
-            .unwrap();
->>>>>>> 2914a68a
 
         // Reset the clock to "undo" read-based expiry.
         clock.set(OLDEST_ALLOWED_REPORT_TIMESTAMP);
@@ -829,7 +782,6 @@
 
         // Run.
         let task = Arc::new(task);
-<<<<<<< HEAD
         GarbageCollector::new(
             Arc::clone(&ds),
             u64::try_from(i64::MAX).unwrap(),
@@ -842,12 +794,6 @@
 
         // Reset the clock to "undo" read-based expiry.
         clock.set(OLDEST_ALLOWED_REPORT_TIMESTAMP);
-=======
-        GarbageCollector::new(Arc::clone(&ds))
-            .gc_task(Arc::clone(&task))
-            .await
-            .unwrap();
->>>>>>> 2914a68a
 
         // Reset the clock to "undo" read-based expiry.
         clock.set(OLDEST_ALLOWED_REPORT_TIMESTAMP);
