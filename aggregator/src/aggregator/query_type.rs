use super::Error;
use crate::{
    datastore::{
        self, gather_errors,
        models::{AggregateShareJob, BatchAggregation},
        Transaction,
    },
    messages::TimeExt as _,
    task::Task,
};
use async_trait::async_trait;
use futures::future::join_all;
use janus_core::time::{Clock, TimeExt as _};
use janus_messages::{
    query_type::{FixedSize, QueryType, TimeInterval},
    Duration, Interval, ReportMetadata, Role, TaskId, Time,
};
use prio::vdaf;
use std::iter;

#[async_trait]
pub trait AccumulableQueryType: QueryType {
    /// This method converts various values related to a client report into a batch identifier. The
    /// arguments are somewhat arbitrary in the sense they are what "works out" to allow the
    /// necessary functionality to be implemented for all query types.
    fn to_batch_identifier(
        _: &Task,
        _: &Self::PartialBatchIdentifier,
        client_timestamp: &Time,
    ) -> Result<Self::BatchIdentifier, datastore::Error>;

<<<<<<< HEAD
    /// Some query types (e.g. [`TimeInterval`]) can represent their batch identifiers as an
    /// interval. This method extracts the interval from such identifiers, or returns `None` if the
    /// query type does not represent batch identifiers as an interval.
    fn to_batch_interval(batch_identifier: &Self::BatchIdentifier) -> Option<&Interval>;

    /// Downgrade a batch identifier into a partial batch identifier.
    fn downgrade_batch_identifier(
        batch_identifier: &Self::BatchIdentifier,
    ) -> &Self::PartialBatchIdentifier;

    /// Upgrade a partial batch identifier into a batch identifier, if possible.
    fn upgrade_partial_batch_identifier(
        partial_batch_identifier: &Self::PartialBatchIdentifier,
    ) -> Option<&Self::BatchIdentifier>;

    /// Get the default value of the partial batch identifier, if applicable.
    fn default_partial_batch_identifier() -> Option<&'static Self::PartialBatchIdentifier>;
=======
    async fn get_conflicting_aggregate_share_jobs<
        const L: usize,
        C: Clock,
        A: vdaf::Aggregator<L>,
    >(
        tx: &Transaction<'_, C>,
        task_id: &TaskId,
        partial_batch_identifier: &Self::PartialBatchIdentifier,
        report_metadata: &ReportMetadata,
    ) -> Result<Vec<AggregateShareJob<L, Self, A>>, datastore::Error>
    where
        for<'a> <A::AggregateShare as TryFrom<&'a [u8]>>::Error: std::fmt::Debug,
        for<'a> &'a A::AggregateShare: Into<Vec<u8>>;
>>>>>>> 914bc6c9
}

#[async_trait]
impl AccumulableQueryType for TimeInterval {
    fn to_batch_identifier(
        task: &Task,
        _: &Self::PartialBatchIdentifier,
        client_timestamp: &Time,
    ) -> Result<Self::BatchIdentifier, datastore::Error> {
        let batch_interval_start = client_timestamp
            .to_batch_interval_start(task.time_precision())
            .map_err(|e| datastore::Error::User(e.into()))?;
        Interval::new(batch_interval_start, *task.time_precision())
            .map_err(|e| datastore::Error::User(e.into()))
    }

<<<<<<< HEAD
    fn to_batch_interval(collect_identifier: &Self::BatchIdentifier) -> Option<&Interval> {
        Some(collect_identifier)
    }

    fn downgrade_batch_identifier(
        _batch_identifier: &Self::BatchIdentifier,
    ) -> &Self::PartialBatchIdentifier {
        &()
    }

    fn upgrade_partial_batch_identifier(
        _partial_batch_identifier: &Self::PartialBatchIdentifier,
    ) -> Option<&Self::BatchIdentifier> {
        None
    }

    fn default_partial_batch_identifier() -> Option<&'static Self::PartialBatchIdentifier> {
        Some(&())
=======
    async fn get_conflicting_aggregate_share_jobs<
        const L: usize,
        C: Clock,
        A: vdaf::Aggregator<L>,
    >(
        tx: &Transaction<'_, C>,
        task_id: &TaskId,
        _: &Self::PartialBatchIdentifier,
        report_metadata: &ReportMetadata,
    ) -> Result<Vec<AggregateShareJob<L, Self, A>>, datastore::Error>
    where
        for<'a> <A::AggregateShare as TryFrom<&'a [u8]>>::Error: std::fmt::Debug,
        for<'a> &'a A::AggregateShare: Into<Vec<u8>>,
    {
        tx.get_aggregate_share_jobs_including_time::<L, A>(task_id, report_metadata.time())
            .await
>>>>>>> 914bc6c9
    }
}

#[async_trait]
impl AccumulableQueryType for FixedSize {
    fn to_batch_identifier(
        _: &Task,
        batch_id: &Self::PartialBatchIdentifier,
        _: &Time,
    ) -> Result<Self::BatchIdentifier, datastore::Error> {
        Ok(*batch_id)
    }

<<<<<<< HEAD
    fn to_batch_interval(_: &Self::BatchIdentifier) -> Option<&Interval> {
        None
    }

    fn downgrade_batch_identifier(
        batch_identifier: &Self::BatchIdentifier,
    ) -> &Self::PartialBatchIdentifier {
        batch_identifier
    }

    fn upgrade_partial_batch_identifier(
        partial_batch_identifier: &Self::PartialBatchIdentifier,
    ) -> Option<&Self::BatchIdentifier> {
        Some(partial_batch_identifier)
    }

    fn default_partial_batch_identifier() -> Option<&'static Self::PartialBatchIdentifier> {
        None
=======
    async fn get_conflicting_aggregate_share_jobs<
        const L: usize,
        C: Clock,
        A: vdaf::Aggregator<L>,
    >(
        tx: &Transaction<'_, C>,
        task_id: &TaskId,
        batch_id: &Self::PartialBatchIdentifier,
        _: &ReportMetadata,
    ) -> Result<Vec<AggregateShareJob<L, Self, A>>, datastore::Error>
    where
        for<'a> <A::AggregateShare as TryFrom<&'a [u8]>>::Error: std::fmt::Debug,
        for<'a> &'a A::AggregateShare: Into<Vec<u8>>,
    {
        tx.get_aggregate_share_jobs_by_batch_identifier(task_id, batch_id)
            .await
>>>>>>> 914bc6c9
    }
}

/// CollectableQueryType represents a query type that can be collected by Janus. This trait extends
/// [`AccumulableQueryType`] with additional functionality required for collection.
#[async_trait]
pub trait CollectableQueryType: AccumulableQueryType {
    type Iter: Iterator<Item = Self::BatchIdentifier> + Send + Sync;

    /// Some query types (e.g. [`TimeInterval`]) can receive a batch identifier in collect requests
    /// which refers to multiple batches. This method takes a batch identifier received in a collect
    /// request and provides an iterator over the individual batches' identifiers.
    fn batch_identifiers_for_collect_identifier(
        _: &Task,
        collect_identifier: &Self::BatchIdentifier,
    ) -> Self::Iter;

    /// Validates a collect identifier, per the boundary checks in
    /// <https://www.ietf.org/archive/id/draft-ietf-ppm-dap-02.html#section-4.5.6>.
    fn validate_collect_identifier(task: &Task, collect_identifier: &Self::BatchIdentifier)
        -> bool;

    /// Validates query count for a given batch, per the size checks in
    /// <https://www.ietf.org/archive/id/draft-ietf-ppm-dap-02.html#section-4.5.6>.
    async fn validate_query_count<const L: usize, C: Clock, A: vdaf::Aggregator<L>>(
        tx: &Transaction<'_, C>,
        task: &Task,
        batch_identifier: &Self::BatchIdentifier,
    ) -> Result<(), datastore::Error>
    where
        for<'a> <A::AggregateShare as TryFrom<&'a [u8]>>::Error: std::fmt::Debug,
        for<'a> &'a A::AggregateShare: Into<Vec<u8>>;

    /// Returns the number of client reports included in the given collect identifier, whether they
    /// have been aggregated or not.
    async fn count_client_reports<C: Clock>(
        tx: &Transaction<'_, C>,
        task: &Task,
        collect_identifier: &Self::BatchIdentifier,
    ) -> Result<u64, datastore::Error>;

    /// Retrieves batch aggregations corresponding to all batches identified by the given collect
    /// identifier.
    async fn get_batch_aggregations_for_collect_identifier<
        const L: usize,
        A: vdaf::Aggregator<L>,
        C: Clock,
    >(
        tx: &Transaction<C>,
        task: &Task,
        collect_identifier: &Self::BatchIdentifier,
        aggregation_param: &A::AggregationParam,
    ) -> Result<Vec<BatchAggregation<L, Self, A>>, datastore::Error>
    where
        A::AggregationParam: Send + Sync,
        A::AggregateShare: Send + Sync,
        for<'a> &'a A::AggregateShare: Into<Vec<u8>>,
        for<'a> <A::AggregateShare as TryFrom<&'a [u8]>>::Error: std::fmt::Debug,
    {
        let batch_aggregations = gather_errors(
            join_all(
                Self::batch_identifiers_for_collect_identifier(task, collect_identifier).map(
                    |batch_identifier| {
                        let (task_id, aggregation_param) = (*task.id(), aggregation_param.clone());
                        async move {
                            tx.get_batch_aggregation(
                                &task_id,
                                &batch_identifier,
                                &aggregation_param,
                            )
                            .await
                        }
                    },
                ),
            )
            .await,
        )?;
        Ok(batch_aggregations.into_iter().flatten().collect::<Vec<_>>())
    }
}

#[async_trait]
impl CollectableQueryType for TimeInterval {
    type Iter = TimeIntervalBatchIdentifierIter;

    fn batch_identifiers_for_collect_identifier(
        task: &Task,
        batch_interval: &Self::BatchIdentifier,
    ) -> Self::Iter {
        TimeIntervalBatchIdentifierIter::new(task, batch_interval)
    }

    fn validate_collect_identifier(
        task: &Task,
        collect_identifier: &Self::BatchIdentifier,
    ) -> bool {
        // https://www.ietf.org/archive/id/draft-ietf-ppm-dap-02.html#section-4.5.6.1.1

        // Batch interval should be greater than task's time precision
        collect_identifier.duration().as_seconds() >= task.time_precision().as_seconds()
                // Batch interval start must be a multiple of time precision
                && collect_identifier.start().as_seconds_since_epoch() % task.time_precision().as_seconds() == 0
                // Batch interval duration must be a multiple of time precision
                && collect_identifier.duration().as_seconds() % task.time_precision().as_seconds() == 0
    }

    async fn validate_query_count<const L: usize, C: Clock, A: vdaf::Aggregator<L>>(
        tx: &Transaction<'_, C>,
        task: &Task,
        collect_interval: &Self::BatchIdentifier,
    ) -> Result<(), datastore::Error>
    where
        for<'a> <A::AggregateShare as TryFrom<&'a [u8]>>::Error: std::fmt::Debug,
        for<'a> &'a A::AggregateShare: Into<Vec<u8>>,
    {
        // Check how many rows in the relevant table have an intersecting batch interval.
        // Each such row consumes one unit of query count.
        // https://www.ietf.org/archive/id/draft-ietf-ppm-dap-02.html#section-4.5.6
        let intersecting_intervals: Vec<_> = match task.role() {
            Role::Leader => tx
                .get_collect_jobs_intersecting_interval::<L, A>(task.id(), collect_interval)
                .await?
                .into_iter()
                .map(|job| *job.batch_interval())
                .collect(),

            Role::Helper => tx
                .get_aggregate_share_jobs_intersecting_interval::<L, A>(task.id(), collect_interval)
                .await?
                .into_iter()
                .map(|job| *job.batch_interval())
                .collect(),

            _ => panic!("Unexpected task role {:?}", task.role()),
        };

        // Check that all intersecting collect intervals are equal to this collect interval.
        // https://www.ietf.org/archive/id/draft-ietf-ppm-dap-02.html#section-4.5.6-5
        if intersecting_intervals
            .iter()
            .any(|interval| interval != collect_interval)
        {
            return Err(datastore::Error::User(
                Error::BatchOverlap(*task.id(), *collect_interval).into(),
            ));
        }

        // Check that the batch query count is being consumed appropriately.
        // https://www.ietf.org/archive/id/draft-ietf-ppm-dap-02.html#section-4.5.6
        let max_batch_query_count: usize = task.max_batch_query_count().try_into()?;
        if intersecting_intervals.len() >= max_batch_query_count {
            return Err(datastore::Error::User(
                Error::BatchQueriedTooManyTimes(*task.id(), intersecting_intervals.len() as u64)
                    .into(),
            ));
        }
        Ok(())
    }

    async fn count_client_reports<C: Clock>(
        tx: &Transaction<'_, C>,
        task: &Task,
        batch_interval: &Self::BatchIdentifier,
    ) -> Result<u64, datastore::Error> {
        tx.count_client_reports_for_interval(task.id(), batch_interval)
            .await
    }
}

// This type only exists because the CollectableQueryType trait requires specifying the type of the
// iterator explicitly (i.e. it cannot be inferred or replaced with an `impl Trait` expression), and
// the type of the iterator created via method chaining does not have a type which is expressible.
pub struct TimeIntervalBatchIdentifierIter {
    step: u64,

    total_step_count: u64,
    start: Time,
    time_precision: Duration,
}

impl TimeIntervalBatchIdentifierIter {
    fn new(task: &Task, batch_interval: &Interval) -> Self {
        // Sanity check that the given interval is of an appropriate length. We use an assert as
        // this is expected to be checked before this method is used.
        assert_eq!(
            batch_interval.duration().as_seconds() % task.time_precision().as_seconds(),
            0
        );
        let total_step_count =
            batch_interval.duration().as_seconds() / task.time_precision().as_seconds();

        Self {
            step: 0,
            total_step_count,
            start: *batch_interval.start(),
            time_precision: *task.time_precision(),
        }
    }
}

impl Iterator for TimeIntervalBatchIdentifierIter {
    type Item = Interval;

    fn next(&mut self) -> Option<Self::Item> {
        if self.step == self.total_step_count {
            return None;
        }
        // Unwrap safety: errors can only occur if the times being unwrapped cannot be represented
        // as a Time. The relevant times can always be represented since they are internal to the
        // batch interval used to create the iterator.
        let interval = Interval::new(
            self.start
                .add(&Duration::from_seconds(
                    self.step * self.time_precision.as_seconds(),
                ))
                .unwrap(),
            self.time_precision,
        )
        .unwrap();
        self.step += 1;
        Some(interval)
    }
}

#[async_trait]
impl CollectableQueryType for FixedSize {
    type Iter = iter::Once<Self::BatchIdentifier>;

    fn batch_identifiers_for_collect_identifier(
        _: &Task,
        batch_id: &Self::BatchIdentifier,
    ) -> Self::Iter {
        iter::once(*batch_id)
    }

    fn validate_collect_identifier(_: &Task, _: &Self::BatchIdentifier) -> bool {
        true
    }

    async fn validate_query_count<const L: usize, C: Clock, A: vdaf::Aggregator<L>>(
        tx: &Transaction<'_, C>,
        task: &Task,
        batch_id: &Self::BatchIdentifier,
    ) -> Result<(), datastore::Error>
    where
        for<'a> <A::AggregateShare as TryFrom<&'a [u8]>>::Error: std::fmt::Debug,
        for<'a> &'a A::AggregateShare: Into<Vec<u8>>,
    {
        let query_count = match task.role() {
            Role::Leader => tx
                .get_collect_jobs_by_batch_identifier::<L, FixedSize, A>(task.id(), batch_id)
                .await?
                .len(),

            Role::Helper => tx
                .get_aggregate_share_jobs_by_batch_identifier::<L, FixedSize, A>(
                    task.id(),
                    batch_id,
                )
                .await?
                .len(),

            _ => panic!("Unexpected task role {:?}", task.role()),
        };

        // Check that the batch query count is being consumed appropriately.
        // https://www.ietf.org/archive/id/draft-ietf-ppm-dap-02.html#section-4.5.6
        let max_batch_query_count: usize = task.max_batch_query_count().try_into()?;
        if query_count >= max_batch_query_count {
            return Err(datastore::Error::User(
                Error::BatchQueriedTooManyTimes(*task.id(), query_count as u64).into(),
            ));
        }
        Ok(())
    }

    async fn count_client_reports<C: Clock>(
        tx: &Transaction<'_, C>,
        task: &Task,
        batch_id: &Self::BatchIdentifier,
    ) -> Result<u64, datastore::Error> {
        tx.count_client_reports_for_batch_id(task.id(), batch_id)
            .await
    }
}

#[cfg(test)]
mod tests {
    use crate::{
        aggregator::query_type::CollectableQueryType,
        task::{test_util::TaskBuilder, QueryType},
    };
    use janus_core::task::VdafInstance;
    use janus_messages::{query_type::TimeInterval, Duration, Interval, Role, Time};

    #[test]
    fn validate_collect_identifier() {
        let time_precision_secs = 3600;
        let task = TaskBuilder::new(QueryType::TimeInterval, VdafInstance::Fake, Role::Leader)
            .with_time_precision(Duration::from_seconds(time_precision_secs))
            .build();

        struct TestCase {
            name: &'static str,
            input: Interval,
            expected: bool,
        }

        for test_case in Vec::from([
            TestCase {
                name: "same duration as minimum",
                input: Interval::new(
                    Time::from_seconds_since_epoch(time_precision_secs),
                    Duration::from_seconds(time_precision_secs),
                )
                .unwrap(),
                expected: true,
            },
            TestCase {
                name: "interval too short",
                input: Interval::new(
                    Time::from_seconds_since_epoch(time_precision_secs),
                    Duration::from_seconds(time_precision_secs - 1),
                )
                .unwrap(),
                expected: false,
            },
            TestCase {
                name: "interval larger than minimum",
                input: Interval::new(
                    Time::from_seconds_since_epoch(time_precision_secs),
                    Duration::from_seconds(time_precision_secs * 2),
                )
                .unwrap(),
                expected: true,
            },
            TestCase {
                name: "interval duration not aligned with minimum",
                input: Interval::new(
                    Time::from_seconds_since_epoch(time_precision_secs),
                    Duration::from_seconds(time_precision_secs + 1800),
                )
                .unwrap(),
                expected: false,
            },
            TestCase {
                name: "interval start not aligned with minimum",
                input: Interval::new(
                    Time::from_seconds_since_epoch(1800),
                    Duration::from_seconds(time_precision_secs),
                )
                .unwrap(),
                expected: false,
            },
        ]) {
            assert_eq!(
                test_case.expected,
                TimeInterval::validate_collect_identifier(&task, &test_case.input),
                "test case: {}",
                test_case.name
            );
        }
    }
}<|MERGE_RESOLUTION|>--- conflicted
+++ resolved
@@ -29,25 +29,6 @@
         client_timestamp: &Time,
     ) -> Result<Self::BatchIdentifier, datastore::Error>;
 
-<<<<<<< HEAD
-    /// Some query types (e.g. [`TimeInterval`]) can represent their batch identifiers as an
-    /// interval. This method extracts the interval from such identifiers, or returns `None` if the
-    /// query type does not represent batch identifiers as an interval.
-    fn to_batch_interval(batch_identifier: &Self::BatchIdentifier) -> Option<&Interval>;
-
-    /// Downgrade a batch identifier into a partial batch identifier.
-    fn downgrade_batch_identifier(
-        batch_identifier: &Self::BatchIdentifier,
-    ) -> &Self::PartialBatchIdentifier;
-
-    /// Upgrade a partial batch identifier into a batch identifier, if possible.
-    fn upgrade_partial_batch_identifier(
-        partial_batch_identifier: &Self::PartialBatchIdentifier,
-    ) -> Option<&Self::BatchIdentifier>;
-
-    /// Get the default value of the partial batch identifier, if applicable.
-    fn default_partial_batch_identifier() -> Option<&'static Self::PartialBatchIdentifier>;
-=======
     async fn get_conflicting_aggregate_share_jobs<
         const L: usize,
         C: Clock,
@@ -61,7 +42,24 @@
     where
         for<'a> <A::AggregateShare as TryFrom<&'a [u8]>>::Error: std::fmt::Debug,
         for<'a> &'a A::AggregateShare: Into<Vec<u8>>;
->>>>>>> 914bc6c9
+
+    /// Some query types (e.g. [`TimeInterval`]) can represent their batch identifiers as an
+    /// interval. This method extracts the interval from such identifiers, or returns `None` if the
+    /// query type does not represent batch identifiers as an interval.
+    fn to_batch_interval(batch_identifier: &Self::BatchIdentifier) -> Option<&Interval>;
+
+    /// Downgrade a batch identifier into a partial batch identifier.
+    fn downgrade_batch_identifier(
+        batch_identifier: &Self::BatchIdentifier,
+    ) -> &Self::PartialBatchIdentifier;
+
+    /// Upgrade a partial batch identifier into a batch identifier, if possible.
+    fn upgrade_partial_batch_identifier(
+        partial_batch_identifier: &Self::PartialBatchIdentifier,
+    ) -> Option<&Self::BatchIdentifier>;
+
+    /// Get the default value of the partial batch identifier, if applicable.
+    fn default_partial_batch_identifier() -> Option<&'static Self::PartialBatchIdentifier>;
 }
 
 #[async_trait]
@@ -78,26 +76,6 @@
             .map_err(|e| datastore::Error::User(e.into()))
     }
 
-<<<<<<< HEAD
-    fn to_batch_interval(collect_identifier: &Self::BatchIdentifier) -> Option<&Interval> {
-        Some(collect_identifier)
-    }
-
-    fn downgrade_batch_identifier(
-        _batch_identifier: &Self::BatchIdentifier,
-    ) -> &Self::PartialBatchIdentifier {
-        &()
-    }
-
-    fn upgrade_partial_batch_identifier(
-        _partial_batch_identifier: &Self::PartialBatchIdentifier,
-    ) -> Option<&Self::BatchIdentifier> {
-        None
-    }
-
-    fn default_partial_batch_identifier() -> Option<&'static Self::PartialBatchIdentifier> {
-        Some(&())
-=======
     async fn get_conflicting_aggregate_share_jobs<
         const L: usize,
         C: Clock,
@@ -114,7 +92,26 @@
     {
         tx.get_aggregate_share_jobs_including_time::<L, A>(task_id, report_metadata.time())
             .await
->>>>>>> 914bc6c9
+    }
+
+    fn to_batch_interval(collect_identifier: &Self::BatchIdentifier) -> Option<&Interval> {
+        Some(collect_identifier)
+    }
+
+    fn downgrade_batch_identifier(
+        _batch_identifier: &Self::BatchIdentifier,
+    ) -> &Self::PartialBatchIdentifier {
+        &()
+    }
+
+    fn upgrade_partial_batch_identifier(
+        _partial_batch_identifier: &Self::PartialBatchIdentifier,
+    ) -> Option<&Self::BatchIdentifier> {
+        None
+    }
+
+    fn default_partial_batch_identifier() -> Option<&'static Self::PartialBatchIdentifier> {
+        Some(&())
     }
 }
 
@@ -128,26 +125,6 @@
         Ok(*batch_id)
     }
 
-<<<<<<< HEAD
-    fn to_batch_interval(_: &Self::BatchIdentifier) -> Option<&Interval> {
-        None
-    }
-
-    fn downgrade_batch_identifier(
-        batch_identifier: &Self::BatchIdentifier,
-    ) -> &Self::PartialBatchIdentifier {
-        batch_identifier
-    }
-
-    fn upgrade_partial_batch_identifier(
-        partial_batch_identifier: &Self::PartialBatchIdentifier,
-    ) -> Option<&Self::BatchIdentifier> {
-        Some(partial_batch_identifier)
-    }
-
-    fn default_partial_batch_identifier() -> Option<&'static Self::PartialBatchIdentifier> {
-        None
-=======
     async fn get_conflicting_aggregate_share_jobs<
         const L: usize,
         C: Clock,
@@ -164,7 +141,26 @@
     {
         tx.get_aggregate_share_jobs_by_batch_identifier(task_id, batch_id)
             .await
->>>>>>> 914bc6c9
+    }
+
+    fn to_batch_interval(_: &Self::BatchIdentifier) -> Option<&Interval> {
+        None
+    }
+
+    fn downgrade_batch_identifier(
+        batch_identifier: &Self::BatchIdentifier,
+    ) -> &Self::PartialBatchIdentifier {
+        batch_identifier
+    }
+
+    fn upgrade_partial_batch_identifier(
+        partial_batch_identifier: &Self::PartialBatchIdentifier,
+    ) -> Option<&Self::BatchIdentifier> {
+        Some(partial_batch_identifier)
+    }
+
+    fn default_partial_batch_identifier() -> Option<&'static Self::PartialBatchIdentifier> {
+        None
     }
 }
 
