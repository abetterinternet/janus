use super::{error::handle_ping_pong_error, Error};
use crate::aggregator::{
    accumulator::Accumulator, aggregate_step_failure_counter,
    aggregation_job_writer::AggregationJobWriter, http_handlers::AGGREGATION_JOB_ROUTE,
    query_type::CollectableQueryType, send_request_to_helper,
};
use anyhow::anyhow;
use derivative::Derivative;
use futures::future::{try_join_all, BoxFuture};
use janus_aggregator_core::{
    datastore::{
        self,
        models::{
            AcquiredAggregationJob, AggregationJob, AggregationJobState, Lease, ReportAggregation,
            ReportAggregationState,
        },
        Datastore,
    },
    task::{self, AggregatorTask, VerifyKey},
};
use janus_core::{retries::is_retryable_http_status, time::Clock, vdaf_dispatch};
use janus_messages::{
    query_type::{FixedSize, TimeInterval},
    AggregationJobContinueReq, AggregationJobInitializeReq, AggregationJobResp,
    PartialBatchSelector, PrepareContinue, PrepareError, PrepareInit, PrepareResp,
    PrepareStepResult, ReportShare, Role,
};
use opentelemetry::{
    metrics::{Counter, Histogram, Meter, Unit},
    KeyValue,
};
use prio::{
    codec::{Decode, Encode, ParameterizedDecode},
    topology::ping_pong::{PingPongContinuedValue, PingPongState, PingPongTopology},
    vdaf,
};
use reqwest::Method;
use std::{
    collections::{HashMap, HashSet},
    sync::Arc,
    time::Duration,
};
use tokio::try_join;
use tracing::{debug, error, info, trace_span, warn};

#[derive(Derivative)]
#[derivative(Debug)]
pub struct AggregationJobDriver {
    batch_aggregation_shard_count: u64,
    http_client: reqwest::Client,
    #[derivative(Debug = "ignore")]
    aggregate_step_failure_counter: Counter<u64>,
    #[derivative(Debug = "ignore")]
    job_cancel_counter: Counter<u64>,
    #[derivative(Debug = "ignore")]
    job_retry_counter: Counter<u64>,
    #[derivative(Debug = "ignore")]
    http_request_duration_histogram: Histogram<f64>,
}

impl AggregationJobDriver {
    pub fn new(
        http_client: reqwest::Client,
        meter: &Meter,
        batch_aggregation_shard_count: u64,
    ) -> AggregationJobDriver {
        let aggregate_step_failure_counter = aggregate_step_failure_counter(meter);

        let job_cancel_counter = meter
            .u64_counter("janus_job_cancellations")
            .with_description("Count of cancelled jobs.")
            .with_unit(Unit::new("{job}"))
            .init();
        job_cancel_counter.add(0, &[]);

        let job_retry_counter = meter
            .u64_counter("janus_job_retries")
            .with_description("Count of retried job steps.")
            .with_unit(Unit::new("{step}"))
            .init();
        job_retry_counter.add(0, &[]);

        let http_request_duration_histogram = meter
            .f64_histogram("janus_http_request_duration")
            .with_description(
                "The amount of time elapsed while making an HTTP request to a helper.",
            )
            .with_unit(Unit::new("s"))
            .init();

        AggregationJobDriver {
            batch_aggregation_shard_count,
            http_client,
            aggregate_step_failure_counter,
            job_cancel_counter,
            job_retry_counter,
            http_request_duration_histogram,
        }
    }

    async fn step_aggregation_job<C: Clock>(
        &self,
        datastore: Arc<Datastore<C>>,
        lease: Arc<Lease<AcquiredAggregationJob>>,
    ) -> Result<(), Error> {
        match lease.leased().query_type() {
            task::QueryType::TimeInterval => {
                vdaf_dispatch!(lease.leased().vdaf(), (vdaf, VdafType, VERIFY_KEY_LENGTH) => {
                    self.step_aggregation_job_generic::<VERIFY_KEY_LENGTH, C, TimeInterval, VdafType>(datastore, Arc::new(vdaf), lease).await
                })
            }
            task::QueryType::FixedSize { .. } => {
                vdaf_dispatch!(lease.leased().vdaf(), (vdaf, VdafType, VERIFY_KEY_LENGTH) => {
                    self.step_aggregation_job_generic::<VERIFY_KEY_LENGTH, C, FixedSize, VdafType>(datastore, Arc::new(vdaf), lease).await
                })
            }
        }
    }

    async fn step_aggregation_job_generic<
        const SEED_SIZE: usize,
        C: Clock,
        Q: CollectableQueryType,
        A: vdaf::Aggregator<SEED_SIZE, 16>,
    >(
        &self,
        datastore: Arc<Datastore<C>>,
        vdaf: Arc<A>,
        lease: Arc<Lease<AcquiredAggregationJob>>,
    ) -> Result<(), Error>
    where
        A: 'static + Send + Sync,
        A::AggregationParam: Send + Sync + PartialEq + Eq,
        A::AggregateShare: Send + Sync,
        A::OutputShare: PartialEq + Eq + Send + Sync,
        for<'a> A::PrepareState:
            PartialEq + Eq + Send + Sync + Encode + ParameterizedDecode<(&'a A, usize)>,
        A::PrepareMessage: PartialEq + Eq + Send + Sync,
        A::PrepareShare: PartialEq + Eq + Send + Sync,
        A::InputShare: PartialEq + Send + Sync,
        A::PublicShare: PartialEq + Send + Sync,
    {
        // Read all information about the aggregation job.
        let (task, aggregation_job, report_aggregations, verify_key) = datastore
            .run_tx("step_aggregation_job_1", |tx| {
                let (lease, vdaf) = (Arc::clone(&lease), Arc::clone(&vdaf));
                Box::pin(async move {
                    let task = tx
                        .get_aggregator_task(lease.leased().task_id())
                        .await?
                        .ok_or_else(|| {
                            datastore::Error::User(
                                anyhow!("couldn't find task {}", lease.leased().task_id()).into(),
                            )
                        })?;
                    let verify_key = task.vdaf_verify_key().map_err(|_| {
                        datastore::Error::User(
                            anyhow!("VDAF verification key has wrong length").into(),
                        )
                    })?;

                    let aggregation_job_future = tx.get_aggregation_job::<SEED_SIZE, Q, A>(
                        lease.leased().task_id(),
                        lease.leased().aggregation_job_id(),
                    );
                    let report_aggregations_future = tx
                        .get_report_aggregations_for_aggregation_job(
                            vdaf.as_ref(),
                            &Role::Leader,
                            lease.leased().task_id(),
                            lease.leased().aggregation_job_id(),
                        );

                    let (aggregation_job, mut report_aggregations) =
                        try_join!(aggregation_job_future, report_aggregations_future)?;
                    let aggregation_job = aggregation_job.ok_or_else(|| {
                        datastore::Error::User(
                            anyhow!(
                                "couldn't find aggregation job {} for task {}",
                                *lease.leased().aggregation_job_id(),
                                *lease.leased().task_id(),
                            )
                            .into(),
                        )
                    })?;

                    // Load report data from client reports for any report aggregations which are in
                    // the StartLeader state but don't have report data loaded already. This can
                    // only happen if the aggregation job was written by a version of Janus which
                    // did not include the report data in report aggregations.
                    let report_ids_needing_client_reports: HashSet<_> = report_aggregations
                        .iter()
                        .filter_map(|ra| match ra.state() {
                            ReportAggregationState::StartLeaderMissingReportData => {
                                Some(*ra.report_id())
                            }
                            _ => None,
                        })
                        .collect();
                    if !report_ids_needing_client_reports.is_empty() {
                        let reports: HashMap<_, _> = try_join_all(
                            report_ids_needing_client_reports.iter().map(|report_id| {
                                tx.get_client_report(vdaf.as_ref(), task.id(), report_id)
                            }),
                        )
                        .await?
                        .into_iter()
                        .flatten() // drop Nones
                        .map(|report| (*report.metadata().id(), report))
                        .collect();

<<<<<<< HEAD
                        report_aggregations = report_aggregations
                            .into_iter()
                            .map(|mut ra| {
                                if matches!(
                                    ra.state(),
                                    ReportAggregationState::StartLeaderMissingReportData
                                ) {
                                    if let Some(report) = reports.get(ra.report_id()) {
                                        ra = ra.with_state(
                                            report.as_start_leader_report_aggregation_state(),
                                        );
                                    }
                                }
                                ra
                            })
                            .collect();
=======
                        for ra in report_aggregations.iter_mut() {
                            if let ReportAggregationState::StartLeaderMissingReportData = ra.state()
                            {
                                if let Some(report) = reports.get(ra.report_id()) {
                                    *ra = ra.clone().with_state(
                                        report.as_start_leader_report_aggregation_state(),
                                    );
                                }
                            }
                        }
>>>>>>> f3bab985
                    }

                    Ok((
                        Arc::new(task),
                        aggregation_job,
                        report_aggregations,
                        verify_key,
                    ))
                })
            })
            .await?;

        // Figure out the next step based on the non-error report aggregation states, and dispatch accordingly.
        let (mut saw_start, mut saw_waiting, mut saw_finished) = (false, false, false);
        for report_aggregation in &report_aggregations {
            match report_aggregation.state() {
                ReportAggregationState::StartLeader { .. }
                | ReportAggregationState::StartLeaderMissingReportData => saw_start = true,
                ReportAggregationState::WaitingLeader { .. } => saw_waiting = true,
                ReportAggregationState::WaitingHelper { .. } => {
                    return Err(Error::Internal(
                        "Leader encountered unexpected ReportAggregationState::WaitingHelper"
                            .to_string(),
                    ));
                }
                ReportAggregationState::Finished => saw_finished = true,
                ReportAggregationState::Failed { .. } => (), // ignore failed aggregations
            }
        }
        match (saw_start, saw_waiting, saw_finished) {
            // Only saw report aggregations in state "start" (or failed or invalid).
            (true, false, false) => {
                self.step_aggregation_job_aggregate_init(
                    &datastore,
                    vdaf,
                    lease,
                    task,
                    aggregation_job,
                    report_aggregations,
                    verify_key,
                )
                .await
            }

            // Only saw report aggregations in state "waiting" (or failed or invalid).
            (false, true, false) => {
                self.step_aggregation_job_aggregate_continue(
                    &datastore,
                    vdaf,
                    lease,
                    task,
                    aggregation_job,
                    report_aggregations,
                )
                .await
            }

            _ => Err(Error::Internal(format!(
                "unexpected combination of report aggregation states (saw_start = {saw_start}, \
                saw_waiting = {saw_waiting}, saw_finished = {saw_finished})",
            ))),
        }
    }

    #[allow(clippy::too_many_arguments)]
    async fn step_aggregation_job_aggregate_init<
        const SEED_SIZE: usize,
        C: Clock,
        Q: CollectableQueryType,
        A: vdaf::Aggregator<SEED_SIZE, 16> + Send + Sync + 'static,
    >(
        &self,
        datastore: &Datastore<C>,
        vdaf: Arc<A>,
        lease: Arc<Lease<AcquiredAggregationJob>>,
        task: Arc<AggregatorTask>,
        aggregation_job: AggregationJob<SEED_SIZE, Q, A>,
        report_aggregations: Vec<ReportAggregation<SEED_SIZE, A>>,
        verify_key: VerifyKey<SEED_SIZE>,
    ) -> Result<(), Error>
    where
        A: 'static,
        A::AggregationParam: Send + Sync + PartialEq + Eq,
        A::AggregateShare: Send + Sync,
        A::InputShare: PartialEq + Send + Sync,
        A::OutputShare: PartialEq + Eq + Send + Sync,
        A::PrepareState: PartialEq + Eq + Send + Sync + Encode,
        A::PrepareShare: PartialEq + Eq + Send + Sync,
        A::PrepareMessage: PartialEq + Eq + Send + Sync,
        A::PublicShare: PartialEq + Send + Sync,
    {
<<<<<<< HEAD
=======
        // We currently scrub all reports included in an aggregation job as part of completing the
        // first step. Once we support VDAFs which accept use an aggregation parameter &
        // permit/require multiple aggregations per report, we will need a more complicated strategy
        // where we only scrub a report as part of the _final_ aggregation over the report.
        let report_ids_to_scrub = report_aggregations
            .iter()
            .map(|ra| ra.report_id())
            .copied()
            .collect();

>>>>>>> f3bab985
        // Only process non-failed report aggregations.
        let report_aggregations: Vec<_> = report_aggregations
            .into_iter()
            .filter(|report_aggregation| {
                matches!(
                    report_aggregation.state(),
                    &ReportAggregationState::StartLeader { .. }
                        | &ReportAggregationState::StartLeaderMissingReportData
                )
            })
            .collect();

        // Compute report shares to send to helper, and decrypt our input shares & initialize
        // preparation state.
        let mut report_aggregations_to_write = Vec::new();
        let mut prepare_inits = Vec::new();
        let mut stepped_aggregations = Vec::new();
        for report_aggregation in report_aggregations {
            // Extract report data from the report aggregation state.
            let (public_share, leader_extensions, leader_input_share, helper_encrypted_input_share) =
                match report_aggregation.state() {
                    ReportAggregationState::StartLeader {
                        public_share,
                        leader_extensions,
                        leader_input_share,
                        helper_encrypted_input_share,
                    } => (
                        public_share,
                        leader_extensions,
                        leader_input_share,
                        helper_encrypted_input_share,
                    ),

                    ReportAggregationState::StartLeaderMissingReportData => {
                        info!(report_id = %report_aggregation.report_id(),
                            "Attempted to aggregate missing report (most likely garbage collected)");
                        self.aggregate_step_failure_counter
                            .add(1, &[KeyValue::new("type", "missing_client_report")]);
                        report_aggregations_to_write.push(report_aggregation.with_state(
                            ReportAggregationState::Failed {
                                prepare_error: PrepareError::ReportDropped,
                            },
                        ));
                        continue;
                    }

                    // Panic safety: this can't happen because we filter to only StartLeader-state
                    // report aggregations before this loop.
                    _ => panic!(
                        "Unexpected report aggregation state: {:?}",
                        report_aggregation.state()
                    ),
                };

            // Check for repeated extensions.
            let mut extension_types = HashSet::new();
            if !leader_extensions
                .iter()
                .all(|extension| extension_types.insert(extension.extension_type()))
            {
                debug!(report_id = %report_aggregation.report_id(), "Received report with duplicate extensions");
                self.aggregate_step_failure_counter
                    .add(1, &[KeyValue::new("type", "duplicate_extension")]);
                report_aggregations_to_write.push(report_aggregation.with_state(
                    ReportAggregationState::Failed {
                        prepare_error: PrepareError::InvalidMessage,
                    },
                ));
                continue;
            }

            // Initialize the leader's preparation state from the input share.
            match trace_span!("VDAF preparation").in_scope(|| {
                vdaf.leader_initialized(
                    verify_key.as_bytes(),
                    aggregation_job.aggregation_parameter(),
                    // DAP report ID is used as VDAF nonce
                    report_aggregation.report_id().as_ref(),
                    public_share,
                    leader_input_share,
                )
                .map_err(|ping_pong_error| {
                    handle_ping_pong_error(
                        task.id(),
                        Role::Leader,
                        report_aggregation.report_id(),
                        ping_pong_error,
                        &self.aggregate_step_failure_counter,
                    )
                })
            }) {
                Ok((ping_pong_state, ping_pong_message)) => {
                    prepare_inits.push(PrepareInit::new(
                        ReportShare::new(
                            report_aggregation.report_metadata(),
                            public_share.get_encoded(),
                            helper_encrypted_input_share.clone(),
                        ),
                        ping_pong_message,
                    ));
                    stepped_aggregations.push(SteppedAggregation {
                        report_aggregation,
                        leader_state: ping_pong_state,
                    });
                }
                Err(prepare_error) => {
                    report_aggregations_to_write.push(
                        report_aggregation
                            .with_state(ReportAggregationState::Failed { prepare_error }),
                    );
                    continue;
                }
            }
        }

        let resp = if !prepare_inits.is_empty() {
            // Construct request, send it to the helper, and process the response.
            let req = AggregationJobInitializeReq::<Q>::new(
                aggregation_job.aggregation_parameter().get_encoded(),
                PartialBatchSelector::new(aggregation_job.partial_batch_identifier().clone()),
                prepare_inits,
            );

            let resp_bytes = send_request_to_helper(
                &self.http_client,
                Method::PUT,
                task.aggregation_job_uri(aggregation_job.id())?
                    .ok_or_else(|| {
                        Error::InvalidConfiguration(
                            "task is not leader and has no aggregate share URI",
                        )
                    })?,
                AGGREGATION_JOB_ROUTE,
                AggregationJobInitializeReq::<Q>::MEDIA_TYPE,
                req,
                // The only way a task wouldn't have an aggregator auth token in it is in the taskprov
                // case, and Janus never acts as the leader with taskprov enabled.
                task.aggregator_auth_token().ok_or_else(|| {
                    Error::InvalidConfiguration("no aggregator auth token in task")
                })?,
                &self.http_request_duration_histogram,
            )
            .await?;
            AggregationJobResp::get_decoded(&resp_bytes)?
        } else {
            // If there are no prepare inits to send (because every report aggregation was filtered by
            // the block above), don't send a request to the Helper at all and process an artificial
            // aggregation job response instead, which will finish the aggregation job.
            AggregationJobResp::new(Vec::new())
        };

        self.process_response_from_helper(
            datastore,
            vdaf,
            lease,
            task,
            aggregation_job,
            &stepped_aggregations,
            report_aggregations_to_write,
            resp.prepare_resps(),
        )
        .await
    }

    async fn step_aggregation_job_aggregate_continue<
        const SEED_SIZE: usize,
        C: Clock,
        Q: CollectableQueryType,
        A: vdaf::Aggregator<SEED_SIZE, 16> + Send + Sync + 'static,
    >(
        &self,
        datastore: &Datastore<C>,
        vdaf: Arc<A>,
        lease: Arc<Lease<AcquiredAggregationJob>>,
        task: Arc<AggregatorTask>,
        aggregation_job: AggregationJob<SEED_SIZE, Q, A>,
        report_aggregations: Vec<ReportAggregation<SEED_SIZE, A>>,
    ) -> Result<(), Error>
    where
        A: 'static,
        A::AggregationParam: Send + Sync + PartialEq + Eq,
        A::AggregateShare: Send + Sync,
        A::InputShare: Send + Sync,
        A::OutputShare: Send + Sync,
        A::PrepareState: Send + Sync + Encode,
        A::PrepareShare: Send + Sync,
        A::PrepareMessage: Send + Sync,
        A::PublicShare: Send + Sync,
    {
        // Visit the report aggregations, ignoring any that have already failed; compute our own
        // next step & transitions to send to the helper.
        let mut report_aggregations_to_write = Vec::new();
        let mut prepare_continues = Vec::new();
        let mut stepped_aggregations = Vec::new();
        for report_aggregation in report_aggregations {
            if let ReportAggregationState::WaitingLeader { transition } = report_aggregation.state()
            {
                let (prep_state, message) = match transition.evaluate(vdaf.as_ref()) {
                    Ok((state, message)) => (state, message),
                    Err(error) => {
                        let prepare_error = handle_ping_pong_error(
                            task.id(),
                            Role::Leader,
                            report_aggregation.report_id(),
                            error,
                            &self.aggregate_step_failure_counter,
                        );
                        report_aggregations_to_write.push(
                            report_aggregation
                                .with_state(ReportAggregationState::Failed { prepare_error }),
                        );
                        continue;
                    }
                };

                prepare_continues.push(PrepareContinue::new(
                    *report_aggregation.report_id(),
                    message,
                ));
                stepped_aggregations.push(SteppedAggregation {
                    report_aggregation,
                    leader_state: prep_state,
                });
            }
        }

        // Construct request, send it to the helper, and process the response.
        let req = AggregationJobContinueReq::new(aggregation_job.step(), prepare_continues);

        let resp_bytes = send_request_to_helper(
            &self.http_client,
            Method::POST,
            task.aggregation_job_uri(aggregation_job.id())?
                .ok_or_else(|| {
                    Error::InvalidConfiguration("task is not leader and has no aggregate share URI")
                })?,
            AGGREGATION_JOB_ROUTE,
            AggregationJobContinueReq::MEDIA_TYPE,
            req,
            // The only way a task wouldn't have an aggregator auth token in it is in the taskprov
            // case, and Janus never acts as the leader with taskprov enabled.
            task.aggregator_auth_token()
                .ok_or_else(|| Error::InvalidConfiguration("no aggregator auth token in task"))?,
            &self.http_request_duration_histogram,
        )
        .await?;
        let resp = AggregationJobResp::get_decoded(&resp_bytes)?;

        self.process_response_from_helper(
            datastore,
            vdaf,
            lease,
            task,
            aggregation_job,
            &stepped_aggregations,
            report_aggregations_to_write,
            resp.prepare_resps(),
        )
        .await
    }

    #[allow(clippy::too_many_arguments)]
    async fn process_response_from_helper<
        const SEED_SIZE: usize,
        C: Clock,
        Q: CollectableQueryType,
        A: vdaf::Aggregator<SEED_SIZE, 16> + Send + Sync + 'static,
    >(
        &self,
        datastore: &Datastore<C>,
        vdaf: Arc<A>,
        lease: Arc<Lease<AcquiredAggregationJob>>,
        task: Arc<AggregatorTask>,
        aggregation_job: AggregationJob<SEED_SIZE, Q, A>,
        stepped_aggregations: &[SteppedAggregation<SEED_SIZE, A>],
        mut report_aggregations_to_write: Vec<ReportAggregation<SEED_SIZE, A>>,
        helper_prep_resps: &[PrepareResp],
    ) -> Result<(), Error>
    where
        A: 'static,
        A::AggregationParam: Send + Sync + Eq + PartialEq,
        A::AggregateShare: Send + Sync,
        A::InputShare: Send + Sync,
        A::OutputShare: Send + Sync,
        A::PrepareMessage: Send + Sync,
        A::PrepareShare: Send + Sync,
        A::PrepareState: Send + Sync + Encode,
        A::PublicShare: Send + Sync,
    {
        // Handle response, computing the new report aggregations to be stored.
        if stepped_aggregations.len() != helper_prep_resps.len() {
            return Err(Error::Internal(
                "missing, duplicate, out-of-order, or unexpected prepare steps in response"
                    .to_string(),
            ));
        }
        let mut accumulator = Accumulator::<SEED_SIZE, Q, A>::new(
            Arc::clone(&task),
            self.batch_aggregation_shard_count,
            aggregation_job.aggregation_parameter().clone(),
        );
        for (stepped_aggregation, helper_prep_resp) in
            stepped_aggregations.iter().zip(helper_prep_resps)
        {
            if helper_prep_resp.report_id() != stepped_aggregation.report_aggregation.report_id() {
                return Err(Error::Internal(
                    "missing, duplicate, out-of-order, or unexpected prepare steps in response"
                        .to_string(),
                ));
            }

            let new_state = match helper_prep_resp.result() {
                PrepareStepResult::Continue {
                    message: helper_prep_msg,
                } => {
                    let state_and_message = vdaf
                        .leader_continued(
                            stepped_aggregation.leader_state.clone(),
                            aggregation_job.aggregation_parameter(),
                            helper_prep_msg,
                        )
                        .map_err(|ping_pong_error| {
                            handle_ping_pong_error(
                                task.id(),
                                Role::Leader,
                                stepped_aggregation.report_aggregation.report_id(),
                                ping_pong_error,
                                &self.aggregate_step_failure_counter,
                            )
                        });

                    match state_and_message {
                        Ok(PingPongContinuedValue::WithMessage { transition }) => {
                            // Leader did not finish. Store our state and outgoing message for the
                            // next step.
                            // n.b. it's possible we finished and recovered an output share at the
                            // VDAF level (i.e., state may be PingPongState::Finished) but we cannot
                            // finish at the DAP layer and commit the output share until we get
                            // confirmation from the Helper that they finished, too.
                            ReportAggregationState::WaitingLeader { transition }
                        }
                        Ok(PingPongContinuedValue::FinishedNoMessage { output_share }) => {
                            // We finished and have no outgoing message, meaning the Helper was
                            // already finished. Commit the output share.
                            if let Err(err) = accumulator.update(
                                aggregation_job.partial_batch_identifier(),
                                stepped_aggregation.report_aggregation.report_id(),
                                stepped_aggregation.report_aggregation.time(),
                                &output_share,
                            ) {
                                warn!(
                                    report_id = %stepped_aggregation.report_aggregation.report_id(),
                                    ?err,
                                    "Could not update batch aggregation",
                                );
                                self.aggregate_step_failure_counter
                                    .add(1, &[KeyValue::new("type", "accumulate_failure")]);
                                ReportAggregationState::<SEED_SIZE, A>::Failed {
                                    prepare_error: PrepareError::VdafPrepError,
                                }
                            } else {
                                ReportAggregationState::Finished
                            }
                        }
                        Err(prepare_error) => ReportAggregationState::Failed { prepare_error },
                    }
                }

                PrepareStepResult::Finished => {
                    if let PingPongState::Finished(output_share) = &stepped_aggregation.leader_state
                    {
                        // Helper finished and we had already finished. Commit the output share.
                        if let Err(err) = accumulator.update(
                            aggregation_job.partial_batch_identifier(),
                            stepped_aggregation.report_aggregation.report_id(),
                            stepped_aggregation.report_aggregation.time(),
                            output_share,
                        ) {
                            warn!(
                                report_id = %stepped_aggregation.report_aggregation.report_id(),
                                ?err,
                                "Could not update batch aggregation",
                            );
                            self.aggregate_step_failure_counter
                                .add(1, &[KeyValue::new("type", "accumulate_failure")]);
                            ReportAggregationState::<SEED_SIZE, A>::Failed {
                                prepare_error: PrepareError::VdafPrepError,
                            }
                        } else {
                            ReportAggregationState::Finished
                        }
                    } else {
                        warn!(
                            report_id = %stepped_aggregation.report_aggregation.report_id(),
                            "Helper finished but Leader did not",
                        );
                        self.aggregate_step_failure_counter
                            .add(1, &[KeyValue::new("type", "finish_mismatch")]);
                        ReportAggregationState::Failed {
                            prepare_error: PrepareError::VdafPrepError,
                        }
                    }
                }

                PrepareStepResult::Reject(err) => {
                    // If the helper failed, we move to FAILED immediately.
                    // TODO(#236): is it correct to just record the transition error that the helper reports?
                    info!(
                        report_id = %stepped_aggregation.report_aggregation.report_id(),
                        helper_error = ?err,
                        "Helper couldn't step report aggregation",
                    );
                    self.aggregate_step_failure_counter
                        .add(1, &[KeyValue::new("type", "helper_step_failure")]);
                    ReportAggregationState::Failed {
                        prepare_error: *err,
                    }
                }
            };

            report_aggregations_to_write.push(
                stepped_aggregation
                    .report_aggregation
                    .clone()
                    .with_state(new_state),
            );
        }

        // Write everything back to storage.
        let mut aggregation_job_writer = AggregationJobWriter::new(Arc::clone(&task));
        let new_step = aggregation_job.step().increment();
        aggregation_job_writer.update(
            aggregation_job.with_step(new_step),
            report_aggregations_to_write,
        )?;
        let aggregation_job_writer = Arc::new(aggregation_job_writer);
        let accumulator = Arc::new(accumulator);

        datastore
            .run_tx("step_aggregation_job_2", |tx| {
                let vdaf = Arc::clone(&vdaf);
                let aggregation_job_writer = Arc::clone(&aggregation_job_writer);
                let accumulator = Arc::clone(&accumulator);
                let lease = Arc::clone(&lease);

                Box::pin(async move {
                    let (unwritable_ra_report_ids, unwritable_ba_report_ids, _) = try_join!(
                        aggregation_job_writer.write(tx, Arc::clone(&vdaf)),
                        accumulator.flush_to_datastore(tx, &vdaf),
                        tx.release_aggregation_job(&lease),
                    )?;

                    // Currently, writes can fail in two ways: when writing to the batch
                    // aggregations, or when writing the batch/aggregation job/report aggregations.
                    // Until additional work is done to fuse these writes, we must perform a runtime
                    // check that unwritable batch aggregations are a subset of unwritable report
                    // aggregations; this should be guaranteed by the system as we do not make batch
                    // aggregations unwritable until after we make report aggregations unwritable.
                    // But we should certainly check that this is true!
                    // TODO(#1392): remove this check by fusing report aggregation/batch aggregation writes.
                    assert!(unwritable_ba_report_ids.is_subset(&unwritable_ra_report_ids));
                    Ok(())
                })
            })
            .await?;
        Ok(())
    }

    async fn abandon_aggregation_job<C: Clock>(
        &self,
        datastore: Arc<Datastore<C>>,
        lease: Arc<Lease<AcquiredAggregationJob>>,
    ) -> Result<(), Error> {
        match lease.leased().query_type() {
            task::QueryType::TimeInterval => {
                vdaf_dispatch!(lease.leased().vdaf(), (vdaf, VdafType, VERIFY_KEY_LENGTH) => {
                    self.cancel_aggregation_job_generic::<
                        VERIFY_KEY_LENGTH,
                        C,
                        TimeInterval,
                        VdafType,
                    >(vdaf, datastore, lease)
                    .await
                })
            }
            task::QueryType::FixedSize { .. } => {
                vdaf_dispatch!(lease.leased().vdaf(), (vdaf, VdafType, VERIFY_KEY_LENGTH) => {
                    self.cancel_aggregation_job_generic::<
                        VERIFY_KEY_LENGTH,
                        C,
                        FixedSize,
                        VdafType,
                    >(vdaf, datastore, lease)
                    .await
                })
            }
        }
    }

    async fn cancel_aggregation_job_generic<
        const SEED_SIZE: usize,
        C: Clock,
        Q: CollectableQueryType,
        A: vdaf::Aggregator<SEED_SIZE, 16>,
    >(
        &self,
        vdaf: A,
        datastore: Arc<Datastore<C>>,
        lease: Arc<Lease<AcquiredAggregationJob>>,
    ) -> Result<(), Error>
    where
        A: Send + Sync + 'static,
        A::AggregateShare: Send + Sync,
        A::AggregationParam: Send + Sync + PartialEq + Eq,
        A::InputShare: Send + Sync,
        A::OutputShare: Send + Sync,
        A::PrepareMessage: Send + Sync,
        for<'a> A::PrepareState: Send + Sync + Encode + ParameterizedDecode<(&'a A, usize)>,
        A::PublicShare: Send + Sync,
    {
        let vdaf = Arc::new(vdaf);
        datastore
            .run_tx("cancel_aggregation_job", |tx| {
                let vdaf = Arc::clone(&vdaf);
                let lease = Arc::clone(&lease);

                Box::pin(async move {
                    // On abandoning an aggregation job, we update the aggregation job's state field
                    // to Abandoned, but leave all other state (e.g. report aggregations) alone to
                    // ease debugging. (Note that the aggregation_job_writer may still update report
                    // aggregation states to Failed(BatchCollected) if a collection has begun for
                    // the relevant batch.
                    let task = tx
                        .get_aggregator_task(lease.leased().task_id())
                        .await?
                        .ok_or_else(|| {
                            datastore::Error::User(
                                anyhow!("couldn't find task {}", lease.leased().task_id()).into(),
                            )
                        })?;
                    let aggregation_job = tx
                        .get_aggregation_job::<SEED_SIZE, Q, A>(
                            lease.leased().task_id(),
                            lease.leased().aggregation_job_id(),
                        )
                        .await?
                        .ok_or_else(|| {
                            datastore::Error::User(
                                anyhow!(
                                    "couldn't find aggregation job {} for task {}",
                                    lease.leased().aggregation_job_id(),
                                    lease.leased().task_id()
                                )
                                .into(),
                            )
                        })?
                        .with_state(AggregationJobState::Abandoned);
                    let report_aggregations = tx
                        .get_report_aggregations_for_aggregation_job(
                            vdaf.as_ref(),
                            &Role::Leader,
                            lease.leased().task_id(),
                            lease.leased().aggregation_job_id(),
                        )
                        .await?;

                    let mut aggregation_job_writer = AggregationJobWriter::new(Arc::new(task));
                    aggregation_job_writer.update(aggregation_job, report_aggregations)?;

                    try_join!(
                        aggregation_job_writer.write(tx, vdaf),
                        tx.release_aggregation_job(&lease)
                    )?;
                    Ok(())
                })
            })
            .await?;
        Ok(())
    }

    /// Produce a closure for use as a `[JobDriver::JobAcquirer]`.
    pub fn make_incomplete_job_acquirer_callback<C: Clock>(
        &self,
        datastore: Arc<Datastore<C>>,
        lease_duration: Duration,
    ) -> impl Fn(usize) -> BoxFuture<'static, Result<Vec<Lease<AcquiredAggregationJob>>, datastore::Error>>
    {
        move |max_acquire_count: usize| {
            let datastore = Arc::clone(&datastore);
            Box::pin(async move {
                datastore
                    .run_tx("acquire_aggregation_jobs", |tx| {
                        Box::pin(async move {
                            tx.acquire_incomplete_aggregation_jobs(
                                &lease_duration,
                                max_acquire_count,
                            )
                            .await
                        })
                    })
                    .await
            })
        }
    }

    /// Produce a closure for use as a `[JobDriver::JobStepper]`.
    pub fn make_job_stepper_callback<C: Clock>(
        self: Arc<Self>,
        datastore: Arc<Datastore<C>>,
        maximum_attempts_before_failure: usize,
    ) -> impl Fn(Lease<AcquiredAggregationJob>) -> BoxFuture<'static, Result<(), Error>> {
        move |lease| {
            let (this, datastore) = (Arc::clone(&self), Arc::clone(&datastore));
            let lease = Arc::new(lease);
            Box::pin(async move {
                let attempts = lease.lease_attempts();
                if attempts > maximum_attempts_before_failure {
                    warn!(
                        attempts = %lease.lease_attempts(),
                        max_attempts = %maximum_attempts_before_failure,
                        "Abandoning job due to too many failed attempts"
                    );
                    this.job_cancel_counter.add(1, &[]);
                    return this.abandon_aggregation_job(datastore, lease).await;
                }

                if attempts > 1 {
                    this.job_retry_counter.add(1, &[]);
                }

                match this
                    .step_aggregation_job(Arc::clone(&datastore), Arc::clone(&lease))
                    .await
                {
                    Ok(_) => Ok(()),
                    Err(error) => {
                        if !Self::is_retryable_error(&error) {
                            // Make a best-effort attempt to immediately cancel the aggregation job.
                            // on fatal errors. This protects the helper from performing wasted
                            // work.
                            //
                            // Cancellation might fail, but we will return the first error, since
                            // that's the more interesting error for debugging purposes.
                            //
                            // If cancellation fails, the job will be picked up again. This isn't
                            // a big deal, since stepping an aggregation job is idempotent. It would
                            // just be some wasted work next time around.
                            warn!(
                                %attempts,
                                max_attempts = %maximum_attempts_before_failure,
                                ?error,
                                "Abandoning job due to fatal error"
                            );
                            this.job_cancel_counter.add(1, &[]);
                            if let Err(error) = this.abandon_aggregation_job(datastore, lease).await
                            {
                                error!(error = ?error, "Failed to abandon job");
                            }
                        }
                        Err(error)
                    }
                }
            })
        }
    }

    /// Determines whether the given [`Error`] is retryable in the context of aggregation job
    /// processing.
    fn is_retryable_error(error: &Error) -> bool {
        match error {
            Error::Http(http_error_response) => {
                is_retryable_http_status(http_error_response.status())
            }
            Error::Datastore(error) => match error {
                datastore::Error::Db(_) | datastore::Error::Pool(_) => true,
                datastore::Error::User(error) => match error.downcast_ref::<Error>() {
                    Some(error) => Self::is_retryable_error(error),
                    None => false,
                },
                _ => false,
            },
            _ => false,
        }
    }
}

/// SteppedAggregation represents a report aggregation along with the associated preparation-state
/// transition representing the next step for the leader.
struct SteppedAggregation<const SEED_SIZE: usize, A: vdaf::Aggregator<SEED_SIZE, 16>> {
    report_aggregation: ReportAggregation<SEED_SIZE, A>,
    leader_state: PingPongState<SEED_SIZE, 16, A>,
}

#[cfg(test)]
mod tests {
    use crate::{
        aggregator::{aggregation_job_driver::AggregationJobDriver, Error},
        binary_utils::job_driver::JobDriver,
    };
    use assert_matches::assert_matches;
    use futures::future::join_all;
    use http::{header::CONTENT_TYPE, StatusCode};
    use janus_aggregator_core::{
        datastore::{
            models::{
                AggregationJob, AggregationJobState, Batch, BatchAggregation,
                BatchAggregationState, BatchState, CollectionJob, CollectionJobState,
                LeaderStoredReport, ReportAggregation, ReportAggregationState,
            },
            test_util::ephemeral_datastore,
            Transaction,
        },
        query_type::{AccumulableQueryType, CollectableQueryType},
        task::{test_util::TaskBuilder, QueryType, VerifyKey},
        test_util::noop_meter,
    };
    use janus_core::{
        hpke::test_util::generate_test_hpke_config_and_private_key,
        report_id::ReportIdChecksumExt,
        test_util::{install_test_trace_subscriber, run_vdaf, runtime::TestRuntimeManager},
        time::{Clock, IntervalExt, MockClock, TimeExt},
        vdaf::{VdafInstance, VERIFY_KEY_LENGTH},
        Runtime,
    };
    use janus_messages::{
        problem_type::DapProblemType,
        query_type::{FixedSize, TimeInterval},
        AggregationJobContinueReq, AggregationJobId, AggregationJobInitializeReq,
        AggregationJobResp, AggregationJobStep, Duration, Extension, ExtensionType, FixedSizeQuery,
        Interval, PartialBatchSelector, PrepareContinue, PrepareError, PrepareInit, PrepareResp,
        PrepareStepResult, Query, ReportIdChecksum, ReportMetadata, ReportShare, Role, Time,
    };
    use prio::{
        codec::Encode,
        idpf::IdpfInput,
        vdaf::{
            poplar1::{Poplar1, Poplar1AggregationParam},
            prio3::{Prio3, Prio3Count},
            xof::XofShake128,
            Aggregator,
        },
    };
    use rand::random;
    use rstest::rstest;
    use std::{borrow::Borrow, sync::Arc, time::Duration as StdDuration};
    use trillium_tokio::Stopper;

    #[tokio::test]
    async fn aggregation_job_driver() {
        // This is a minimal test that AggregationJobDriver::run() will successfully find
        // aggregation jobs & step them to completion. More detailed tests of the aggregation job
        // creation logic are contained in other tests which do not exercise the job-acquiry loop.
        // Note that we actually step twice to ensure that lease-release & re-acquiry works as
        // expected.

        // Setup.
        install_test_trace_subscriber();
        let mut server = mockito::Server::new_async().await;
        let clock = MockClock::default();
        let mut runtime_manager = TestRuntimeManager::new();
        let ephemeral_datastore = ephemeral_datastore().await;
        let ds = Arc::new(ephemeral_datastore.datastore(clock.clone()).await);
        let vdaf = Arc::new(Poplar1::new_shake128(1));
        let task = TaskBuilder::new(QueryType::TimeInterval, VdafInstance::Poplar1 { bits: 1 })
            .with_helper_aggregator_endpoint(server.url().parse().unwrap())
            .build();

        let leader_task = task.leader_view().unwrap();

        let time = clock
            .now()
            .to_batch_interval_start(task.time_precision())
            .unwrap();
        let batch_identifier = TimeInterval::to_batch_identifier(&leader_task, &(), &time).unwrap();
        let report_metadata = ReportMetadata::new(random(), time);
        let verify_key: VerifyKey<VERIFY_KEY_LENGTH> = task.vdaf_verify_key().unwrap();
        let measurement = IdpfInput::from_bools(&[true]);
        let aggregation_param =
            Poplar1AggregationParam::try_from_prefixes(Vec::from([IdpfInput::from_bools(&[true])]))
                .unwrap();

        let transcript = run_vdaf(
            vdaf.as_ref(),
            verify_key.as_bytes(),
            &aggregation_param,
            report_metadata.id(),
            &measurement,
        );

        let agg_auth_token = task.aggregator_auth_token().clone();
        let helper_hpke_keypair = generate_test_hpke_config_and_private_key();
        let report = LeaderStoredReport::generate(
            *task.id(),
            report_metadata,
            helper_hpke_keypair.config(),
            Vec::new(),
            &transcript,
        );

        let aggregation_job_id = random();

        let collection_job = ds
            .run_unnamed_tx(|tx| {
                let (vdaf, task, report, aggregation_param) = (
                    vdaf.clone(),
                    leader_task.clone(),
                    report.clone(),
                    aggregation_param.clone(),
                );
                Box::pin(async move {
                    tx.put_aggregator_task(&task).await.unwrap();
                    tx.put_client_report(vdaf.borrow(), &report).await.unwrap();
                    tx.scrub_client_report(report.task_id(), report.metadata().id())
                        .await
                        .unwrap();
                    tx.mark_report_aggregated(task.id(), report.metadata().id())
                        .await
                        .unwrap();

                    tx.put_aggregation_job(&AggregationJob::<
                        VERIFY_KEY_LENGTH,
                        TimeInterval,
                        Poplar1<XofShake128, 16>,
                    >::new(
                        *task.id(),
                        aggregation_job_id,
                        aggregation_param.clone(),
                        (),
                        Interval::new(Time::from_seconds_since_epoch(0), Duration::from_seconds(1))
                            .unwrap(),
                        AggregationJobState::InProgress,
                        AggregationJobStep::from(0),
                    ))
                    .await
                    .unwrap();
                    tx.put_report_aggregation(
                        &report.as_start_leader_report_aggregation(aggregation_job_id, 0),
                    )
                    .await
                    .unwrap();

                    tx.put_batch(&Batch::<
                        VERIFY_KEY_LENGTH,
                        TimeInterval,
                        Poplar1<XofShake128, 16>,
                    >::new(
                        *task.id(),
                        batch_identifier,
                        aggregation_param.clone(),
                        BatchState::Closing,
                        1,
                        Interval::from_time(&time).unwrap(),
                    ))
                    .await
                    .unwrap();

                    let collection_job = CollectionJob::<
                        VERIFY_KEY_LENGTH,
                        TimeInterval,
                        Poplar1<XofShake128, 16>,
                    >::new(
                        *task.id(),
                        random(),
                        Query::new_time_interval(batch_identifier),
                        aggregation_param,
                        batch_identifier,
                        CollectionJobState::Start,
                    );
                    tx.put_collection_job(&collection_job).await.unwrap();

                    Ok(collection_job)
                })
            })
            .await
            .unwrap();

        // Setup: prepare mocked HTTP responses.
        let helper_responses = Vec::from([
            (
                "PUT",
                AggregationJobInitializeReq::<TimeInterval>::MEDIA_TYPE,
                AggregationJobResp::MEDIA_TYPE,
                AggregationJobResp::new(Vec::from([PrepareResp::new(
                    *report.metadata().id(),
                    PrepareStepResult::Continue {
                        message: transcript.helper_prepare_transitions[0].message.clone(),
                    },
                )]))
                .get_encoded(),
            ),
            (
                "POST",
                AggregationJobContinueReq::MEDIA_TYPE,
                AggregationJobResp::MEDIA_TYPE,
                AggregationJobResp::new(Vec::from([PrepareResp::new(
                    *report.metadata().id(),
                    PrepareStepResult::Finished,
                )]))
                .get_encoded(),
            ),
        ]);
        let mocked_aggregates = join_all(helper_responses.iter().map(
            |(req_method, req_content_type, resp_content_type, resp_body)| {
                let (header, value) = agg_auth_token.request_authentication();
                server
                    .mock(
                        req_method,
                        task.aggregation_job_uri(&aggregation_job_id)
                            .unwrap()
                            .path(),
                    )
                    .match_header(header, value.as_str())
                    .match_header(CONTENT_TYPE.as_str(), *req_content_type)
                    .with_status(200)
                    .with_header(CONTENT_TYPE.as_str(), resp_content_type)
                    .with_body(resp_body)
                    .create_async()
            },
        ))
        .await;
        let aggregation_job_driver = Arc::new(AggregationJobDriver::new(
            reqwest::Client::new(),
            &noop_meter(),
            32,
        ));
        let stopper = Stopper::new();

        // Run. Let the aggregation job driver step aggregation jobs, then kill it.
        let aggregation_job_driver = Arc::new(
            JobDriver::new(
                clock,
                runtime_manager.with_label("stepper"),
                noop_meter(),
                stopper.clone(),
                StdDuration::from_secs(1),
                10,
                StdDuration::from_secs(60),
                aggregation_job_driver.make_incomplete_job_acquirer_callback(
                    Arc::clone(&ds),
                    StdDuration::from_secs(600),
                ),
                aggregation_job_driver.make_job_stepper_callback(Arc::clone(&ds), 5),
            )
            .unwrap(),
        );

        let task_handle = runtime_manager
            .with_label("driver")
            .spawn(aggregation_job_driver.run());

        tracing::info!("awaiting stepper tasks");
        // Wait for all of the aggregation job stepper tasks to complete.
        runtime_manager.wait_for_completed_tasks("stepper", 2).await;
        // Stop the aggregation job driver.
        stopper.stop();
        // Wait for the aggregation job driver task to complete.
        task_handle.await.unwrap();

        // Verify.
        for mocked_aggregate in mocked_aggregates {
            mocked_aggregate.assert_async().await;
        }

        let want_aggregation_job =
            AggregationJob::<VERIFY_KEY_LENGTH, TimeInterval, Poplar1<XofShake128, 16>>::new(
                *task.id(),
                aggregation_job_id,
                aggregation_param.clone(),
                (),
                Interval::new(Time::from_seconds_since_epoch(0), Duration::from_seconds(1))
                    .unwrap(),
                AggregationJobState::Finished,
                AggregationJobStep::from(2),
            );
        let want_report_aggregation =
            ReportAggregation::<VERIFY_KEY_LENGTH, Poplar1<XofShake128, 16>>::new(
                *task.id(),
                aggregation_job_id,
                *report.metadata().id(),
                *report.metadata().time(),
                0,
                None,
                ReportAggregationState::Finished,
            );
        let want_batch = Batch::<VERIFY_KEY_LENGTH, TimeInterval, Poplar1<XofShake128, 16>>::new(
            *task.id(),
            batch_identifier,
            aggregation_param.clone(),
            BatchState::Closed,
            0,
            Interval::from_time(&time).unwrap(),
        );
        let want_collection_job = collection_job.with_state(CollectionJobState::Collectable);

        let (got_aggregation_job, got_report_aggregation, got_batch, got_collection_job) = ds
            .run_unnamed_tx(|tx| {
                let vdaf = Arc::clone(&vdaf);
                let task = task.clone();
                let report_id = *report.metadata().id();
                let collection_job_id = *want_collection_job.id();

                Box::pin(async move {
                    let aggregation_job = tx
                        .get_aggregation_job::<VERIFY_KEY_LENGTH, TimeInterval, Poplar1<XofShake128, 16>>(
                            task.id(),
                            &aggregation_job_id,
                        )
                        .await.unwrap()
                        .unwrap();
                    let report_aggregation = tx
                        .get_report_aggregation(
                            vdaf.as_ref(),
                            &Role::Leader,
                            task.id(),
                            &aggregation_job_id,
                            aggregation_job.aggregation_parameter(),
                            &report_id,
                        )
                        .await.unwrap()
                        .unwrap();
                    let batch = tx
                        .get_batch(
                            task.id(),
                            &batch_identifier,
                            aggregation_job.aggregation_parameter(),
                        )
                        .await.unwrap()
                        .unwrap();
                    let collection_job = tx
                        .get_collection_job(vdaf.as_ref(), task.id(), &collection_job_id)
                        .await.unwrap()
                        .unwrap();
                    Ok((aggregation_job, report_aggregation, batch, collection_job))
                })
            })
            .await
            .unwrap();

        assert_eq!(want_aggregation_job, got_aggregation_job);
        assert_eq!(want_report_aggregation, got_report_aggregation);
        assert_eq!(want_batch, got_batch);
        assert_eq!(want_collection_job, got_collection_job);
    }

    #[rstest]
    #[case(false)]
    #[case(true)]
    #[tokio::test]
    async fn step_time_interval_aggregation_job_init_single_step(
        #[case] report_data_in_report_aggregation: bool,
    ) {
        // Setup: insert a client report and add it to a new aggregation job.
        install_test_trace_subscriber();
        let mut server = mockito::Server::new_async().await;
        let clock = MockClock::default();
        let ephemeral_datastore = ephemeral_datastore().await;
        let ds = Arc::new(ephemeral_datastore.datastore(clock.clone()).await);
        let vdaf = Arc::new(Prio3::new_count(2).unwrap());

        let task = TaskBuilder::new(QueryType::TimeInterval, VdafInstance::Prio3Count)
            .with_helper_aggregator_endpoint(server.url().parse().unwrap())
            .build();

        let leader_task = task.leader_view().unwrap();

        let time = clock
            .now()
            .to_batch_interval_start(task.time_precision())
            .unwrap();
        let batch_identifier = TimeInterval::to_batch_identifier(&leader_task, &(), &time).unwrap();
        let report_metadata = ReportMetadata::new(random(), time);
        let verify_key: VerifyKey<VERIFY_KEY_LENGTH> = task.vdaf_verify_key().unwrap();

        let transcript = run_vdaf(
            vdaf.as_ref(),
            verify_key.as_bytes(),
            &(),
            report_metadata.id(),
            &0,
        );

        let agg_auth_token = task.aggregator_auth_token();
        let helper_hpke_keypair = generate_test_hpke_config_and_private_key();
        let report = LeaderStoredReport::generate(
            *task.id(),
            report_metadata,
            helper_hpke_keypair.config(),
            Vec::new(),
            &transcript,
        );
        let repeated_extension_report = LeaderStoredReport::generate(
            *task.id(),
            ReportMetadata::new(random(), time),
            helper_hpke_keypair.config(),
            Vec::from([
                Extension::new(ExtensionType::Tbd, Vec::new()),
                Extension::new(ExtensionType::Tbd, Vec::new()),
            ]),
            &transcript,
        );
        let aggregation_job_id = random();

        let lease = ds
            .run_unnamed_tx(|tx| {
                let vdaf = Arc::clone(&vdaf);
                let task = leader_task.clone();
                let report = report.clone();
                let repeated_extension_report = repeated_extension_report.clone();

                Box::pin(async move {
                    tx.put_aggregator_task(&task).await.unwrap();
                    tx.put_client_report(vdaf.borrow(), &report).await.unwrap();
                    tx.put_client_report(vdaf.borrow(), &repeated_extension_report)
                        .await
                        .unwrap();

                    tx.put_aggregation_job(&AggregationJob::<
                        VERIFY_KEY_LENGTH,
                        TimeInterval,
                        Prio3Count,
                    >::new(
                        *task.id(),
                        aggregation_job_id,
                        (),
                        (),
                        Interval::new(Time::from_seconds_since_epoch(0), Duration::from_seconds(1))
                            .unwrap(),
                        AggregationJobState::InProgress,
                        AggregationJobStep::from(0),
                    ))
                    .await
                    .unwrap();
                    put_start_report_aggregation_for_report(
                        tx,
                        report_data_in_report_aggregation,
                        aggregation_job_id,
                        0,
                        &report,
                    )
                    .await;
                    put_start_report_aggregation_for_report(
                        tx,
                        report_data_in_report_aggregation,
                        aggregation_job_id,
                        1,
                        &repeated_extension_report,
                    )
                    .await;

                    tx.put_batch(&Batch::<VERIFY_KEY_LENGTH, TimeInterval, Prio3Count>::new(
                        *task.id(),
                        batch_identifier,
                        (),
                        BatchState::Closing,
                        1,
                        Interval::from_time(&time).unwrap(),
                    ))
                    .await
                    .unwrap();

                    Ok(tx
                        .acquire_incomplete_aggregation_jobs(&StdDuration::from_secs(60), 1)
                        .await
                        .unwrap()
                        .remove(0))
                })
            })
            .await
            .unwrap();
        assert_eq!(lease.leased().task_id(), task.id());
        assert_eq!(lease.leased().aggregation_job_id(), &aggregation_job_id);

        // Setup: prepare mocked HTTP response. (first an error response, then a success)
        // (This is fragile in that it expects the leader request to be deterministically encoded.
        // It would be nicer to retrieve the request bytes from the mock, then do our own parsing &
        // verification -- but mockito does not expose this functionality at time of writing.)
        let leader_request = AggregationJobInitializeReq::new(
            ().get_encoded(),
            PartialBatchSelector::new_time_interval(),
            Vec::from([PrepareInit::new(
                ReportShare::new(
                    report.metadata().clone(),
                    report.public_share().get_encoded(),
                    report.helper_encrypted_input_share().clone(),
                ),
                transcript.leader_prepare_transitions[0].message.clone(),
            )]),
        );
        let helper_response = AggregationJobResp::new(Vec::from([PrepareResp::new(
            *report.metadata().id(),
            PrepareStepResult::Continue {
                message: transcript.helper_prepare_transitions[0].message.clone(),
            },
        )]));
        let mocked_aggregate_failure = server
            .mock(
                "PUT",
                task.aggregation_job_uri(&aggregation_job_id)
                    .unwrap()
                    .path(),
            )
            .with_status(500)
            .with_header("Content-Type", "application/problem+json")
            .with_body("{\"type\": \"urn:ietf:params:ppm:dap:error:unauthorizedRequest\"}")
            .create_async()
            .await;
        let (header, value) = agg_auth_token.request_authentication();
        let mocked_aggregate_success = server
            .mock(
                "PUT",
                task.aggregation_job_uri(&aggregation_job_id)
                    .unwrap()
                    .path(),
            )
            .match_header(header, value.as_str())
            .match_header(
                CONTENT_TYPE.as_str(),
                AggregationJobInitializeReq::<TimeInterval>::MEDIA_TYPE,
            )
            .match_body(leader_request.get_encoded())
            .with_status(200)
            .with_header(CONTENT_TYPE.as_str(), AggregationJobResp::MEDIA_TYPE)
            .with_body(helper_response.get_encoded())
            .create_async()
            .await;

        // Run: create an aggregation job driver & try to step the aggregation we've created twice.
        let aggregation_job_driver = AggregationJobDriver::new(
            reqwest::Client::builder().build().unwrap(),
            &noop_meter(),
            32,
        );
        let error = aggregation_job_driver
            .step_aggregation_job(ds.clone(), Arc::new(lease.clone()))
            .await
            .unwrap_err();
        assert_matches!(
            error,
            Error::Http(error_response) => {
                assert_eq!(error_response.status(), StatusCode::INTERNAL_SERVER_ERROR);
                assert_eq!(*error_response.dap_problem_type().unwrap(), DapProblemType::UnauthorizedRequest);
            }
        );
        aggregation_job_driver
            .step_aggregation_job(ds.clone(), Arc::new(lease))
            .await
            .unwrap();

        // Verify.
        mocked_aggregate_failure.assert_async().await;
        mocked_aggregate_success.assert_async().await;

        let want_aggregation_job =
            AggregationJob::<VERIFY_KEY_LENGTH, TimeInterval, Prio3Count>::new(
                *task.id(),
                aggregation_job_id,
                (),
                (),
                Interval::new(Time::from_seconds_since_epoch(0), Duration::from_seconds(1))
                    .unwrap(),
                AggregationJobState::Finished,
                AggregationJobStep::from(1),
            );
        let want_report_aggregation = ReportAggregation::<VERIFY_KEY_LENGTH, Prio3Count>::new(
            *task.id(),
            aggregation_job_id,
            *report.metadata().id(),
            *report.metadata().time(),
            0,
            None,
            ReportAggregationState::Finished,
        );
        let want_repeated_extension_report_aggregation =
            ReportAggregation::<VERIFY_KEY_LENGTH, Prio3Count>::new(
                *task.id(),
                aggregation_job_id,
                *repeated_extension_report.metadata().id(),
                *repeated_extension_report.metadata().time(),
                1,
                None,
                ReportAggregationState::Failed {
                    prepare_error: PrepareError::InvalidMessage,
                },
            );
        let want_batch = Batch::<VERIFY_KEY_LENGTH, TimeInterval, Prio3Count>::new(
            *task.id(),
            batch_identifier,
            (),
            BatchState::Closing,
            0,
            Interval::from_time(&time).unwrap(),
        );

        let (
            got_aggregation_job,
            got_report_aggregation,
            got_repeated_extension_report_aggregation,
            got_batch,
        ) = ds
            .run_unnamed_tx(|tx| {
                let (vdaf, task, report_id, repeated_extension_report_id) = (
                    Arc::clone(&vdaf),
                    task.clone(),
                    *report.metadata().id(),
                    *repeated_extension_report.metadata().id(),
                );
                Box::pin(async move {
                    let aggregation_job = tx
                        .get_aggregation_job::<VERIFY_KEY_LENGTH, TimeInterval, Prio3Count>(
                            task.id(),
                            &aggregation_job_id,
                        )
                        .await
                        .unwrap()
                        .unwrap();
                    let report_aggregation = tx
                        .get_report_aggregation(
                            vdaf.as_ref(),
                            &Role::Leader,
                            task.id(),
                            &aggregation_job_id,
                            aggregation_job.aggregation_parameter(),
                            &report_id,
                        )
                        .await
                        .unwrap()
                        .unwrap();
                    let repeated_extension_report_aggregation = tx
                        .get_report_aggregation(
                            vdaf.as_ref(),
                            &Role::Leader,
                            task.id(),
                            &aggregation_job_id,
                            aggregation_job.aggregation_parameter(),
                            &repeated_extension_report_id,
                        )
                        .await
                        .unwrap()
                        .unwrap();
                    let batch = tx
                        .get_batch(task.id(), &batch_identifier, &())
                        .await
                        .unwrap()
                        .unwrap();
                    Ok((
                        aggregation_job,
                        report_aggregation,
                        repeated_extension_report_aggregation,
                        batch,
                    ))
                })
            })
            .await
            .unwrap();

        assert_eq!(want_aggregation_job, got_aggregation_job);
        assert_eq!(want_report_aggregation, got_report_aggregation);
        assert_eq!(
            want_repeated_extension_report_aggregation,
            got_repeated_extension_report_aggregation
        );
        assert_eq!(want_batch, got_batch);
    }

    #[rstest]
    #[case(false)]
    #[case(true)]
    #[tokio::test]
    async fn step_time_interval_aggregation_job_init_two_steps(
        #[case] report_data_in_report_aggregation: bool,
    ) {
        // Setup: insert a client report and add it to a new aggregation job.
        install_test_trace_subscriber();
        let mut server = mockito::Server::new_async().await;
        let clock = MockClock::default();
        let ephemeral_datastore = ephemeral_datastore().await;
        let ds = Arc::new(ephemeral_datastore.datastore(clock.clone()).await);
        let vdaf = Arc::new(Poplar1::new_shake128(1));

        let task = TaskBuilder::new(QueryType::TimeInterval, VdafInstance::Poplar1 { bits: 1 })
            .with_helper_aggregator_endpoint(server.url().parse().unwrap())
            .build();

        let leader_task = task.leader_view().unwrap();

        let time = clock
            .now()
            .to_batch_interval_start(task.time_precision())
            .unwrap();
        let batch_identifier = TimeInterval::to_batch_identifier(&leader_task, &(), &time).unwrap();
        let report_metadata = ReportMetadata::new(random(), time);
        let verify_key: VerifyKey<VERIFY_KEY_LENGTH> = task.vdaf_verify_key().unwrap();
        let measurement = IdpfInput::from_bools(&[true]);
        let aggregation_param =
            Poplar1AggregationParam::try_from_prefixes(Vec::from([IdpfInput::from_bools(&[true])]))
                .unwrap();

        let transcript = run_vdaf(
            vdaf.as_ref(),
            verify_key.as_bytes(),
            &aggregation_param,
            report_metadata.id(),
            &measurement,
        );

        let agg_auth_token = task.aggregator_auth_token();
        let helper_hpke_keypair = generate_test_hpke_config_and_private_key();
        let report = LeaderStoredReport::generate(
            *task.id(),
            report_metadata,
            helper_hpke_keypair.config(),
            Vec::new(),
            &transcript,
        );
        let aggregation_job_id = random();

        let lease = ds
            .run_unnamed_tx(|tx| {
                let (vdaf, task, report, aggregation_param) = (
                    vdaf.clone(),
                    leader_task.clone(),
                    report.clone(),
                    aggregation_param.clone(),
                );
                Box::pin(async move {
                    tx.put_aggregator_task(&task).await.unwrap();
                    tx.put_client_report(vdaf.borrow(), &report).await.unwrap();

                    tx.put_aggregation_job(&AggregationJob::<
                        VERIFY_KEY_LENGTH,
                        TimeInterval,
                        Poplar1<XofShake128, 16>,
                    >::new(
                        *task.id(),
                        aggregation_job_id,
                        aggregation_param.clone(),
                        (),
                        Interval::new(Time::from_seconds_since_epoch(0), Duration::from_seconds(1))
                            .unwrap(),
                        AggregationJobState::InProgress,
                        AggregationJobStep::from(0),
                    ))
                    .await
                    .unwrap();

                    put_start_report_aggregation_for_report(
                        tx,
                        report_data_in_report_aggregation,
                        aggregation_job_id,
                        0,
                        &report,
                    )
                    .await;

                    tx.put_batch(&Batch::<
                        VERIFY_KEY_LENGTH,
                        TimeInterval,
                        Poplar1<XofShake128, 16>,
                    >::new(
                        *task.id(),
                        batch_identifier,
                        aggregation_param,
                        BatchState::Closing,
                        1,
                        Interval::from_time(&time).unwrap(),
                    ))
                    .await
                    .unwrap();

                    Ok(tx
                        .acquire_incomplete_aggregation_jobs(&StdDuration::from_secs(60), 1)
                        .await
                        .unwrap()
                        .remove(0))
                })
            })
            .await
            .unwrap();
        assert_eq!(lease.leased().task_id(), task.id());
        assert_eq!(lease.leased().aggregation_job_id(), &aggregation_job_id);

        // Setup: prepare mocked HTTP response. (first an error response, then a success)
        // (This is fragile in that it expects the leader request to be deterministically encoded.
        // It would be nicer to retrieve the request bytes from the mock, then do our own parsing &
        // verification -- but mockito does not expose this functionality at time of writing.)
        let leader_request = AggregationJobInitializeReq::new(
            aggregation_param.get_encoded(),
            PartialBatchSelector::new_time_interval(),
            Vec::from([PrepareInit::new(
                ReportShare::new(
                    report.metadata().clone(),
                    report.public_share().get_encoded(),
                    report.helper_encrypted_input_share().clone(),
                ),
                transcript.leader_prepare_transitions[0].message.clone(),
            )]),
        );
        let helper_response = AggregationJobResp::new(Vec::from([PrepareResp::new(
            *report.metadata().id(),
            PrepareStepResult::Continue {
                message: transcript.helper_prepare_transitions[0].message.clone(),
            },
        )]));
        let (header, value) = agg_auth_token.request_authentication();
        let mocked_aggregate_success = server
            .mock(
                "PUT",
                task.aggregation_job_uri(&aggregation_job_id)
                    .unwrap()
                    .path(),
            )
            .match_header(header, value.as_str())
            .match_header(
                CONTENT_TYPE.as_str(),
                AggregationJobInitializeReq::<TimeInterval>::MEDIA_TYPE,
            )
            .match_body(leader_request.get_encoded())
            .with_status(200)
            .with_header(CONTENT_TYPE.as_str(), AggregationJobResp::MEDIA_TYPE)
            .with_body(helper_response.get_encoded())
            .create_async()
            .await;

        // Run: create an aggregation job driver & try to step the aggregation we've created twice.
        let aggregation_job_driver = AggregationJobDriver::new(
            reqwest::Client::builder().build().unwrap(),
            &noop_meter(),
            32,
        );
        aggregation_job_driver
            .step_aggregation_job(ds.clone(), Arc::new(lease))
            .await
            .unwrap();

        // Verify.
        mocked_aggregate_success.assert_async().await;

        let want_aggregation_job =
            AggregationJob::<VERIFY_KEY_LENGTH, TimeInterval, Poplar1<XofShake128, 16>>::new(
                *task.id(),
                aggregation_job_id,
                aggregation_param.clone(),
                (),
                Interval::new(Time::from_seconds_since_epoch(0), Duration::from_seconds(1))
                    .unwrap(),
                AggregationJobState::InProgress,
                AggregationJobStep::from(1),
            );
        let want_report_aggregation =
            ReportAggregation::<VERIFY_KEY_LENGTH, Poplar1<XofShake128, 16>>::new(
                *task.id(),
                aggregation_job_id,
                *report.metadata().id(),
                *report.metadata().time(),
                0,
                None,
                ReportAggregationState::WaitingLeader {
                    transition: transcript.leader_prepare_transitions[1]
                        .transition
                        .clone()
                        .unwrap(),
                },
            );
        let want_batch = Batch::<VERIFY_KEY_LENGTH, TimeInterval, Poplar1<XofShake128, 16>>::new(
            *task.id(),
            batch_identifier,
            aggregation_param,
            BatchState::Closing,
            1,
            Interval::from_time(&time).unwrap(),
        );

        let (got_aggregation_job, got_report_aggregation, got_batch) = ds
            .run_unnamed_tx(|tx| {
                let (vdaf, task, report_id) =
                    (Arc::clone(&vdaf), task.clone(), *report.metadata().id());
                Box::pin(async move {
                    let aggregation_job = tx
                        .get_aggregation_job::<VERIFY_KEY_LENGTH, TimeInterval, Poplar1<XofShake128, 16>>(
                            task.id(),
                            &aggregation_job_id,
                        )
                        .await.unwrap()
                        .unwrap();
                    let report_aggregation = tx
                        .get_report_aggregation(
                            vdaf.as_ref(),
                            &Role::Leader,
                            task.id(),
                            &aggregation_job_id,
                            aggregation_job.aggregation_parameter(),
                            &report_id,
                        )
                        .await.unwrap()
                        .unwrap();
                    let batch = tx
                        .get_batch(
                            task.id(),
                            &batch_identifier,
                            aggregation_job.aggregation_parameter(),
                        )
                        .await.unwrap()
                        .unwrap();
                    Ok((aggregation_job, report_aggregation, batch))
                })
            })
            .await
            .unwrap();

        assert_eq!(want_aggregation_job, got_aggregation_job);
        assert_eq!(want_report_aggregation, got_report_aggregation);
        assert_eq!(want_batch, got_batch);
    }

    #[rstest]
    #[case(false)]
    #[case(true)]
    #[tokio::test]
    async fn step_time_interval_aggregation_job_init_partially_garbage_collected(
        #[case] report_data_in_report_aggregation: bool,
    ) {
        // This is a regression test for https://github.com/divviup/janus/issues/2464.

        const OLDEST_ALLOWED_REPORT_TIMESTAMP: Time = Time::from_seconds_since_epoch(1000);
        const REPORT_EXPIRY_AGE: Duration = Duration::from_seconds(500);
        const TIME_PRECISION: Duration = Duration::from_seconds(10);

        // Setup: insert an "old" and "new" client report, and add them to a new aggregation job.
        install_test_trace_subscriber();
        let mut server = mockito::Server::new_async().await;
        let clock = MockClock::new(OLDEST_ALLOWED_REPORT_TIMESTAMP);
        let ephemeral_datastore = ephemeral_datastore().await;
        let ds = Arc::new(ephemeral_datastore.datastore(clock.clone()).await);
        let vdaf = Arc::new(Prio3::new_count(2).unwrap());

        let task = TaskBuilder::new(QueryType::TimeInterval, VdafInstance::Prio3Count)
            .with_helper_aggregator_endpoint(server.url().parse().unwrap())
            .with_report_expiry_age(Some(REPORT_EXPIRY_AGE))
            .with_time_precision(TIME_PRECISION)
            .build();

        let leader_task = task.leader_view().unwrap();

        let gc_eligible_time = OLDEST_ALLOWED_REPORT_TIMESTAMP
            .sub(&Duration::from_seconds(3 * TIME_PRECISION.as_seconds()))
            .unwrap()
            .to_batch_interval_start(&TIME_PRECISION)
            .unwrap();
        let gc_eligible_batch_identifier =
            TimeInterval::to_batch_identifier(&leader_task, &(), &gc_eligible_time).unwrap();
        let gc_eligible_report_metadata = ReportMetadata::new(random(), gc_eligible_time);

        let gc_ineligible_time = OLDEST_ALLOWED_REPORT_TIMESTAMP
            .add(&Duration::from_seconds(3 * TIME_PRECISION.as_seconds()))
            .unwrap()
            .to_batch_interval_start(&TIME_PRECISION)
            .unwrap();
        let gc_ineligible_batch_identifier =
            TimeInterval::to_batch_identifier(&leader_task, &(), &gc_ineligible_time).unwrap();
        let gc_ineligible_report_metadata = ReportMetadata::new(random(), gc_ineligible_time);

        let verify_key: VerifyKey<VERIFY_KEY_LENGTH> = task.vdaf_verify_key().unwrap();

        let gc_eligible_transcript = run_vdaf(
            vdaf.as_ref(),
            verify_key.as_bytes(),
            &(),
            gc_eligible_report_metadata.id(),
            &0,
        );
        let gc_ineligible_transcript = run_vdaf(
            vdaf.as_ref(),
            verify_key.as_bytes(),
            &(),
            gc_ineligible_report_metadata.id(),
            &0,
        );

        let agg_auth_token = task.aggregator_auth_token();
        let helper_hpke_keypair = generate_test_hpke_config_and_private_key();
        let gc_eligible_report = LeaderStoredReport::generate(
            *task.id(),
            gc_eligible_report_metadata,
            helper_hpke_keypair.config(),
            Vec::new(),
            &gc_eligible_transcript,
        );
        let gc_ineligible_report = LeaderStoredReport::generate(
            *task.id(),
            gc_ineligible_report_metadata,
            helper_hpke_keypair.config(),
            Vec::new(),
            &gc_ineligible_transcript,
        );

        let aggregation_job_id = random();

        let lease = ds
            .run_unnamed_tx(|tx| {
                let vdaf = Arc::clone(&vdaf);
                let leader_task = leader_task.clone();
                let gc_eligible_report = gc_eligible_report.clone();
                let gc_ineligible_report = gc_ineligible_report.clone();

                Box::pin(async move {
                    tx.put_aggregator_task(&leader_task).await.unwrap();
                    tx.put_client_report(vdaf.borrow(), &gc_eligible_report)
                        .await
                        .unwrap();
                    tx.put_client_report(vdaf.borrow(), &gc_ineligible_report)
                        .await
                        .unwrap();

                    tx.put_aggregation_job(&AggregationJob::<
                        VERIFY_KEY_LENGTH,
                        TimeInterval,
                        Prio3Count,
                    >::new(
                        *leader_task.id(),
                        aggregation_job_id,
                        (),
                        (),
                        Interval::new(
                            gc_eligible_time,
                            gc_ineligible_time.difference(&gc_eligible_time).unwrap(),
                        )
                        .unwrap(),
                        AggregationJobState::InProgress,
                        AggregationJobStep::from(0),
                    ))
                    .await
                    .unwrap();
                    put_start_report_aggregation_for_report(
                        tx,
                        report_data_in_report_aggregation,
                        aggregation_job_id,
                        0,
                        &gc_eligible_report,
                    )
                    .await;
                    put_start_report_aggregation_for_report(
                        tx,
                        report_data_in_report_aggregation,
                        aggregation_job_id,
                        1,
                        &gc_ineligible_report,
                    )
                    .await;

                    tx.put_batch(&Batch::<VERIFY_KEY_LENGTH, TimeInterval, Prio3Count>::new(
                        *leader_task.id(),
                        gc_eligible_batch_identifier,
                        (),
                        BatchState::Closing,
                        1,
                        Interval::from_time(&gc_eligible_time).unwrap(),
                    ))
                    .await
                    .unwrap();
                    tx.put_batch(&Batch::<VERIFY_KEY_LENGTH, TimeInterval, Prio3Count>::new(
                        *leader_task.id(),
                        gc_ineligible_batch_identifier,
                        (),
                        BatchState::Closing,
                        1,
                        Interval::from_time(&gc_ineligible_time).unwrap(),
                    ))
                    .await
                    .unwrap();

                    Ok(tx
                        .acquire_incomplete_aggregation_jobs(&StdDuration::from_secs(60), 1)
                        .await
                        .unwrap()
                        .remove(0))
                })
            })
            .await
            .unwrap();
        assert_eq!(lease.leased().task_id(), task.id());
        assert_eq!(lease.leased().aggregation_job_id(), &aggregation_job_id);

        // Advance the clock to "enable" report expiry.
        clock.advance(&REPORT_EXPIRY_AGE);

        // Setup: prepare mocked HTTP response.
        let (leader_request, helper_response) = if report_data_in_report_aggregation {
            let leader_request = AggregationJobInitializeReq::new(
                ().get_encoded(),
                PartialBatchSelector::new_time_interval(),
                Vec::from([
                    PrepareInit::new(
                        ReportShare::new(
                            gc_eligible_report.metadata().clone(),
                            gc_eligible_report.public_share().get_encoded(),
                            gc_eligible_report.helper_encrypted_input_share().clone(),
                        ),
                        gc_eligible_transcript.leader_prepare_transitions[0]
                            .message
                            .clone(),
                    ),
                    PrepareInit::new(
                        ReportShare::new(
                            gc_ineligible_report.metadata().clone(),
                            gc_ineligible_report.public_share().get_encoded(),
                            gc_ineligible_report.helper_encrypted_input_share().clone(),
                        ),
                        gc_ineligible_transcript.leader_prepare_transitions[0]
                            .message
                            .clone(),
                    ),
                ]),
            );
            let helper_response = AggregationJobResp::new(Vec::from([
                PrepareResp::new(
                    *gc_eligible_report.metadata().id(),
                    PrepareStepResult::Continue {
                        message: gc_eligible_transcript.helper_prepare_transitions[0]
                            .message
                            .clone(),
                    },
                ),
                PrepareResp::new(
                    *gc_ineligible_report.metadata().id(),
                    PrepareStepResult::Continue {
                        message: gc_ineligible_transcript.helper_prepare_transitions[0]
                            .message
                            .clone(),
                    },
                ),
            ]));

            (leader_request, helper_response)
        } else {
            let leader_request = AggregationJobInitializeReq::new(
                ().get_encoded(),
                PartialBatchSelector::new_time_interval(),
                Vec::from([PrepareInit::new(
                    ReportShare::new(
                        gc_ineligible_report.metadata().clone(),
                        gc_ineligible_report.public_share().get_encoded(),
                        gc_ineligible_report.helper_encrypted_input_share().clone(),
                    ),
                    gc_ineligible_transcript.leader_prepare_transitions[0]
                        .message
                        .clone(),
                )]),
            );
            let helper_response = AggregationJobResp::new(Vec::from([PrepareResp::new(
                *gc_ineligible_report.metadata().id(),
                PrepareStepResult::Continue {
                    message: gc_ineligible_transcript.helper_prepare_transitions[0]
                        .message
                        .clone(),
                },
            )]));

            (leader_request, helper_response)
        };
        let (header, value) = agg_auth_token.request_authentication();
        let mocked_aggregate_init = server
            .mock(
                "PUT",
                task.aggregation_job_uri(&aggregation_job_id)
                    .unwrap()
                    .path(),
            )
            .match_header(header, value.as_str())
            .match_header(
                CONTENT_TYPE.as_str(),
                AggregationJobInitializeReq::<TimeInterval>::MEDIA_TYPE,
            )
            .match_body(leader_request.get_encoded())
            .with_status(200)
            .with_header(CONTENT_TYPE.as_str(), AggregationJobResp::MEDIA_TYPE)
            .with_body(helper_response.get_encoded())
            .create_async()
            .await;

        // Run: create an aggregation job driver & try to step the aggregation we've created.
        let aggregation_job_driver = AggregationJobDriver::new(
            reqwest::Client::builder().build().unwrap(),
            &noop_meter(),
            32,
        );
        aggregation_job_driver
            .step_aggregation_job(ds.clone(), Arc::new(lease))
            .await
            .unwrap();

        // Verify.
        mocked_aggregate_init.assert_async().await;

        let want_aggregation_job =
            AggregationJob::<VERIFY_KEY_LENGTH, TimeInterval, Prio3Count>::new(
                *task.id(),
                aggregation_job_id,
                (),
                (),
                Interval::new(
                    gc_eligible_time,
                    gc_ineligible_time.difference(&gc_eligible_time).unwrap(),
                )
                .unwrap(),
                AggregationJobState::Finished,
                AggregationJobStep::from(1),
            );

        let want_gc_eligible_report_aggregation =
            ReportAggregation::<VERIFY_KEY_LENGTH, Prio3Count>::new(
                *task.id(),
                aggregation_job_id,
                *gc_eligible_report.metadata().id(),
                *gc_eligible_report.metadata().time(),
                0,
                None,
                if report_data_in_report_aggregation {
                    ReportAggregationState::Finished
                } else {
                    ReportAggregationState::Failed {
                        prepare_error: PrepareError::ReportDropped,
                    }
                },
            );
        let want_ineligible_report_aggregation =
            ReportAggregation::<VERIFY_KEY_LENGTH, Prio3Count>::new(
                *task.id(),
                aggregation_job_id,
                *gc_ineligible_report.metadata().id(),
                *gc_ineligible_report.metadata().time(),
                1,
                None,
                ReportAggregationState::Finished,
            );
        let want_report_aggregations = Vec::from([
            want_gc_eligible_report_aggregation,
            want_ineligible_report_aggregation,
        ]);

        let want_batch = Batch::<VERIFY_KEY_LENGTH, TimeInterval, Prio3Count>::new(
            *task.id(),
            gc_ineligible_batch_identifier,
            (),
            BatchState::Closing,
            0,
            Interval::from_time(&gc_ineligible_time).unwrap(),
        );
        let want_batches = Vec::from([want_batch]);

        let (got_aggregation_job, got_report_aggregations, got_batches) = ds
            .run_unnamed_tx(|tx| {
                let vdaf = Arc::clone(&vdaf);
                let task = task.clone();
                Box::pin(async move {
                    let aggregation_job = tx
                        .get_aggregation_job::<VERIFY_KEY_LENGTH, TimeInterval, Prio3Count>(
                            task.id(),
                            &aggregation_job_id,
                        )
                        .await
                        .unwrap()
                        .unwrap();
                    let report_aggregations = tx
                        .get_report_aggregations_for_aggregation_job(
                            vdaf.as_ref(),
                            &Role::Leader,
                            task.id(),
                            &aggregation_job_id,
                        )
                        .await
                        .unwrap();
                    let batches = tx.get_batches_for_task(task.id()).await.unwrap();
                    Ok((aggregation_job, report_aggregations, batches))
                })
            })
            .await
            .unwrap();

        assert_eq!(want_aggregation_job, got_aggregation_job);
        assert_eq!(want_report_aggregations, got_report_aggregations);
        assert_eq!(want_batches, got_batches);
    }

    #[rstest]
    #[case(false)]
    #[case(true)]
    #[tokio::test]
    async fn step_fixed_size_aggregation_job_init_single_step(
        #[case] report_data_in_report_aggregation: bool,
    ) {
        // Setup: insert a client report and add it to a new aggregation job.
        install_test_trace_subscriber();
        let mut server = mockito::Server::new_async().await;
        let clock = MockClock::default();
        let ephemeral_datastore = ephemeral_datastore().await;
        let ds = Arc::new(ephemeral_datastore.datastore(clock.clone()).await);
        let vdaf = Arc::new(Prio3::new_count(2).unwrap());

        let task = TaskBuilder::new(
            QueryType::FixedSize {
                max_batch_size: 10,
                batch_time_window_size: None,
            },
            VdafInstance::Prio3Count,
        )
        .with_helper_aggregator_endpoint(server.url().parse().unwrap())
        .build();

        let leader_task = task.leader_view().unwrap();

        let report_metadata = ReportMetadata::new(
            random(),
            clock
                .now()
                .to_batch_interval_start(task.time_precision())
                .unwrap(),
        );
        let verify_key: VerifyKey<VERIFY_KEY_LENGTH> = task.vdaf_verify_key().unwrap();

        let transcript = run_vdaf(
            vdaf.as_ref(),
            verify_key.as_bytes(),
            &(),
            report_metadata.id(),
            &0,
        );

        let agg_auth_token = task.aggregator_auth_token();
        let helper_hpke_keypair = generate_test_hpke_config_and_private_key();
        let report = LeaderStoredReport::generate(
            *task.id(),
            report_metadata,
            helper_hpke_keypair.config(),
            Vec::new(),
            &transcript,
        );
        let batch_id = random();
        let aggregation_job_id = random();

        let lease = ds
            .run_unnamed_tx(|tx| {
                let (vdaf, task, report) = (vdaf.clone(), leader_task.clone(), report.clone());
                Box::pin(async move {
                    tx.put_aggregator_task(&task).await.unwrap();
                    tx.put_client_report(vdaf.borrow(), &report).await.unwrap();

                    tx.put_aggregation_job(&AggregationJob::<
                        VERIFY_KEY_LENGTH,
                        FixedSize,
                        Prio3Count,
                    >::new(
                        *task.id(),
                        aggregation_job_id,
                        (),
                        batch_id,
                        Interval::new(Time::from_seconds_since_epoch(0), Duration::from_seconds(1))
                            .unwrap(),
                        AggregationJobState::InProgress,
                        AggregationJobStep::from(0),
                    ))
                    .await
                    .unwrap();

                    put_start_report_aggregation_for_report(
                        tx,
                        report_data_in_report_aggregation,
                        aggregation_job_id,
                        0,
                        &report,
                    )
                    .await;

                    tx.put_batch(&Batch::<VERIFY_KEY_LENGTH, FixedSize, Prio3Count>::new(
                        *task.id(),
                        batch_id,
                        (),
                        BatchState::Open,
                        1,
                        Interval::from_time(report.metadata().time()).unwrap(),
                    ))
                    .await
                    .unwrap();

                    Ok(tx
                        .acquire_incomplete_aggregation_jobs(&StdDuration::from_secs(60), 1)
                        .await
                        .unwrap()
                        .remove(0))
                })
            })
            .await
            .unwrap();
        assert_eq!(lease.leased().task_id(), task.id());
        assert_eq!(lease.leased().aggregation_job_id(), &aggregation_job_id);

        // Setup: prepare mocked HTTP response. (first an error response, then a success)
        // (This is fragile in that it expects the leader request to be deterministically encoded.
        // It would be nicer to retrieve the request bytes from the mock, then do our own parsing &
        // verification -- but mockito does not expose this functionality at time of writing.)
        let leader_request = AggregationJobInitializeReq::new(
            ().get_encoded(),
            PartialBatchSelector::new_fixed_size(batch_id),
            Vec::from([PrepareInit::new(
                ReportShare::new(
                    report.metadata().clone(),
                    report.public_share().get_encoded(),
                    report.helper_encrypted_input_share().clone(),
                ),
                transcript.leader_prepare_transitions[0].message.clone(),
            )]),
        );
        let helper_response = AggregationJobResp::new(Vec::from([PrepareResp::new(
            *report.metadata().id(),
            PrepareStepResult::Continue {
                message: transcript.helper_prepare_transitions[0].message.clone(),
            },
        )]));
        let mocked_aggregate_failure = server
            .mock(
                "PUT",
                task.aggregation_job_uri(&aggregation_job_id)
                    .unwrap()
                    .path(),
            )
            .with_status(500)
            .with_header("Content-Type", "application/problem+json")
            .with_body("{\"type\": \"urn:ietf:params:ppm:dap:error:unauthorizedRequest\"}")
            .create_async()
            .await;
        let (header, value) = agg_auth_token.request_authentication();
        let mocked_aggregate_success = server
            .mock(
                "PUT",
                task.aggregation_job_uri(&aggregation_job_id)
                    .unwrap()
                    .path(),
            )
            .match_header(header, value.as_str())
            .match_header(
                CONTENT_TYPE.as_str(),
                AggregationJobInitializeReq::<FixedSize>::MEDIA_TYPE,
            )
            .match_body(leader_request.get_encoded())
            .with_status(200)
            .with_header(CONTENT_TYPE.as_str(), AggregationJobResp::MEDIA_TYPE)
            .with_body(helper_response.get_encoded())
            .create_async()
            .await;

        // Run: create an aggregation job driver & try to step the aggregation we've created twice.
        let aggregation_job_driver = AggregationJobDriver::new(
            reqwest::Client::builder().build().unwrap(),
            &noop_meter(),
            32,
        );
        let error = aggregation_job_driver
            .step_aggregation_job(ds.clone(), Arc::new(lease.clone()))
            .await
            .unwrap_err();
        assert_matches!(
            error,
            Error::Http(error_response) => {
                assert_eq!(error_response.status(), StatusCode::INTERNAL_SERVER_ERROR);
                assert_eq!(*error_response.dap_problem_type().unwrap(), DapProblemType::UnauthorizedRequest);
            }
        );
        aggregation_job_driver
            .step_aggregation_job(ds.clone(), Arc::new(lease))
            .await
            .unwrap();

        // Verify.
        mocked_aggregate_failure.assert_async().await;
        mocked_aggregate_success.assert_async().await;

        let want_aggregation_job = AggregationJob::<VERIFY_KEY_LENGTH, FixedSize, Prio3Count>::new(
            *task.id(),
            aggregation_job_id,
            (),
            batch_id,
            Interval::new(Time::from_seconds_since_epoch(0), Duration::from_seconds(1)).unwrap(),
            AggregationJobState::Finished,
            AggregationJobStep::from(1),
        );
        let want_report_aggregation = ReportAggregation::<VERIFY_KEY_LENGTH, Prio3Count>::new(
            *task.id(),
            aggregation_job_id,
            *report.metadata().id(),
            *report.metadata().time(),
            0,
            None,
            ReportAggregationState::Finished,
        );
        let want_batch = Batch::<VERIFY_KEY_LENGTH, FixedSize, Prio3Count>::new(
            *task.id(),
            batch_id,
            (),
            BatchState::Open,
            0,
            Interval::from_time(report.metadata().time()).unwrap(),
        );

        let (got_aggregation_job, got_report_aggregation, got_batch) = ds
            .run_unnamed_tx(|tx| {
                let (vdaf, task, report_id) =
                    (Arc::clone(&vdaf), task.clone(), *report.metadata().id());
                Box::pin(async move {
                    let aggregation_job = tx
                        .get_aggregation_job::<VERIFY_KEY_LENGTH, FixedSize, Prio3Count>(
                            task.id(),
                            &aggregation_job_id,
                        )
                        .await
                        .unwrap()
                        .unwrap();
                    let report_aggregation = tx
                        .get_report_aggregation(
                            vdaf.as_ref(),
                            &Role::Leader,
                            task.id(),
                            &aggregation_job_id,
                            aggregation_job.aggregation_parameter(),
                            &report_id,
                        )
                        .await
                        .unwrap()
                        .unwrap();
                    let batch = tx
                        .get_batch(task.id(), &batch_id, &())
                        .await
                        .unwrap()
                        .unwrap();
                    Ok((aggregation_job, report_aggregation, batch))
                })
            })
            .await
            .unwrap();

        assert_eq!(want_aggregation_job, got_aggregation_job);
        assert_eq!(want_report_aggregation, got_report_aggregation);
        assert_eq!(want_batch, got_batch);
    }

    #[rstest]
    #[case(false)]
    #[case(true)]
    #[tokio::test]
    async fn step_fixed_size_aggregation_job_init_two_steps(
        #[case] report_data_in_report_aggregation: bool,
    ) {
        // Setup: insert a client report and add it to a new aggregation job.
        install_test_trace_subscriber();
        let mut server = mockito::Server::new_async().await;
        let clock = MockClock::default();
        let ephemeral_datastore = ephemeral_datastore().await;
        let ds = Arc::new(ephemeral_datastore.datastore(clock.clone()).await);
        let vdaf = Arc::new(Poplar1::new_shake128(1));

        let task = TaskBuilder::new(
            QueryType::FixedSize {
                max_batch_size: 10,
                batch_time_window_size: None,
            },
            VdafInstance::Poplar1 { bits: 1 },
        )
        .with_helper_aggregator_endpoint(server.url().parse().unwrap())
        .build();

        let leader_task = task.leader_view().unwrap();

        let report_metadata = ReportMetadata::new(
            random(),
            clock
                .now()
                .to_batch_interval_start(task.time_precision())
                .unwrap(),
        );
        let verify_key: VerifyKey<VERIFY_KEY_LENGTH> = task.vdaf_verify_key().unwrap();
        let measurement = IdpfInput::from_bools(&[true]);
        let aggregation_param =
            Poplar1AggregationParam::try_from_prefixes(Vec::from([IdpfInput::from_bools(&[true])]))
                .unwrap();

        let transcript = run_vdaf(
            vdaf.as_ref(),
            verify_key.as_bytes(),
            &aggregation_param,
            report_metadata.id(),
            &measurement,
        );

        let agg_auth_token = task.aggregator_auth_token();
        let helper_hpke_keypair = generate_test_hpke_config_and_private_key();
        let report = LeaderStoredReport::generate(
            *task.id(),
            report_metadata,
            helper_hpke_keypair.config(),
            Vec::new(),
            &transcript,
        );
        let batch_id = random();
        let aggregation_job_id = random();

        let lease = ds
            .run_unnamed_tx(|tx| {
                let (vdaf, task, report, aggregation_param) = (
                    vdaf.clone(),
                    leader_task.clone(),
                    report.clone(),
                    aggregation_param.clone(),
                );
                Box::pin(async move {
                    tx.put_aggregator_task(&task).await.unwrap();
                    tx.put_client_report(vdaf.borrow(), &report).await.unwrap();

                    tx.put_aggregation_job(&AggregationJob::<
                        VERIFY_KEY_LENGTH,
                        FixedSize,
                        Poplar1<XofShake128, 16>,
                    >::new(
                        *task.id(),
                        aggregation_job_id,
                        aggregation_param.clone(),
                        batch_id,
                        Interval::new(Time::from_seconds_since_epoch(0), Duration::from_seconds(1))
                            .unwrap(),
                        AggregationJobState::InProgress,
                        AggregationJobStep::from(0),
                    ))
                    .await
                    .unwrap();

                    put_start_report_aggregation_for_report(
                        tx,
                        report_data_in_report_aggregation,
                        aggregation_job_id,
                        0,
                        &report,
                    )
                    .await;

                    tx.put_batch(&Batch::<
                        VERIFY_KEY_LENGTH,
                        FixedSize,
                        Poplar1<XofShake128, 16>,
                    >::new(
                        *task.id(),
                        batch_id,
                        aggregation_param.clone(),
                        BatchState::Open,
                        1,
                        Interval::from_time(report.metadata().time()).unwrap(),
                    ))
                    .await
                    .unwrap();

                    Ok(tx
                        .acquire_incomplete_aggregation_jobs(&StdDuration::from_secs(60), 1)
                        .await
                        .unwrap()
                        .remove(0))
                })
            })
            .await
            .unwrap();
        assert_eq!(lease.leased().task_id(), task.id());
        assert_eq!(lease.leased().aggregation_job_id(), &aggregation_job_id);

        // Setup: prepare mocked HTTP response. (first an error response, then a success)
        // (This is fragile in that it expects the leader request to be deterministically encoded.
        // It would be nicer to retrieve the request bytes from the mock, then do our own parsing &
        // verification -- but mockito does not expose this functionality at time of writing.)
        let leader_request = AggregationJobInitializeReq::new(
            aggregation_param.get_encoded(),
            PartialBatchSelector::new_fixed_size(batch_id),
            Vec::from([PrepareInit::new(
                ReportShare::new(
                    report.metadata().clone(),
                    report.public_share().get_encoded(),
                    report.helper_encrypted_input_share().clone(),
                ),
                transcript.leader_prepare_transitions[0].message.clone(),
            )]),
        );
        let helper_response = AggregationJobResp::new(Vec::from([PrepareResp::new(
            *report.metadata().id(),
            PrepareStepResult::Continue {
                message: transcript.helper_prepare_transitions[0].message.clone(),
            },
        )]));
        let (header, value) = agg_auth_token.request_authentication();
        let mocked_aggregate_success = server
            .mock(
                "PUT",
                task.aggregation_job_uri(&aggregation_job_id)
                    .unwrap()
                    .path(),
            )
            .match_header(header, value.as_str())
            .match_header(
                CONTENT_TYPE.as_str(),
                AggregationJobInitializeReq::<FixedSize>::MEDIA_TYPE,
            )
            .match_body(leader_request.get_encoded())
            .with_status(200)
            .with_header(CONTENT_TYPE.as_str(), AggregationJobResp::MEDIA_TYPE)
            .with_body(helper_response.get_encoded())
            .create_async()
            .await;

        // Run: create an aggregation job driver & try to step the aggregation we've created twice.
        let aggregation_job_driver = AggregationJobDriver::new(
            reqwest::Client::builder().build().unwrap(),
            &noop_meter(),
            32,
        );
        aggregation_job_driver
            .step_aggregation_job(ds.clone(), Arc::new(lease))
            .await
            .unwrap();

        // Verify.
        mocked_aggregate_success.assert_async().await;

        let want_aggregation_job =
            AggregationJob::<VERIFY_KEY_LENGTH, FixedSize, Poplar1<XofShake128, 16>>::new(
                *task.id(),
                aggregation_job_id,
                aggregation_param.clone(),
                batch_id,
                Interval::new(Time::from_seconds_since_epoch(0), Duration::from_seconds(1))
                    .unwrap(),
                AggregationJobState::InProgress,
                AggregationJobStep::from(1),
            );
        let want_report_aggregation =
            ReportAggregation::<VERIFY_KEY_LENGTH, Poplar1<XofShake128, 16>>::new(
                *task.id(),
                aggregation_job_id,
                *report.metadata().id(),
                *report.metadata().time(),
                0,
                None,
                ReportAggregationState::WaitingLeader {
                    transition: transcript.leader_prepare_transitions[1]
                        .transition
                        .clone()
                        .unwrap(),
                },
            );
        let want_batch = Batch::<VERIFY_KEY_LENGTH, FixedSize, Poplar1<XofShake128, 16>>::new(
            *task.id(),
            batch_id,
            aggregation_param.clone(),
            BatchState::Open,
            1,
            Interval::from_time(report.metadata().time()).unwrap(),
        );

        let (got_aggregation_job, got_report_aggregation, got_batch) = ds
            .run_unnamed_tx(|tx| {
                let (vdaf, task, report_id) =
                    (Arc::clone(&vdaf), task.clone(), *report.metadata().id());
                Box::pin(async move {
                    let aggregation_job = tx
                        .get_aggregation_job::<VERIFY_KEY_LENGTH, FixedSize, Poplar1<XofShake128, 16>>(
                            task.id(),
                            &aggregation_job_id,
                        )
                        .await.unwrap()
                        .unwrap();
                    let report_aggregation = tx
                        .get_report_aggregation(
                            vdaf.as_ref(),
                            &Role::Leader,
                            task.id(),
                            &aggregation_job_id,
                            aggregation_job.aggregation_parameter(),
                            &report_id,
                        )
                        .await.unwrap()
                        .unwrap();
                    let batch = tx
                        .get_batch(
                            task.id(),
                            &batch_id,
                            aggregation_job.aggregation_parameter(),
                        )
                        .await.unwrap()
                        .unwrap();
                    Ok((aggregation_job, report_aggregation, batch))
                })
            })
            .await
            .unwrap();

        assert_eq!(want_aggregation_job, got_aggregation_job);
        assert_eq!(want_report_aggregation, got_report_aggregation);
        assert_eq!(want_batch, got_batch);
    }

    #[tokio::test]
    async fn step_time_interval_aggregation_job_continue() {
        // Setup: insert a client report and add it to an aggregation job whose state has already
        // been stepped once.
        install_test_trace_subscriber();
        let mut server = mockito::Server::new_async().await;
        let clock = MockClock::default();
        let ephemeral_datastore = ephemeral_datastore().await;
        let ds = Arc::new(ephemeral_datastore.datastore(clock.clone()).await);
        let vdaf = Arc::new(Poplar1::new_shake128(1));

        let task = TaskBuilder::new(QueryType::TimeInterval, VdafInstance::Poplar1 { bits: 1 })
            .with_helper_aggregator_endpoint(server.url().parse().unwrap())
            .build();
        let leader_task = task.leader_view().unwrap();
        let time = clock
            .now()
            .to_batch_interval_start(task.time_precision())
            .unwrap();
        let active_batch_identifier =
            TimeInterval::to_batch_identifier(&leader_task, &(), &time).unwrap();
        let other_batch_identifier = Interval::new(
            active_batch_identifier
                .start()
                .add(task.time_precision())
                .unwrap(),
            *task.time_precision(),
        )
        .unwrap();
        let collection_identifier = Interval::new(
            *active_batch_identifier.start(),
            Duration::from_seconds(2 * task.time_precision().as_seconds()),
        )
        .unwrap();
        let report_metadata = ReportMetadata::new(random(), time);
        let verify_key: VerifyKey<VERIFY_KEY_LENGTH> = task.vdaf_verify_key().unwrap();

        let aggregation_param = Poplar1AggregationParam::try_from_prefixes(Vec::from([
            IdpfInput::from_bools(&[false]),
        ]))
        .unwrap();
        let transcript = run_vdaf(
            vdaf.as_ref(),
            verify_key.as_bytes(),
            &aggregation_param,
            report_metadata.id(),
            &IdpfInput::from_bools(&[true]),
        );

        let agg_auth_token = task.aggregator_auth_token();
        let helper_hpke_keypair = generate_test_hpke_config_and_private_key();
        let report = LeaderStoredReport::generate(
            *task.id(),
            report_metadata,
            helper_hpke_keypair.config(),
            Vec::new(),
            &transcript,
        );
        let aggregation_job_id = random();

        let leader_aggregate_share = vdaf
            .aggregate(&aggregation_param, [transcript.leader_output_share.clone()])
            .unwrap();

        let (lease, want_collection_job) = ds
            .run_unnamed_tx(|tx| {
                let (vdaf, task, aggregation_param, report, transcript) = (
                    vdaf.clone(),
                    leader_task.clone(),
                    aggregation_param.clone(),
                    report.clone(),
                    transcript.clone(),
                );
                Box::pin(async move {
                    tx.put_aggregator_task(&task).await.unwrap();
                    tx.put_client_report(vdaf.borrow(), &report).await.unwrap();
                    tx.scrub_client_report(report.task_id(), report.metadata().id())
                        .await
                        .unwrap();
                    tx.mark_report_aggregated(task.id(), report.metadata().id())
                        .await
                        .unwrap();

                    tx.put_aggregation_job(&AggregationJob::<
                        VERIFY_KEY_LENGTH,
                        TimeInterval,
                        Poplar1<XofShake128, 16>,
                    >::new(
                        *task.id(),
                        aggregation_job_id,
                        aggregation_param.clone(),
                        (),
                        Interval::new(Time::from_seconds_since_epoch(0), Duration::from_seconds(1))
                            .unwrap(),
                        AggregationJobState::InProgress,
                        AggregationJobStep::from(1),
                    ))
                    .await
                    .unwrap();

                    tx.put_report_aggregation(&ReportAggregation::<
                        VERIFY_KEY_LENGTH,
                        Poplar1<XofShake128, 16>,
                    >::new(
                        *task.id(),
                        aggregation_job_id,
                        *report.metadata().id(),
                        *report.metadata().time(),
                        0,
                        None,
                        ReportAggregationState::WaitingLeader {
                            transition: transcript.leader_prepare_transitions[1]
                                .transition
                                .clone()
                                .unwrap(),
                        },
                    ))
                    .await
                    .unwrap();

                    tx.put_batch(&Batch::<
                        VERIFY_KEY_LENGTH,
                        TimeInterval,
                        Poplar1<XofShake128, 16>,
                    >::new(
                        *task.id(),
                        active_batch_identifier,
                        aggregation_param.clone(),
                        BatchState::Closing,
                        1,
                        Interval::from_time(report.metadata().time()).unwrap(),
                    ))
                    .await
                    .unwrap();
                    tx.put_batch(&Batch::<
                        VERIFY_KEY_LENGTH,
                        TimeInterval,
                        Poplar1<XofShake128, 16>,
                    >::new(
                        *task.id(),
                        other_batch_identifier,
                        aggregation_param.clone(),
                        BatchState::Closing,
                        1,
                        Interval::EMPTY,
                    ))
                    .await
                    .unwrap();

                    let collection_job = CollectionJob::<
                        VERIFY_KEY_LENGTH,
                        TimeInterval,
                        Poplar1<XofShake128, 16>,
                    >::new(
                        *task.id(),
                        random(),
                        Query::new_time_interval(collection_identifier),
                        aggregation_param,
                        collection_identifier,
                        CollectionJobState::Start,
                    );
                    tx.put_collection_job(&collection_job).await.unwrap();

                    let lease = tx
                        .acquire_incomplete_aggregation_jobs(&StdDuration::from_secs(60), 1)
                        .await
                        .unwrap()
                        .remove(0);

                    Ok((lease, collection_job))
                })
            })
            .await
            .unwrap();
        assert_eq!(lease.leased().task_id(), task.id());
        assert_eq!(lease.leased().aggregation_job_id(), &aggregation_job_id);

        // Setup: prepare mocked HTTP responses. (first an error response, then a success)
        // (This is fragile in that it expects the leader request to be deterministically encoded.
        // It would be nicer to retrieve the request bytes from the mock, then do our own parsing &
        // verification -- but mockito does not expose this functionality at time of writing.)
        let leader_request = AggregationJobContinueReq::new(
            AggregationJobStep::from(1),
            Vec::from([PrepareContinue::new(
                *report.metadata().id(),
                transcript.leader_prepare_transitions[1].message.clone(),
            )]),
        );
        let helper_response = AggregationJobResp::new(Vec::from([PrepareResp::new(
            *report.metadata().id(),
            PrepareStepResult::Finished,
        )]));
        let mocked_aggregate_failure = server
            .mock(
                "POST",
                task.aggregation_job_uri(&aggregation_job_id)
                    .unwrap()
                    .path(),
            )
            .with_status(500)
            .with_header("Content-Type", "application/problem+json")
            .with_body("{\"type\": \"urn:ietf:params:ppm:dap:error:unrecognizedTask\"}")
            .create_async()
            .await;
        let (header, value) = agg_auth_token.request_authentication();
        let mocked_aggregate_success = server
            .mock(
                "POST",
                task.aggregation_job_uri(&aggregation_job_id)
                    .unwrap()
                    .path(),
            )
            .match_header(header, value.as_str())
            .match_header(CONTENT_TYPE.as_str(), AggregationJobContinueReq::MEDIA_TYPE)
            .match_body(leader_request.get_encoded())
            .with_status(200)
            .with_header(CONTENT_TYPE.as_str(), AggregationJobResp::MEDIA_TYPE)
            .with_body(helper_response.get_encoded())
            .create_async()
            .await;

        // Run: create an aggregation job driver & try to step the aggregation we've created twice.
        let aggregation_job_driver = AggregationJobDriver::new(
            reqwest::Client::builder().build().unwrap(),
            &noop_meter(),
            32,
        );
        let error = aggregation_job_driver
            .step_aggregation_job(ds.clone(), Arc::new(lease.clone()))
            .await
            .unwrap_err();
        assert_matches!(
            error,
            Error::Http(error_response) => {
                assert_eq!(error_response.status(), StatusCode::INTERNAL_SERVER_ERROR);
                assert_eq!(*error_response.dap_problem_type().unwrap(), DapProblemType::UnrecognizedTask);
            }
        );
        aggregation_job_driver
            .step_aggregation_job(ds.clone(), Arc::new(lease))
            .await
            .unwrap();

        // Verify.
        mocked_aggregate_failure.assert_async().await;
        mocked_aggregate_success.assert_async().await;

        let want_aggregation_job =
            AggregationJob::<VERIFY_KEY_LENGTH, TimeInterval, Poplar1<XofShake128, 16>>::new(
                *task.id(),
                aggregation_job_id,
                aggregation_param.clone(),
                (),
                Interval::new(Time::from_seconds_since_epoch(0), Duration::from_seconds(1))
                    .unwrap(),
                AggregationJobState::Finished,
                AggregationJobStep::from(2),
            );
        let want_report_aggregation =
            ReportAggregation::<VERIFY_KEY_LENGTH, Poplar1<XofShake128, 16>>::new(
                *task.id(),
                aggregation_job_id,
                *report.metadata().id(),
                *report.metadata().time(),
                0,
                None,
                ReportAggregationState::Finished,
            );

        let batch_interval_start = report
            .metadata()
            .time()
            .to_batch_interval_start(task.time_precision())
            .unwrap();
        let want_batch_aggregations = Vec::from([BatchAggregation::<
            VERIFY_KEY_LENGTH,
            TimeInterval,
            Poplar1<XofShake128, 16>,
        >::new(
            *task.id(),
            Interval::new(batch_interval_start, *task.time_precision()).unwrap(),
            aggregation_param.clone(),
            0,
            BatchAggregationState::Aggregating,
            Some(leader_aggregate_share),
            1,
            Interval::from_time(report.metadata().time()).unwrap(),
            ReportIdChecksum::for_report_id(report.metadata().id()),
        )]);
        let want_active_batch =
            Batch::<VERIFY_KEY_LENGTH, TimeInterval, Poplar1<XofShake128, 16>>::new(
                *task.id(),
                active_batch_identifier,
                aggregation_param.clone(),
                BatchState::Closed,
                0,
                Interval::from_time(report.metadata().time()).unwrap(),
            );
        let want_other_batch =
            Batch::<VERIFY_KEY_LENGTH, TimeInterval, Poplar1<XofShake128, 16>>::new(
                *task.id(),
                other_batch_identifier,
                aggregation_param.clone(),
                BatchState::Closing,
                1,
                Interval::EMPTY,
            );

        let (
            got_aggregation_job,
            got_report_aggregation,
            got_batch_aggregations,
            got_active_batch,
            got_other_batch,
            got_collection_job,
        ) = ds
            .run_unnamed_tx(|tx| {
                let (vdaf, task, report_metadata, aggregation_param, collection_job_id) = (
                    Arc::clone(&vdaf),
                    leader_task.clone(),
                    report.metadata().clone(),
                    aggregation_param.clone(),
                    *want_collection_job.id(),
                );
                Box::pin(async move {
                    let aggregation_job = tx
                        .get_aggregation_job::<VERIFY_KEY_LENGTH, TimeInterval, Poplar1<XofShake128, 16>>(
                            task.id(),
                            &aggregation_job_id,
                        )
                        .await.unwrap()
                        .unwrap();
                    let report_aggregation = tx
                        .get_report_aggregation(
                            vdaf.as_ref(),
                            &Role::Leader,
                            task.id(),
                            &aggregation_job_id,
                            aggregation_job.aggregation_parameter(),
                            report_metadata.id(),
                        )
                        .await.unwrap()
                        .unwrap();
                    let batch_aggregations =
                        TimeInterval::get_batch_aggregations_for_collection_identifier::<
                            VERIFY_KEY_LENGTH,
                            Poplar1<XofShake128, 16>,
                            _,
                        >(
                            tx,
                            &task,
                            &vdaf,
                            &Interval::new(
                                report_metadata
                                    .time()
                                    .to_batch_interval_start(task.time_precision())
                                    .unwrap(),
                                *task.time_precision(),
                            )
                            .unwrap(),
                            &aggregation_param,
                        )
                        .await
                        .unwrap();
                    let got_active_batch = tx
                        .get_batch(task.id(), &active_batch_identifier, &aggregation_param)
                        .await.unwrap()
                        .unwrap();
                    let got_other_batch = tx
                        .get_batch(task.id(), &other_batch_identifier, &aggregation_param)
                        .await.unwrap()
                        .unwrap();
                    let got_collection_job = tx
                        .get_collection_job(vdaf.as_ref(), task.id(), &collection_job_id)
                        .await.unwrap()
                        .unwrap();

                    Ok((
                        aggregation_job,
                        report_aggregation,
                        batch_aggregations,
                        got_active_batch,
                        got_other_batch,
                        got_collection_job,
                    ))
                })
            })
            .await
            .unwrap();

        // Map the batch aggregation ordinal value to 0, as it may vary due to sharding.
        let got_batch_aggregations: Vec<_> = got_batch_aggregations
            .into_iter()
            .map(|agg| {
                BatchAggregation::new(
                    *agg.task_id(),
                    *agg.batch_identifier(),
                    aggregation_param.clone(),
                    0,
                    *agg.state(),
                    agg.aggregate_share().cloned(),
                    agg.report_count(),
                    *agg.client_timestamp_interval(),
                    *agg.checksum(),
                )
            })
            .collect();

        assert_eq!(want_aggregation_job, got_aggregation_job);
        assert_eq!(want_report_aggregation, got_report_aggregation);
        assert_eq!(want_batch_aggregations, got_batch_aggregations);
        assert_eq!(want_active_batch, got_active_batch);
        assert_eq!(want_other_batch, got_other_batch);
        assert_eq!(want_collection_job, got_collection_job);
    }

    #[tokio::test]
    async fn step_fixed_size_aggregation_job_continue() {
        // Setup: insert a client report and add it to an aggregation job whose state has already
        // been stepped once.
        install_test_trace_subscriber();
        let mut server = mockito::Server::new_async().await;
        let clock = MockClock::default();
        let ephemeral_datastore = ephemeral_datastore().await;
        let ds = Arc::new(ephemeral_datastore.datastore(clock.clone()).await);
        let vdaf = Arc::new(Poplar1::new_shake128(1));

        let task = TaskBuilder::new(
            QueryType::FixedSize {
                max_batch_size: 10,
                batch_time_window_size: None,
            },
            VdafInstance::Poplar1 { bits: 1 },
        )
        .with_helper_aggregator_endpoint(server.url().parse().unwrap())
        .build();

        let leader_task = task.leader_view().unwrap();
        let report_metadata = ReportMetadata::new(
            random(),
            clock
                .now()
                .to_batch_interval_start(task.time_precision())
                .unwrap(),
        );
        let verify_key: VerifyKey<VERIFY_KEY_LENGTH> = task.vdaf_verify_key().unwrap();

        let aggregation_param = Poplar1AggregationParam::try_from_prefixes(Vec::from([
            IdpfInput::from_bools(&[false]),
        ]))
        .unwrap();
        let transcript = run_vdaf(
            vdaf.as_ref(),
            verify_key.as_bytes(),
            &aggregation_param,
            report_metadata.id(),
            &IdpfInput::from_bools(&[true]),
        );

        let agg_auth_token = task.aggregator_auth_token();
        let helper_hpke_keypair = generate_test_hpke_config_and_private_key();
        let report = LeaderStoredReport::generate(
            *task.id(),
            report_metadata,
            helper_hpke_keypair.config(),
            Vec::new(),
            &transcript,
        );
        let batch_id = random();
        let aggregation_job_id = random();
        let leader_aggregate_share = vdaf
            .aggregate(&aggregation_param, [transcript.leader_output_share.clone()])
            .unwrap();

        let (lease, collection_job) = ds
            .run_unnamed_tx(|tx| {
                let (vdaf, task, report, aggregation_param, transcript) = (
                    vdaf.clone(),
                    leader_task.clone(),
                    report.clone(),
                    aggregation_param.clone(),
                    transcript.clone(),
                );
                Box::pin(async move {
                    tx.put_aggregator_task(&task).await.unwrap();
                    tx.put_client_report(vdaf.borrow(), &report).await.unwrap();
                    tx.scrub_client_report(report.task_id(), report.metadata().id())
                        .await
                        .unwrap();

                    tx.put_aggregation_job(&AggregationJob::<
                        VERIFY_KEY_LENGTH,
                        FixedSize,
                        Poplar1<XofShake128, 16>,
                    >::new(
                        *task.id(),
                        aggregation_job_id,
                        aggregation_param.clone(),
                        batch_id,
                        Interval::new(Time::from_seconds_since_epoch(0), Duration::from_seconds(1))
                            .unwrap(),
                        AggregationJobState::InProgress,
                        AggregationJobStep::from(1),
                    ))
                    .await
                    .unwrap();

                    tx.put_report_aggregation(&ReportAggregation::<
                        VERIFY_KEY_LENGTH,
                        Poplar1<XofShake128, 16>,
                    >::new(
                        *task.id(),
                        aggregation_job_id,
                        *report.metadata().id(),
                        *report.metadata().time(),
                        0,
                        None,
                        ReportAggregationState::WaitingLeader {
                            transition: transcript.leader_prepare_transitions[1]
                                .transition
                                .clone()
                                .unwrap(),
                        },
                    ))
                    .await
                    .unwrap();

                    tx.put_batch(&Batch::<
                        VERIFY_KEY_LENGTH,
                        FixedSize,
                        Poplar1<XofShake128, 16>,
                    >::new(
                        *task.id(),
                        batch_id,
                        aggregation_param.clone(),
                        BatchState::Closing,
                        1,
                        Interval::from_time(report.metadata().time()).unwrap(),
                    ))
                    .await
                    .unwrap();

                    let collection_job = CollectionJob::<
                        VERIFY_KEY_LENGTH,
                        FixedSize,
                        Poplar1<XofShake128, 16>,
                    >::new(
                        *task.id(),
                        random(),
                        Query::new_fixed_size(FixedSizeQuery::CurrentBatch),
                        aggregation_param,
                        batch_id,
                        CollectionJobState::Start,
                    );
                    tx.put_collection_job(&collection_job).await.unwrap();

                    let lease = tx
                        .acquire_incomplete_aggregation_jobs(&StdDuration::from_secs(60), 1)
                        .await
                        .unwrap()
                        .remove(0);

                    Ok((lease, collection_job))
                })
            })
            .await
            .unwrap();
        assert_eq!(lease.leased().task_id(), task.id());
        assert_eq!(lease.leased().aggregation_job_id(), &aggregation_job_id);

        // Setup: prepare mocked HTTP responses. (first an error response, then a success)
        // (This is fragile in that it expects the leader request to be deterministically encoded.
        // It would be nicer to retrieve the request bytes from the mock, then do our own parsing &
        // verification -- but mockito does not expose this functionality at time of writing.)
        let leader_request = AggregationJobContinueReq::new(
            AggregationJobStep::from(1),
            Vec::from([PrepareContinue::new(
                *report.metadata().id(),
                transcript.leader_prepare_transitions[1].message.clone(),
            )]),
        );
        let helper_response = AggregationJobResp::new(Vec::from([PrepareResp::new(
            *report.metadata().id(),
            PrepareStepResult::Finished,
        )]));
        let mocked_aggregate_failure = server
            .mock(
                "POST",
                task.aggregation_job_uri(&aggregation_job_id)
                    .unwrap()
                    .path(),
            )
            .with_status(500)
            .with_header("Content-Type", "application/problem+json")
            .with_body("{\"type\": \"urn:ietf:params:ppm:dap:error:unrecognizedTask\"}")
            .create_async()
            .await;
        let (header, value) = agg_auth_token.request_authentication();
        let mocked_aggregate_success = server
            .mock(
                "POST",
                task.aggregation_job_uri(&aggregation_job_id)
                    .unwrap()
                    .path(),
            )
            .match_header(header, value.as_str())
            .match_header(CONTENT_TYPE.as_str(), AggregationJobContinueReq::MEDIA_TYPE)
            .match_body(leader_request.get_encoded())
            .with_status(200)
            .with_header(CONTENT_TYPE.as_str(), AggregationJobResp::MEDIA_TYPE)
            .with_body(helper_response.get_encoded())
            .create_async()
            .await;

        // Run: create an aggregation job driver & try to step the aggregation we've created twice.
        let aggregation_job_driver = AggregationJobDriver::new(
            reqwest::Client::builder().build().unwrap(),
            &noop_meter(),
            32,
        );
        let error = aggregation_job_driver
            .step_aggregation_job(ds.clone(), Arc::new(lease.clone()))
            .await
            .unwrap_err();
        assert_matches!(
            error,
            Error::Http(error_response) => {
                assert_eq!(error_response.status(), StatusCode::INTERNAL_SERVER_ERROR);
                assert_eq!(*error_response.dap_problem_type().unwrap(), DapProblemType::UnrecognizedTask);
            }
        );
        aggregation_job_driver
            .step_aggregation_job(ds.clone(), Arc::new(lease))
            .await
            .unwrap();

        // Verify.
        mocked_aggregate_failure.assert_async().await;
        mocked_aggregate_success.assert_async().await;

        let want_aggregation_job =
            AggregationJob::<VERIFY_KEY_LENGTH, FixedSize, Poplar1<XofShake128, 16>>::new(
                *task.id(),
                aggregation_job_id,
                aggregation_param.clone(),
                batch_id,
                Interval::new(Time::from_seconds_since_epoch(0), Duration::from_seconds(1))
                    .unwrap(),
                AggregationJobState::Finished,
                AggregationJobStep::from(2),
            );
        let want_report_aggregation =
            ReportAggregation::<VERIFY_KEY_LENGTH, Poplar1<XofShake128, 16>>::new(
                *task.id(),
                aggregation_job_id,
                *report.metadata().id(),
                *report.metadata().time(),
                0,
                None,
                ReportAggregationState::Finished,
            );
        let want_batch_aggregations = Vec::from([BatchAggregation::<
            VERIFY_KEY_LENGTH,
            FixedSize,
            Poplar1<XofShake128, 16>,
        >::new(
            *task.id(),
            batch_id,
            aggregation_param.clone(),
            0,
            BatchAggregationState::Aggregating,
            Some(leader_aggregate_share),
            1,
            Interval::from_time(report.metadata().time()).unwrap(),
            ReportIdChecksum::for_report_id(report.metadata().id()),
        )]);
        let want_batch = Batch::<VERIFY_KEY_LENGTH, FixedSize, Poplar1<XofShake128, 16>>::new(
            *task.id(),
            batch_id,
            aggregation_param.clone(),
            BatchState::Closed,
            0,
            Interval::from_time(report.metadata().time()).unwrap(),
        );
        let want_collection_job = collection_job.with_state(CollectionJobState::Collectable);

        let (
            got_aggregation_job,
            got_report_aggregation,
            got_batch_aggregations,
            got_batch,
            got_collection_job,
        ) = ds
            .run_unnamed_tx(|tx| {
                let (vdaf, task, report_metadata, aggregation_param, collection_job_id) = (
                    Arc::clone(&vdaf),
                    leader_task.clone(),
                    report.metadata().clone(),
                    aggregation_param.clone(),
                    *want_collection_job.id(),
                );
                Box::pin(async move {
                    let aggregation_job = tx
                        .get_aggregation_job::<VERIFY_KEY_LENGTH, FixedSize, Poplar1<XofShake128, 16>>(
                            task.id(),
                            &aggregation_job_id,
                        )
                        .await.unwrap()
                        .unwrap();
                    let report_aggregation = tx
                        .get_report_aggregation(
                            vdaf.as_ref(),
                            &Role::Leader,
                            task.id(),
                            &aggregation_job_id,
                            aggregation_job.aggregation_parameter(),
                            report_metadata.id(),
                        )
                        .await.unwrap()
                        .unwrap();
                    let batch_aggregations =
                        FixedSize::get_batch_aggregations_for_collection_identifier::<
                            VERIFY_KEY_LENGTH,
                            Poplar1<XofShake128, 16>,
                            _,
                        >(tx, &task, &vdaf, &batch_id, &aggregation_param)
                        .await.unwrap();
                    let batch = tx
                        .get_batch(task.id(), &batch_id, &aggregation_param)
                        .await.unwrap()
                        .unwrap();
                    let collection_job = tx
                        .get_collection_job(vdaf.as_ref(), task.id(), &collection_job_id)
                        .await.unwrap()
                        .unwrap();
                    Ok((
                        aggregation_job,
                        report_aggregation,
                        batch_aggregations,
                        batch,
                        collection_job,
                    ))
                })
            })
            .await
            .unwrap();

        // Map the batch aggregation ordinal value to 0, as it may vary due to sharding.
        let got_batch_aggregations: Vec<_> = got_batch_aggregations
            .into_iter()
            .map(|agg| {
                BatchAggregation::new(
                    *agg.task_id(),
                    *agg.batch_identifier(),
                    aggregation_param.clone(),
                    0,
                    *agg.state(),
                    agg.aggregate_share().cloned(),
                    agg.report_count(),
                    *agg.client_timestamp_interval(),
                    *agg.checksum(),
                )
            })
            .collect();

        assert_eq!(want_aggregation_job, got_aggregation_job);
        assert_eq!(want_report_aggregation, got_report_aggregation);
        assert_eq!(want_batch_aggregations, got_batch_aggregations);
        assert_eq!(want_batch, got_batch);
        assert_eq!(want_collection_job, got_collection_job);
    }

    #[tokio::test]
    async fn cancel_aggregation_job() {
        // Setup: insert a client report and add it to a new aggregation job.
        install_test_trace_subscriber();
        let clock = MockClock::default();
        let ephemeral_datastore = ephemeral_datastore().await;
        let ds = Arc::new(ephemeral_datastore.datastore(clock.clone()).await);
        let vdaf = Arc::new(Prio3::new_count(2).unwrap());

        let task = TaskBuilder::new(QueryType::TimeInterval, VdafInstance::Prio3Count)
            .build()
            .leader_view()
            .unwrap();
        let time = clock
            .now()
            .to_batch_interval_start(task.time_precision())
            .unwrap();
        let batch_identifier = TimeInterval::to_batch_identifier(&task, &(), &time).unwrap();
        let report_metadata = ReportMetadata::new(random(), time);
        let verify_key: VerifyKey<VERIFY_KEY_LENGTH> = task.vdaf_verify_key().unwrap();

        let transcript = run_vdaf(
            vdaf.as_ref(),
            verify_key.as_bytes(),
            &(),
            report_metadata.id(),
            &0,
        );

        let helper_hpke_keypair = generate_test_hpke_config_and_private_key();
        let report = LeaderStoredReport::generate(
            *task.id(),
            report_metadata,
            helper_hpke_keypair.config(),
            Vec::new(),
            &transcript,
        );
        let aggregation_job_id = random();

        let aggregation_job = AggregationJob::<VERIFY_KEY_LENGTH, TimeInterval, Prio3Count>::new(
            *task.id(),
            aggregation_job_id,
            (),
            (),
            Interval::new(Time::from_seconds_since_epoch(0), Duration::from_seconds(1)).unwrap(),
            AggregationJobState::InProgress,
            AggregationJobStep::from(0),
        );
        let report_aggregation = report.as_start_leader_report_aggregation(aggregation_job_id, 0);

        let lease = ds
            .run_unnamed_tx(|tx| {
                let (vdaf, task, report, aggregation_job, report_aggregation) = (
                    vdaf.clone(),
                    task.clone(),
                    report.clone(),
                    aggregation_job.clone(),
                    report_aggregation.clone(),
                );
                Box::pin(async move {
                    tx.put_aggregator_task(&task).await.unwrap();
                    tx.put_client_report(vdaf.borrow(), &report).await.unwrap();
                    tx.scrub_client_report(report.task_id(), report.metadata().id())
                        .await
                        .unwrap();
                    tx.put_aggregation_job(&aggregation_job).await.unwrap();
                    tx.put_report_aggregation(&report_aggregation)
                        .await
                        .unwrap();

                    tx.put_batch(&Batch::<VERIFY_KEY_LENGTH, TimeInterval, Prio3Count>::new(
                        *task.id(),
                        batch_identifier,
                        (),
                        BatchState::Open,
                        1,
                        Interval::from_time(report.metadata().time()).unwrap(),
                    ))
                    .await
                    .unwrap();

                    Ok(tx
                        .acquire_incomplete_aggregation_jobs(&StdDuration::from_secs(60), 1)
                        .await
                        .unwrap()
                        .remove(0))
                })
            })
            .await
            .unwrap();
        assert_eq!(lease.leased().task_id(), task.id());
        assert_eq!(lease.leased().aggregation_job_id(), &aggregation_job_id);

        // Run: create an aggregation job driver & cancel the aggregation job.
        let aggregation_job_driver = AggregationJobDriver::new(
            reqwest::Client::builder().build().unwrap(),
            &noop_meter(),
            32,
        );
        aggregation_job_driver
            .abandon_aggregation_job(Arc::clone(&ds), Arc::new(lease))
            .await
            .unwrap();

        // Verify: check that the datastore state is updated as expected (the aggregation job is
        // abandoned, the report aggregation is untouched) and sanity-check that the job can no
        // longer be acquired.
        let want_aggregation_job = aggregation_job.with_state(AggregationJobState::Abandoned);
        let want_report_aggregation = report_aggregation;
        let want_batch = Batch::<VERIFY_KEY_LENGTH, TimeInterval, Prio3Count>::new(
            *task.id(),
            batch_identifier,
            (),
            BatchState::Open,
            0,
            Interval::from_time(report.metadata().time()).unwrap(),
        );

        let (got_aggregation_job, got_report_aggregation, got_batch, got_leases) = ds
            .run_unnamed_tx(|tx| {
                let (vdaf, task, report_id) =
                    (Arc::clone(&vdaf), task.clone(), *report.metadata().id());
                Box::pin(async move {
                    let aggregation_job = tx
                        .get_aggregation_job::<VERIFY_KEY_LENGTH, TimeInterval, Prio3Count>(
                            task.id(),
                            &aggregation_job_id,
                        )
                        .await
                        .unwrap()
                        .unwrap();
                    let report_aggregation = tx
                        .get_report_aggregation(
                            vdaf.as_ref(),
                            &Role::Leader,
                            task.id(),
                            &aggregation_job_id,
                            aggregation_job.aggregation_parameter(),
                            &report_id,
                        )
                        .await
                        .unwrap()
                        .unwrap();
                    let batch = tx
                        .get_batch(task.id(), &batch_identifier, &())
                        .await
                        .unwrap()
                        .unwrap();
                    let leases = tx
                        .acquire_incomplete_aggregation_jobs(&StdDuration::from_secs(60), 1)
                        .await
                        .unwrap();
                    Ok((aggregation_job, report_aggregation, batch, leases))
                })
            })
            .await
            .unwrap();
        assert_eq!(want_aggregation_job, got_aggregation_job);
        assert_eq!(want_report_aggregation, got_report_aggregation);
        assert_eq!(want_batch, got_batch);
        assert!(got_leases.is_empty());
    }

    #[tokio::test]
    async fn abandon_failing_aggregation_job_with_retryable_error() {
        install_test_trace_subscriber();
        let mut server = mockito::Server::new_async().await;
        let clock = MockClock::default();
        let mut runtime_manager = TestRuntimeManager::new();
        let ephemeral_datastore = ephemeral_datastore().await;
        let ds = Arc::new(ephemeral_datastore.datastore(clock.clone()).await);
        let stopper = Stopper::new();

        let task = TaskBuilder::new(QueryType::TimeInterval, VdafInstance::Prio3Count)
            .with_helper_aggregator_endpoint(server.url().parse().unwrap())
            .build();

        let leader_task = task.leader_view().unwrap();
        let agg_auth_token = task.aggregator_auth_token();
        let aggregation_job_id = random();
        let verify_key: VerifyKey<VERIFY_KEY_LENGTH> = task.vdaf_verify_key().unwrap();

        let helper_hpke_keypair = generate_test_hpke_config_and_private_key();

        let vdaf = Prio3::new_count(2).unwrap();
        let time = clock
            .now()
            .to_batch_interval_start(task.time_precision())
            .unwrap();
        let batch_identifier = TimeInterval::to_batch_identifier(&leader_task, &(), &time).unwrap();
        let report_metadata = ReportMetadata::new(random(), time);
        let transcript = run_vdaf(&vdaf, verify_key.as_bytes(), &(), report_metadata.id(), &0);
        let report = LeaderStoredReport::generate(
            *task.id(),
            report_metadata,
            helper_hpke_keypair.config(),
            Vec::new(),
            &transcript,
        );

        // Set up fixtures in the database.
        ds.run_unnamed_tx(|tx| {
            let vdaf = vdaf.clone();
            let task = leader_task.clone();
            let report = report.clone();
            Box::pin(async move {
                tx.put_aggregator_task(&task).await.unwrap();

                tx.put_client_report(&vdaf, &report).await.unwrap();
                tx.scrub_client_report(report.task_id(), report.metadata().id())
                    .await
                    .unwrap();

                tx.put_aggregation_job(&AggregationJob::<
                    VERIFY_KEY_LENGTH,
                    TimeInterval,
                    Prio3Count,
                >::new(
                    *task.id(),
                    aggregation_job_id,
                    (),
                    (),
                    Interval::new(Time::from_seconds_since_epoch(0), Duration::from_seconds(1))
                        .unwrap(),
                    AggregationJobState::InProgress,
                    AggregationJobStep::from(0),
                ))
                .await
                .unwrap();

                tx.put_report_aggregation(
                    &report.as_start_leader_report_aggregation(aggregation_job_id, 0),
                )
                .await
                .unwrap();

                tx.put_batch(&Batch::<VERIFY_KEY_LENGTH, TimeInterval, Prio3Count>::new(
                    *task.id(),
                    batch_identifier,
                    (),
                    BatchState::Open,
                    1,
                    Interval::from_time(report.metadata().time()).unwrap(),
                ))
                .await
                .unwrap();

                Ok(())
            })
        })
        .await
        .unwrap();

        // Set up the aggregation job driver.
        let aggregation_job_driver = Arc::new(AggregationJobDriver::new(
            reqwest::Client::new(),
            &noop_meter(),
            32,
        ));
        let job_driver = Arc::new(
            JobDriver::new(
                clock.clone(),
                runtime_manager.with_label("stepper"),
                noop_meter(),
                stopper.clone(),
                StdDuration::from_secs(1),
                10,
                StdDuration::from_secs(60),
                aggregation_job_driver.make_incomplete_job_acquirer_callback(
                    Arc::clone(&ds),
                    StdDuration::from_secs(600),
                ),
                aggregation_job_driver.make_job_stepper_callback(Arc::clone(&ds), 3),
            )
            .unwrap(),
        );

        // Set up three error responses from our mock helper. These will cause errors in the
        // leader, because the response body is empty and cannot be decoded.
        let (header, value) = agg_auth_token.request_authentication();
        let failure_mock = server
            .mock(
                "PUT",
                task.aggregation_job_uri(&aggregation_job_id)
                    .unwrap()
                    .path(),
            )
            .match_header(header, value.as_str())
            .match_header(
                CONTENT_TYPE.as_str(),
                AggregationJobInitializeReq::<TimeInterval>::MEDIA_TYPE,
            )
            .with_status(500)
            .expect(3)
            .create_async()
            .await;
        // Set up an extra response that should never be used, to make sure the job driver doesn't
        // make more requests than we expect. If there were no remaining mocks, mockito would have
        // respond with a fallback error response instead.
        let no_more_requests_mock = server
            .mock(
                "PUT",
                task.aggregation_job_uri(&aggregation_job_id)
                    .unwrap()
                    .path(),
            )
            .match_header(header, value.as_str())
            .match_header(
                CONTENT_TYPE.as_str(),
                AggregationJobInitializeReq::<TimeInterval>::MEDIA_TYPE,
            )
            .with_status(500)
            .expect(1)
            .create_async()
            .await;

        // Start up the job driver.
        let task_handle = runtime_manager.with_label("driver").spawn(job_driver.run());

        // Run the job driver until we try to step the collection job four times. The first three
        // attempts make network requests and fail, while the fourth attempt just marks the job
        // as abandoned.
        for i in 1..=4 {
            // Wait for the next task to be spawned and to complete.
            runtime_manager.wait_for_completed_tasks("stepper", i).await;
            // Advance the clock by the lease duration, so that the job driver can pick up the job
            // and try again.
            clock.advance(&Duration::from_seconds(600));
        }
        stopper.stop();
        task_handle.await.unwrap();

        // Check that the job driver made the HTTP requests we expected.
        failure_mock.assert_async().await;
        assert!(!no_more_requests_mock.matched_async().await);

        // Confirm in the database that the job was abandoned.
        let (got_aggregation_job, got_batch) = ds
            .run_unnamed_tx(|tx| {
                let task = task.clone();
                Box::pin(async move {
                    let got_aggregation_job = tx
                        .get_aggregation_job(task.id(), &aggregation_job_id)
                        .await
                        .unwrap()
                        .unwrap();
                    let got_batch = tx
                        .get_batch(task.id(), &batch_identifier, &())
                        .await
                        .unwrap()
                        .unwrap();
                    Ok((got_aggregation_job, got_batch))
                })
            })
            .await
            .unwrap();
        assert_eq!(
            got_aggregation_job,
            AggregationJob::<VERIFY_KEY_LENGTH, TimeInterval, Prio3Count>::new(
                *task.id(),
                aggregation_job_id,
                (),
                (),
                Interval::new(Time::from_seconds_since_epoch(0), Duration::from_seconds(1))
                    .unwrap(),
                AggregationJobState::Abandoned,
                AggregationJobStep::from(0),
            ),
        );
        assert_eq!(
            got_batch,
            Batch::<VERIFY_KEY_LENGTH, TimeInterval, Prio3Count>::new(
                *task.id(),
                batch_identifier,
                (),
                BatchState::Open,
                0,
                Interval::from_time(report.metadata().time()).unwrap(),
            ),
        );
    }

    #[tokio::test]
    async fn abandon_failing_aggregation_job_with_fatal_error() {
        install_test_trace_subscriber();
        let mut server = mockito::Server::new_async().await;
        let clock = MockClock::default();
        let mut runtime_manager = TestRuntimeManager::new();
        let ephemeral_datastore = ephemeral_datastore().await;
        let ds = Arc::new(ephemeral_datastore.datastore(clock.clone()).await);
        let stopper = Stopper::new();

        let task = TaskBuilder::new(QueryType::TimeInterval, VdafInstance::Prio3Count)
            .with_helper_aggregator_endpoint(server.url().parse().unwrap())
            .build();

        let leader_task = task.leader_view().unwrap();
        let agg_auth_token = task.aggregator_auth_token();
        let aggregation_job_id = random();
        let verify_key: VerifyKey<VERIFY_KEY_LENGTH> = task.vdaf_verify_key().unwrap();

        let helper_hpke_keypair = generate_test_hpke_config_and_private_key();

        let vdaf = Prio3::new_count(2).unwrap();
        let time = clock
            .now()
            .to_batch_interval_start(task.time_precision())
            .unwrap();
        let batch_identifier = TimeInterval::to_batch_identifier(&leader_task, &(), &time).unwrap();
        let report_metadata = ReportMetadata::new(random(), time);
        let transcript = run_vdaf(&vdaf, verify_key.as_bytes(), &(), report_metadata.id(), &0);
        let report = LeaderStoredReport::generate(
            *task.id(),
            report_metadata,
            helper_hpke_keypair.config(),
            Vec::new(),
            &transcript,
        );

        // Set up fixtures in the database.
        ds.run_unnamed_tx(|tx| {
            let vdaf = vdaf.clone();
            let task = leader_task.clone();
            let report = report.clone();
            Box::pin(async move {
                tx.put_aggregator_task(&task).await?;

                // We need to store a well-formed report, as it will get parsed by the leader and
                // run through initial VDAF preparation before sending a request to the helper.
                tx.put_client_report(&vdaf, &report).await?;

                tx.put_aggregation_job(&AggregationJob::<
                    VERIFY_KEY_LENGTH,
                    TimeInterval,
                    Prio3Count,
                >::new(
                    *task.id(),
                    aggregation_job_id,
                    (),
                    (),
                    Interval::new(Time::from_seconds_since_epoch(0), Duration::from_seconds(1))
                        .unwrap(),
                    AggregationJobState::InProgress,
                    AggregationJobStep::from(0),
                ))
                .await?;

                tx.put_report_aggregation(
                    &report.as_start_leader_report_aggregation(aggregation_job_id, 0),
                )
                .await?;

                tx.put_batch(&Batch::<VERIFY_KEY_LENGTH, TimeInterval, Prio3Count>::new(
                    *task.id(),
                    batch_identifier,
                    (),
                    BatchState::Open,
                    1,
                    Interval::from_time(report.metadata().time()).unwrap(),
                ))
                .await?;

                Ok(())
            })
        })
        .await
        .unwrap();

        // Set up the aggregation job driver.
        let aggregation_job_driver = Arc::new(AggregationJobDriver::new(
            reqwest::Client::new(),
            &noop_meter(),
            32,
        ));
        let job_driver = Arc::new(
            JobDriver::new(
                clock.clone(),
                runtime_manager.with_label("stepper"),
                noop_meter(),
                stopper.clone(),
                StdDuration::from_secs(1),
                10,
                StdDuration::from_secs(60),
                aggregation_job_driver.make_incomplete_job_acquirer_callback(
                    Arc::clone(&ds),
                    StdDuration::from_secs(600),
                ),
                aggregation_job_driver.make_job_stepper_callback(Arc::clone(&ds), 3),
            )
            .unwrap(),
        );

        // Set up one fatal error response from our mock helper. These will cause errors in the
        // leader, because the response body is empty and cannot be decoded.
        let (header, value) = agg_auth_token.request_authentication();
        let failure_mock = server
            .mock(
                "PUT",
                task.aggregation_job_uri(&aggregation_job_id)
                    .unwrap()
                    .path(),
            )
            .match_header(header, value.as_str())
            .match_header(
                CONTENT_TYPE.as_str(),
                AggregationJobInitializeReq::<TimeInterval>::MEDIA_TYPE,
            )
            .with_status(404)
            .expect(1)
            .create_async()
            .await;
        // Set up an extra response that should never be used, to make sure the job driver doesn't
        // make more requests than we expect. If there were no remaining mocks, mockito would have
        // respond with a fallback error response instead.
        let no_more_requests_mock = server
            .mock(
                "PUT",
                task.aggregation_job_uri(&aggregation_job_id)
                    .unwrap()
                    .path(),
            )
            .match_header(header, value.as_str())
            .match_header(
                CONTENT_TYPE.as_str(),
                AggregationJobInitializeReq::<TimeInterval>::MEDIA_TYPE,
            )
            .with_status(500)
            .expect(1)
            .create_async()
            .await;

        // Start up the job driver.
        let task_handle = runtime_manager.with_label("driver").spawn(job_driver.run());
        // Wait for the next task to be spawned and to complete.
        runtime_manager.wait_for_completed_tasks("stepper", 1).await;
        // Advance the clock by the lease duration, so that the job driver can pick up the job
        // and try again.
        clock.advance(&Duration::from_seconds(600));
        stopper.stop();
        task_handle.await.unwrap();

        // Check that the job driver made the HTTP requests we expected.
        failure_mock.assert_async().await;
        assert!(!no_more_requests_mock.matched_async().await);

        // Confirm in the database that the job was abandoned.
        let (got_aggregation_job, got_batch) = ds
            .run_unnamed_tx(|tx| {
                let task = task.clone();
                Box::pin(async move {
                    let got_aggregation_job = tx
                        .get_aggregation_job(task.id(), &aggregation_job_id)
                        .await?
                        .unwrap();
                    let got_batch = tx
                        .get_batch(task.id(), &batch_identifier, &())
                        .await?
                        .unwrap();
                    Ok((got_aggregation_job, got_batch))
                })
            })
            .await
            .unwrap();
        assert_eq!(
            got_aggregation_job,
            AggregationJob::<VERIFY_KEY_LENGTH, TimeInterval, Prio3Count>::new(
                *task.id(),
                aggregation_job_id,
                (),
                (),
                Interval::new(Time::from_seconds_since_epoch(0), Duration::from_seconds(1))
                    .unwrap(),
                AggregationJobState::Abandoned,
                AggregationJobStep::from(0),
            ),
        );
        assert_eq!(
            got_batch,
            Batch::<VERIFY_KEY_LENGTH, TimeInterval, Prio3Count>::new(
                *task.id(),
                batch_identifier,
                (),
                BatchState::Open,
                0,
                Interval::from_time(report.metadata().time()).unwrap(),
            ),
        );
    }

    async fn put_start_report_aggregation_for_report<'a, const SEED_SIZE: usize, A>(
        tx: &Transaction<'a, MockClock>,
        report_data_in_report_aggregation: bool,
        aggregation_job_id: AggregationJobId,
        ord: u64,
        report: &LeaderStoredReport<SEED_SIZE, A>,
    ) where
        A: Aggregator<SEED_SIZE, 16>,
        A::PrepareState: Encode,
    {
        // report_data_in_report_aggregation == true means that the report data will be stored in
        // the report aggregation state, and the report will be scrubbed.
        // report_data_in_report_aggregation == false means that the report data will be stored in
        // the client report.
        //
        // As a precondition, this function expects the report to already be written to the
        // datastore (e.g. by `tx.put_client_report`).
        if report_data_in_report_aggregation {
            tx.scrub_client_report(report.task_id(), report.metadata().id())
                .await
                .unwrap();
            tx.put_report_aggregation(
                &report.as_start_leader_report_aggregation(aggregation_job_id, ord),
            )
            .await
            .unwrap();
        } else {
            tx.put_report_aggregation(&ReportAggregation::<SEED_SIZE, A>::new(
                *report.task_id(),
                aggregation_job_id,
                *report.metadata().id(),
                *report.metadata().time(),
                ord,
                None,
                ReportAggregationState::StartLeaderMissingReportData,
            ))
            .await
            .unwrap();
        }
    }
}<|MERGE_RESOLUTION|>--- conflicted
+++ resolved
@@ -209,24 +209,6 @@
                         .map(|report| (*report.metadata().id(), report))
                         .collect();
 
-<<<<<<< HEAD
-                        report_aggregations = report_aggregations
-                            .into_iter()
-                            .map(|mut ra| {
-                                if matches!(
-                                    ra.state(),
-                                    ReportAggregationState::StartLeaderMissingReportData
-                                ) {
-                                    if let Some(report) = reports.get(ra.report_id()) {
-                                        ra = ra.with_state(
-                                            report.as_start_leader_report_aggregation_state(),
-                                        );
-                                    }
-                                }
-                                ra
-                            })
-                            .collect();
-=======
                         for ra in report_aggregations.iter_mut() {
                             if let ReportAggregationState::StartLeaderMissingReportData = ra.state()
                             {
@@ -237,7 +219,6 @@
                                 }
                             }
                         }
->>>>>>> f3bab985
                     }
 
                     Ok((
@@ -329,19 +310,6 @@
         A::PrepareMessage: PartialEq + Eq + Send + Sync,
         A::PublicShare: PartialEq + Send + Sync,
     {
-<<<<<<< HEAD
-=======
-        // We currently scrub all reports included in an aggregation job as part of completing the
-        // first step. Once we support VDAFs which accept use an aggregation parameter &
-        // permit/require multiple aggregations per report, we will need a more complicated strategy
-        // where we only scrub a report as part of the _final_ aggregation over the report.
-        let report_ids_to_scrub = report_aggregations
-            .iter()
-            .map(|ra| ra.report_id())
-            .copied()
-            .collect();
-
->>>>>>> f3bab985
         // Only process non-failed report aggregations.
         let report_aggregations: Vec<_> = report_aggregations
             .into_iter()
