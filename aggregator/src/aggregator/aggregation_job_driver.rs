use crate::aggregator::{
    accumulator::Accumulator, aggregate_step_failure_counter,
    aggregation_job_writer::AggregationJobWriter, http_handlers::AGGREGATION_JOB_ROUTE,
    query_type::CollectableQueryType, send_request_to_helper,
};
use anyhow::{anyhow, Result};
use derivative::Derivative;
use futures::future::{try_join_all, BoxFuture};
use janus_aggregator_core::{
    datastore::{
        self,
        models::{
            AcquiredAggregationJob, AggregationJob, AggregationJobState, Lease, ReportAggregation,
            ReportAggregationState,
        },
        Datastore,
    },
    task::{self, AggregatorTask, VerifyKey},
};
use janus_core::{time::Clock, vdaf_dispatch};
use janus_messages::{
    query_type::{FixedSize, TimeInterval},
    AggregationJobContinueReq, AggregationJobInitializeReq, AggregationJobResp,
    PartialBatchSelector, PrepareContinue, PrepareError, PrepareInit, PrepareResp,
    PrepareStepResult, ReportId, ReportShare, Role,
};
use opentelemetry::{
    metrics::{Counter, Histogram, Meter, Unit},
    KeyValue,
};
use prio::{
    codec::{Decode, Encode, ParameterizedDecode},
    topology::ping_pong::{PingPongContinuedValue, PingPongState, PingPongTopology},
    vdaf,
};
use reqwest::Method;
use std::{collections::HashSet, sync::Arc, time::Duration};
use tokio::try_join;
use tracing::{debug, info, trace_span, warn};

use super::error::handle_ping_pong_error;

#[derive(Derivative)]
#[derivative(Debug)]
pub struct AggregationJobDriver {
    batch_aggregation_shard_count: u64,
    http_client: reqwest::Client,
    #[derivative(Debug = "ignore")]
    aggregate_step_failure_counter: Counter<u64>,
    #[derivative(Debug = "ignore")]
    job_cancel_counter: Counter<u64>,
    #[derivative(Debug = "ignore")]
    job_retry_counter: Counter<u64>,
    #[derivative(Debug = "ignore")]
    http_request_duration_histogram: Histogram<f64>,
}

impl AggregationJobDriver {
    pub fn new(
        http_client: reqwest::Client,
        meter: &Meter,
        batch_aggregation_shard_count: u64,
    ) -> AggregationJobDriver {
        let aggregate_step_failure_counter = aggregate_step_failure_counter(meter);

        let job_cancel_counter = meter
            .u64_counter("janus_job_cancellations")
            .with_description("Count of cancelled jobs.")
            .with_unit(Unit::new("{job}"))
            .init();
        job_cancel_counter.add(0, &[]);

        let job_retry_counter = meter
            .u64_counter("janus_job_retries")
            .with_description("Count of retried job steps.")
            .with_unit(Unit::new("{step}"))
            .init();
        job_retry_counter.add(0, &[]);

        let http_request_duration_histogram = meter
            .f64_histogram("janus_http_request_duration")
            .with_description(
                "The amount of time elapsed while making an HTTP request to a helper.",
            )
            .with_unit(Unit::new("s"))
            .init();

        AggregationJobDriver {
            batch_aggregation_shard_count,
            http_client,
            aggregate_step_failure_counter,
            job_cancel_counter,
            job_retry_counter,
            http_request_duration_histogram,
        }
    }

    async fn step_aggregation_job<C: Clock>(
        &self,
        datastore: Arc<Datastore<C>>,
        lease: Arc<Lease<AcquiredAggregationJob>>,
    ) -> Result<()> {
        match lease.leased().query_type() {
            task::QueryType::TimeInterval => {
                vdaf_dispatch!(lease.leased().vdaf(), (vdaf, VdafType, VERIFY_KEY_LENGTH) => {
                    self.step_aggregation_job_generic::<VERIFY_KEY_LENGTH, C, TimeInterval, VdafType>(datastore, Arc::new(vdaf), lease).await
                })
            }
            task::QueryType::FixedSize { .. } => {
                vdaf_dispatch!(lease.leased().vdaf(), (vdaf, VdafType, VERIFY_KEY_LENGTH) => {
                    self.step_aggregation_job_generic::<VERIFY_KEY_LENGTH, C, FixedSize, VdafType>(datastore, Arc::new(vdaf), lease).await
                })
            }
        }
    }

    async fn step_aggregation_job_generic<
        const SEED_SIZE: usize,
        C: Clock,
        Q: CollectableQueryType,
        A: vdaf::Aggregator<SEED_SIZE, 16>,
    >(
        &self,
        datastore: Arc<Datastore<C>>,
        vdaf: Arc<A>,
        lease: Arc<Lease<AcquiredAggregationJob>>,
    ) -> Result<()>
    where
        A: 'static + Send + Sync,
        A::AggregationParam: Send + Sync + PartialEq + Eq,
        A::AggregateShare: Send + Sync,
        A::OutputShare: PartialEq + Eq + Send + Sync,
        for<'a> A::PrepareState:
            PartialEq + Eq + Send + Sync + Encode + ParameterizedDecode<(&'a A, usize)>,
        A::PrepareMessage: PartialEq + Eq + Send + Sync,
        A::PrepareShare: PartialEq + Eq + Send + Sync,
        A::InputShare: PartialEq + Send + Sync,
        A::PublicShare: PartialEq + Send + Sync,
    {
        // Read all information about the aggregation job.
        let (task, aggregation_job, report_aggregations, verify_key) = datastore
            .run_tx("step_aggregation_job_1", |tx| {
                let (lease, vdaf) = (Arc::clone(&lease), Arc::clone(&vdaf));
                Box::pin(async move {
                    let task = tx
                        .get_aggregator_task(lease.leased().task_id())
                        .await?
                        .ok_or_else(|| {
                            datastore::Error::User(
                                anyhow!("couldn't find task {}", lease.leased().task_id()).into(),
                            )
                        })?;
                    let verify_key = task.vdaf_verify_key().map_err(|_| {
                        datastore::Error::User(
                            anyhow!("VDAF verification key has wrong length").into(),
                        )
                    })?;

                    let aggregation_job_future = tx.get_aggregation_job::<SEED_SIZE, Q, A>(
                        lease.leased().task_id(),
                        lease.leased().aggregation_job_id(),
                    );
                    let report_aggregations_future = tx
                        .get_report_aggregations_for_aggregation_job(
                            vdaf.as_ref(),
                            &Role::Leader,
                            lease.leased().task_id(),
                            lease.leased().aggregation_job_id(),
                        );

                    let (aggregation_job, report_aggregations) =
                        try_join!(aggregation_job_future, report_aggregations_future)?;
                    let aggregation_job = aggregation_job.ok_or_else(|| {
                        datastore::Error::User(
                            anyhow!(
                                "couldn't find aggregation job {} for task {}",
                                *lease.leased().aggregation_job_id(),
                                *lease.leased().task_id(),
                            )
                            .into(),
                        )
                    })?;

                    Ok((
                        Arc::new(task),
                        aggregation_job,
                        report_aggregations,
                        verify_key,
                    ))
                })
            })
            .await?;

        // Figure out the next step based on the non-error report aggregation states, and dispatch accordingly.
        let (mut saw_start, mut saw_waiting, mut saw_finished) = (false, false, false);
        for report_aggregation in &report_aggregations {
            match report_aggregation.state() {
                ReportAggregationState::StartLeader { .. } => saw_start = true,
                ReportAggregationState::WaitingLeader { .. } => saw_waiting = true,
                ReportAggregationState::WaitingHelper { .. } => {
                    return Err(anyhow!(
                        "Leader encountered unexpected ReportAggregationState::WaitingHelper"
                    ));
                }
                ReportAggregationState::Finished => saw_finished = true,
                ReportAggregationState::Failed { .. } => (), // ignore failed aggregations
            }
        }
        match (saw_start, saw_waiting, saw_finished) {
            // Only saw report aggregations in state "start" (or failed or invalid).
            (true, false, false) => {
                self.step_aggregation_job_aggregate_init(
                    &datastore,
                    vdaf,
                    lease,
                    task,
                    aggregation_job,
                    report_aggregations,
                    verify_key,
                )
                .await
            }

            // Only saw report aggregations in state "waiting" (or failed or invalid).
            (false, true, false) => {
                self.step_aggregation_job_aggregate_continue(
                    &datastore,
                    vdaf,
                    lease,
                    task,
                    aggregation_job,
                    report_aggregations,
                )
                .await
            }

            _ => Err(anyhow!(
                "unexpected combination of report aggregation states (saw_start = {}, saw_waiting \
                 = {}, saw_finished = {})",
                saw_start,
                saw_waiting,
                saw_finished
            )),
        }
    }

    #[allow(clippy::too_many_arguments)]
    async fn step_aggregation_job_aggregate_init<
        const SEED_SIZE: usize,
        C: Clock,
        Q: CollectableQueryType,
        A: vdaf::Aggregator<SEED_SIZE, 16> + Send + Sync + 'static,
    >(
        &self,
        datastore: &Datastore<C>,
        vdaf: Arc<A>,
        lease: Arc<Lease<AcquiredAggregationJob>>,
        task: Arc<AggregatorTask>,
        aggregation_job: AggregationJob<SEED_SIZE, Q, A>,
        report_aggregations: Vec<ReportAggregation<SEED_SIZE, A>>,
        verify_key: VerifyKey<SEED_SIZE>,
    ) -> Result<()>
    where
        A: 'static,
        A::AggregationParam: Send + Sync + PartialEq + Eq,
        A::AggregateShare: Send + Sync,
        A::InputShare: PartialEq + Send + Sync,
        A::OutputShare: PartialEq + Eq + Send + Sync,
        A::PrepareState: PartialEq + Eq + Send + Sync + Encode,
        A::PrepareShare: PartialEq + Eq + Send + Sync,
        A::PrepareMessage: PartialEq + Eq + Send + Sync,
        A::PublicShare: PartialEq + Send + Sync,
    {
        // We currently scrub all reports included in an aggregation job as part of completing the
        // first step. Once we support VDAFs which accept use an aggregation parameter &
        // permit/require multiple aggregations per report, we will need a more complicated strategy
        // where we only scrub a report as part of the _final_ aggregation over the report.
        let report_ids_to_scrub = report_aggregations
            .iter()
            .map(|ra| ra.report_id())
            .copied()
            .collect();

        // Only process non-failed report aggregations.
        let report_aggregations: Vec<_> = report_aggregations
            .into_iter()
            .filter(|report_aggregation| {
                matches!(
                    report_aggregation.state(),
                    &ReportAggregationState::StartLeader { .. }
                )
            })
            .collect();

        // Compute report shares to send to helper, and decrypt our input shares & initialize
        // preparation state.
        let mut report_aggregations_to_write = Vec::new();
        let mut prepare_inits = Vec::new();
        let mut stepped_aggregations = Vec::new();
        for report_aggregation in report_aggregations {
            // Extract report data from the report aggregation state.
            let (public_share, leader_extensions, leader_input_share, helper_encrypted_input_share) =
                match report_aggregation.state() {
                    ReportAggregationState::StartLeader {
                        public_share,
                        leader_extensions,
                        leader_input_share,
                        helper_encrypted_input_share,
                    } => (
                        public_share,
                        leader_extensions,
                        leader_input_share,
                        helper_encrypted_input_share,
                    ),

                    // Panic safety: this can't happen because we filter to only StartLeader-state
                    // report aggregations before this loop.
                    _ => panic!(
                        "Unexpected report aggregation state: {:?}",
                        report_aggregation.state()
                    ),
                };

            // Check for repeated extensions.
            let mut extension_types = HashSet::new();
            if !leader_extensions
                .iter()
                .all(|extension| extension_types.insert(extension.extension_type()))
            {
                debug!(report_id = %report_aggregation.report_id(), "Received report with duplicate extensions");
                self.aggregate_step_failure_counter
                    .add(1, &[KeyValue::new("type", "duplicate_extension")]);
                report_aggregations_to_write.push(report_aggregation.with_state(
                    ReportAggregationState::Failed {
                        prepare_error: PrepareError::InvalidMessage,
                    },
                ));
                continue;
            }

            // Initialize the leader's preparation state from the input share.
            match trace_span!("VDAF preparation").in_scope(|| {
                vdaf.leader_initialized(
                    verify_key.as_bytes(),
                    aggregation_job.aggregation_parameter(),
                    // DAP report ID is used as VDAF nonce
                    report_aggregation.report_id().as_ref(),
                    public_share,
                    leader_input_share,
                )
                .map_err(|ping_pong_error| {
                    handle_ping_pong_error(
                        task.id(),
                        Role::Leader,
                        report_aggregation.report_id(),
                        ping_pong_error,
                        &self.aggregate_step_failure_counter,
                    )
                })
            }) {
                Ok((ping_pong_state, ping_pong_message)) => {
                    prepare_inits.push(PrepareInit::new(
                        ReportShare::new(
<<<<<<< HEAD
                            report_aggregation.report_metadata(),
                            public_share.get_encoded(),
                            helper_encrypted_input_share.clone(),
=======
                            report.metadata().clone(),
                            report.public_share().get_encoded()?,
                            report.helper_encrypted_input_share().clone(),
>>>>>>> 95528c1b
                        ),
                        ping_pong_message,
                    ));
                    stepped_aggregations.push(SteppedAggregation {
                        report_aggregation,
                        leader_state: ping_pong_state,
                    });
                }
                Err(prepare_error) => {
                    report_aggregations_to_write.push(
                        report_aggregation
                            .with_state(ReportAggregationState::Failed { prepare_error }),
                    );
                    continue;
                }
            }
        }

        let resp = if !prepare_inits.is_empty() {
            // Construct request, send it to the helper, and process the response.
            // TODO(#235): abandon work immediately on "terminal" failures from helper, or other
            // unexpected cases such as unknown/unexpected content type.
            let req = AggregationJobInitializeReq::<Q>::new(
                aggregation_job.aggregation_parameter().get_encoded()?,
                PartialBatchSelector::new(aggregation_job.partial_batch_identifier().clone()),
                prepare_inits,
            );

            let resp_bytes = send_request_to_helper(
                &self.http_client,
                Method::PUT,
                task.aggregation_job_uri(aggregation_job.id())?
                    .ok_or_else(|| anyhow!("task is not leader and has no aggregation job URI"))?,
                AGGREGATION_JOB_ROUTE,
                AggregationJobInitializeReq::<Q>::MEDIA_TYPE,
                req,
                // The only way a task wouldn't have an aggregator auth token in it is in the taskprov
                // case, and Janus never acts as the leader with taskprov enabled.
                task.aggregator_auth_token()
                    .ok_or_else(|| anyhow!("task has no aggregator auth token"))?,
                &self.http_request_duration_histogram,
            )
            .await?;
            AggregationJobResp::get_decoded(&resp_bytes)?
        } else {
            // If there are no prepare inits to send (because every report aggregation was filtered by
            // the block above), don't send a request to the Helper at all and process an artificial
            // aggregation job response instead, which will finish the aggregation job.
            AggregationJobResp::new(Vec::new())
        };

        self.process_response_from_helper(
            datastore,
            vdaf,
            lease,
            task,
            aggregation_job,
            &stepped_aggregations,
            report_aggregations_to_write,
            report_ids_to_scrub,
            resp.prepare_resps(),
        )
        .await
    }

    async fn step_aggregation_job_aggregate_continue<
        const SEED_SIZE: usize,
        C: Clock,
        Q: CollectableQueryType,
        A: vdaf::Aggregator<SEED_SIZE, 16> + Send + Sync + 'static,
    >(
        &self,
        datastore: &Datastore<C>,
        vdaf: Arc<A>,
        lease: Arc<Lease<AcquiredAggregationJob>>,
        task: Arc<AggregatorTask>,
        aggregation_job: AggregationJob<SEED_SIZE, Q, A>,
        report_aggregations: Vec<ReportAggregation<SEED_SIZE, A>>,
    ) -> Result<()>
    where
        A: 'static,
        A::AggregationParam: Send + Sync + PartialEq + Eq,
        A::AggregateShare: Send + Sync,
        A::InputShare: Send + Sync,
        A::OutputShare: Send + Sync,
        A::PrepareState: Send + Sync + Encode,
        A::PrepareShare: Send + Sync,
        A::PrepareMessage: Send + Sync,
        A::PublicShare: Send + Sync,
    {
        // Visit the report aggregations, ignoring any that have already failed; compute our own
        // next step & transitions to send to the helper.
        let mut report_aggregations_to_write = Vec::new();
        let mut prepare_continues = Vec::new();
        let mut stepped_aggregations = Vec::new();
        for report_aggregation in report_aggregations {
            if let ReportAggregationState::WaitingLeader { transition } = report_aggregation.state()
            {
                let (prep_state, message) = match transition.evaluate(vdaf.as_ref()) {
                    Ok((state, message)) => (state, message),
                    Err(error) => {
                        let prepare_error = handle_ping_pong_error(
                            task.id(),
                            Role::Leader,
                            report_aggregation.report_id(),
                            error,
                            &self.aggregate_step_failure_counter,
                        );
                        report_aggregations_to_write.push(
                            report_aggregation
                                .with_state(ReportAggregationState::Failed { prepare_error }),
                        );
                        continue;
                    }
                };

                prepare_continues.push(PrepareContinue::new(
                    *report_aggregation.report_id(),
                    message,
                ));
                stepped_aggregations.push(SteppedAggregation {
                    report_aggregation,
                    leader_state: prep_state,
                });
            }
        }

        // Construct request, send it to the helper, and process the response.
        // TODO(#235): abandon work immediately on "terminal" failures from helper, or other
        // unexpected cases such as unknown/unexpected content type.
        let req = AggregationJobContinueReq::new(aggregation_job.step(), prepare_continues);

        let resp_bytes = send_request_to_helper(
            &self.http_client,
            Method::POST,
            task.aggregation_job_uri(aggregation_job.id())?
                .ok_or_else(|| anyhow!("task is not leader and has no aggregation job URI"))?,
            AGGREGATION_JOB_ROUTE,
            AggregationJobContinueReq::MEDIA_TYPE,
            req,
            // The only way a task wouldn't have an aggregator auth token in it is in the taskprov
            // case, and Janus never acts as the leader with taskprov enabled.
            task.aggregator_auth_token()
                .ok_or_else(|| anyhow!("task has no aggregator auth token"))?,
            &self.http_request_duration_histogram,
        )
        .await?;
        let resp = AggregationJobResp::get_decoded(&resp_bytes)?;

        self.process_response_from_helper(
            datastore,
            vdaf,
            lease,
            task,
            aggregation_job,
            &stepped_aggregations,
            report_aggregations_to_write,
            Vec::new(), /* reports are only scrubbed on the initial step */
            resp.prepare_resps(),
        )
        .await
    }

    #[allow(clippy::too_many_arguments)]
    async fn process_response_from_helper<
        const SEED_SIZE: usize,
        C: Clock,
        Q: CollectableQueryType,
        A: vdaf::Aggregator<SEED_SIZE, 16> + Send + Sync + 'static,
    >(
        &self,
        datastore: &Datastore<C>,
        vdaf: Arc<A>,
        lease: Arc<Lease<AcquiredAggregationJob>>,
        task: Arc<AggregatorTask>,
        aggregation_job: AggregationJob<SEED_SIZE, Q, A>,
        stepped_aggregations: &[SteppedAggregation<SEED_SIZE, A>],
        mut report_aggregations_to_write: Vec<ReportAggregation<SEED_SIZE, A>>,
        report_ids_to_scrub: Vec<ReportId>,
        helper_prep_resps: &[PrepareResp],
    ) -> Result<()>
    where
        A: 'static,
        A::AggregationParam: Send + Sync + Eq + PartialEq,
        A::AggregateShare: Send + Sync,
        A::InputShare: Send + Sync,
        A::OutputShare: Send + Sync,
        A::PrepareMessage: Send + Sync,
        A::PrepareShare: Send + Sync,
        A::PrepareState: Send + Sync + Encode,
        A::PublicShare: Send + Sync,
    {
        // Handle response, computing the new report aggregations to be stored.
        if stepped_aggregations.len() != helper_prep_resps.len() {
            return Err(anyhow!(
                "missing, duplicate, out-of-order, or unexpected prepare steps in response"
            ));
        }
        let mut accumulator = Accumulator::<SEED_SIZE, Q, A>::new(
            Arc::clone(&task),
            self.batch_aggregation_shard_count,
            aggregation_job.aggregation_parameter().clone(),
        );
        for (stepped_aggregation, helper_prep_resp) in
            stepped_aggregations.iter().zip(helper_prep_resps)
        {
            if helper_prep_resp.report_id() != stepped_aggregation.report_aggregation.report_id() {
                return Err(anyhow!(
                    "missing, duplicate, out-of-order, or unexpected prepare steps in response"
                ));
            }

            let new_state = match helper_prep_resp.result() {
                PrepareStepResult::Continue {
                    message: helper_prep_msg,
                } => {
                    let state_and_message = vdaf
                        .leader_continued(
                            stepped_aggregation.leader_state.clone(),
                            aggregation_job.aggregation_parameter(),
                            helper_prep_msg,
                        )
                        .map_err(|ping_pong_error| {
                            handle_ping_pong_error(
                                task.id(),
                                Role::Leader,
                                stepped_aggregation.report_aggregation.report_id(),
                                ping_pong_error,
                                &self.aggregate_step_failure_counter,
                            )
                        });

                    match state_and_message {
                        Ok(PingPongContinuedValue::WithMessage { transition }) => {
                            // Leader did not finish. Store our state and outgoing message for the
                            // next step.
                            // n.b. it's possible we finished and recovered an output share at the
                            // VDAF level (i.e., state may be PingPongState::Finished) but we cannot
                            // finish at the DAP layer and commit the output share until we get
                            // confirmation from the Helper that they finished, too.
                            ReportAggregationState::WaitingLeader { transition }
                        }
                        Ok(PingPongContinuedValue::FinishedNoMessage { output_share }) => {
                            // We finished and have no outgoing message, meaning the Helper was
                            // already finished. Commit the output share.
                            if let Err(err) = accumulator.update(
                                aggregation_job.partial_batch_identifier(),
                                stepped_aggregation.report_aggregation.report_id(),
                                stepped_aggregation.report_aggregation.time(),
                                &output_share,
                            ) {
                                warn!(
                                    report_id = %stepped_aggregation.report_aggregation.report_id(),
                                    ?err,
                                    "Could not update batch aggregation",
                                );
                                self.aggregate_step_failure_counter
                                    .add(1, &[KeyValue::new("type", "accumulate_failure")]);
                                ReportAggregationState::<SEED_SIZE, A>::Failed {
                                    prepare_error: PrepareError::VdafPrepError,
                                }
                            } else {
                                ReportAggregationState::Finished
                            }
                        }
                        Err(prepare_error) => ReportAggregationState::Failed { prepare_error },
                    }
                }

                PrepareStepResult::Finished => {
                    if let PingPongState::Finished(output_share) = &stepped_aggregation.leader_state
                    {
                        // Helper finished and we had already finished. Commit the output share.
                        if let Err(err) = accumulator.update(
                            aggregation_job.partial_batch_identifier(),
                            stepped_aggregation.report_aggregation.report_id(),
                            stepped_aggregation.report_aggregation.time(),
                            output_share,
                        ) {
                            warn!(
                                report_id = %stepped_aggregation.report_aggregation.report_id(),
                                ?err,
                                "Could not update batch aggregation",
                            );
                            self.aggregate_step_failure_counter
                                .add(1, &[KeyValue::new("type", "accumulate_failure")]);
                            ReportAggregationState::<SEED_SIZE, A>::Failed {
                                prepare_error: PrepareError::VdafPrepError,
                            }
                        } else {
                            ReportAggregationState::Finished
                        }
                    } else {
                        warn!(
                            report_id = %stepped_aggregation.report_aggregation.report_id(),
                            "Helper finished but Leader did not",
                        );
                        self.aggregate_step_failure_counter
                            .add(1, &[KeyValue::new("type", "finish_mismatch")]);
                        ReportAggregationState::Failed {
                            prepare_error: PrepareError::VdafPrepError,
                        }
                    }
                }

                PrepareStepResult::Reject(err) => {
                    // If the helper failed, we move to FAILED immediately.
                    // TODO(#236): is it correct to just record the transition error that the helper reports?
                    info!(
                        report_id = %stepped_aggregation.report_aggregation.report_id(),
                        helper_error = ?err,
                        "Helper couldn't step report aggregation",
                    );
                    self.aggregate_step_failure_counter
                        .add(1, &[KeyValue::new("type", "helper_step_failure")]);
                    ReportAggregationState::Failed {
                        prepare_error: *err,
                    }
                }
            };

            report_aggregations_to_write.push(
                stepped_aggregation
                    .report_aggregation
                    .clone()
                    .with_state(new_state),
            );
        }

        // Write everything back to storage.
        let mut aggregation_job_writer = AggregationJobWriter::new(Arc::clone(&task));
        let new_step = aggregation_job.step().increment();
        aggregation_job_writer.update(
            aggregation_job.with_step(new_step),
            report_aggregations_to_write,
        )?;
        let aggregation_job_writer = Arc::new(aggregation_job_writer);

        let report_ids_to_scrub = Arc::new(report_ids_to_scrub);
        let accumulator = Arc::new(accumulator);
        datastore
            .run_tx("step_aggregation_job_2", |tx| {
                let task_id = *task.id();
                let vdaf = Arc::clone(&vdaf);
                let aggregation_job_writer = Arc::clone(&aggregation_job_writer);
                let accumulator = Arc::clone(&accumulator);
                let report_ids_to_scrub = Arc::clone(&report_ids_to_scrub);
                let lease = Arc::clone(&lease);

                Box::pin(async move {
                    let (unwritable_ra_report_ids, unwritable_ba_report_ids, _, _) = try_join!(
                        aggregation_job_writer.write(tx, Arc::clone(&vdaf)),
                        accumulator.flush_to_datastore(tx, &vdaf),
                        try_join_all(
                            report_ids_to_scrub
                                .iter()
                                .map(|report_id| tx.scrub_client_report(&task_id, report_id))
                        ),
                        tx.release_aggregation_job(&lease),
                    )?;

                    // Currently, writes can fail in two ways: when writing to the batch
                    // aggregations, or when writing the batch/aggregation job/report aggregations.
                    // Until additional work is done to fuse these writes, we must perform a runtime
                    // check that unwritable batch aggregations are a subset of unwritable report
                    // aggregations; this should be guaranteed by the system as we do not make batch
                    // aggregations unwritable until after we make report aggregations unwritable.
                    // But we should certainly check that this is true!
                    // TODO(#1392): remove this check by fusing report aggregation/batch aggregation writes.
                    assert!(unwritable_ba_report_ids.is_subset(&unwritable_ra_report_ids));
                    Ok(())
                })
            })
            .await?;
        Ok(())
    }

    async fn cancel_aggregation_job<C: Clock>(
        &self,
        datastore: Arc<Datastore<C>>,
        lease: Lease<AcquiredAggregationJob>,
    ) -> Result<()> {
        match lease.leased().query_type() {
            task::QueryType::TimeInterval => {
                vdaf_dispatch!(lease.leased().vdaf(), (vdaf, VdafType, VERIFY_KEY_LENGTH) => {
                    self.cancel_aggregation_job_generic::<
                        VERIFY_KEY_LENGTH,
                        C,
                        TimeInterval,
                        VdafType,
                    >(vdaf, datastore, lease)
                    .await
                })
            }
            task::QueryType::FixedSize { .. } => {
                vdaf_dispatch!(lease.leased().vdaf(), (vdaf, VdafType, VERIFY_KEY_LENGTH) => {
                    self.cancel_aggregation_job_generic::<
                        VERIFY_KEY_LENGTH,
                        C,
                        FixedSize,
                        VdafType,
                    >(vdaf, datastore, lease)
                    .await
                })
            }
        }
    }

    async fn cancel_aggregation_job_generic<
        const SEED_SIZE: usize,
        C: Clock,
        Q: CollectableQueryType,
        A: vdaf::Aggregator<SEED_SIZE, 16>,
    >(
        &self,
        vdaf: A,
        datastore: Arc<Datastore<C>>,
        lease: Lease<AcquiredAggregationJob>,
    ) -> Result<()>
    where
        A: Send + Sync + 'static,
        A::AggregateShare: Send + Sync,
        A::AggregationParam: Send + Sync + PartialEq + Eq,
        A::InputShare: Send + Sync,
        A::OutputShare: Send + Sync,
        A::PrepareMessage: Send + Sync,
        for<'a> A::PrepareState: Send + Sync + Encode + ParameterizedDecode<(&'a A, usize)>,
        A::PublicShare: Send + Sync,
    {
        let vdaf = Arc::new(vdaf);
        let lease = Arc::new(lease);
        datastore
            .run_tx("cancel_aggregation_job", |tx| {
                let vdaf = Arc::clone(&vdaf);
                let lease = Arc::clone(&lease);

                Box::pin(async move {
                    // On abandoning an aggregation job, we update the aggregation job's state field
                    // to Abandoned, but leave all other state (e.g. report aggregations) alone to
                    // ease debugging. (Note that the aggregation_job_writer may still update report
                    // aggregation states to Failed(BatchCollected) if a collection has begun for
                    // the relevant batch.
                    let task = tx
                        .get_aggregator_task(lease.leased().task_id())
                        .await?
                        .ok_or_else(|| {
                            datastore::Error::User(
                                anyhow!("couldn't find task {}", lease.leased().task_id()).into(),
                            )
                        })?;
                    let aggregation_job = tx
                        .get_aggregation_job::<SEED_SIZE, Q, A>(
                            lease.leased().task_id(),
                            lease.leased().aggregation_job_id(),
                        )
                        .await?
                        .ok_or_else(|| {
                            datastore::Error::User(
                                anyhow!(
                                    "couldn't find aggregation job {} for task {}",
                                    lease.leased().aggregation_job_id(),
                                    lease.leased().task_id()
                                )
                                .into(),
                            )
                        })?
                        .with_state(AggregationJobState::Abandoned);
                    let report_aggregations = tx
                        .get_report_aggregations_for_aggregation_job(
                            vdaf.as_ref(),
                            &Role::Leader,
                            lease.leased().task_id(),
                            lease.leased().aggregation_job_id(),
                        )
                        .await?;

                    let mut aggregation_job_writer = AggregationJobWriter::new(Arc::new(task));
                    aggregation_job_writer.update(aggregation_job, report_aggregations)?;

                    try_join!(
                        aggregation_job_writer.write(tx, vdaf),
                        tx.release_aggregation_job(&lease)
                    )?;
                    Ok(())
                })
            })
            .await?;
        Ok(())
    }

    /// Produce a closure for use as a `[JobDriver::JobAcquirer]`.
    pub fn make_incomplete_job_acquirer_callback<C: Clock>(
        &self,
        datastore: Arc<Datastore<C>>,
        lease_duration: Duration,
    ) -> impl Fn(usize) -> BoxFuture<'static, Result<Vec<Lease<AcquiredAggregationJob>>, datastore::Error>>
    {
        move |max_acquire_count: usize| {
            let datastore = Arc::clone(&datastore);
            Box::pin(async move {
                datastore
                    .run_tx("acquire_aggregation_jobs", |tx| {
                        Box::pin(async move {
                            tx.acquire_incomplete_aggregation_jobs(
                                &lease_duration,
                                max_acquire_count,
                            )
                            .await
                        })
                    })
                    .await
            })
        }
    }

    /// Produce a closure for use as a `[JobDriver::JobStepper]`.
    pub fn make_job_stepper_callback<C: Clock>(
        self: Arc<Self>,
        datastore: Arc<Datastore<C>>,
        maximum_attempts_before_failure: usize,
    ) -> impl Fn(Lease<AcquiredAggregationJob>) -> BoxFuture<'static, Result<(), anyhow::Error>>
    {
        move |lease| {
            let (this, datastore) = (Arc::clone(&self), Arc::clone(&datastore));
            Box::pin(async move {
                if lease.lease_attempts() > maximum_attempts_before_failure {
                    warn!(
                        attempts = %lease.lease_attempts(),
                        max_attempts = %maximum_attempts_before_failure,
                        "Canceling job due to too many failed attempts"
                    );
                    this.job_cancel_counter.add(1, &[]);
                    return this.cancel_aggregation_job(datastore, lease).await;
                }

                if lease.lease_attempts() > 1 {
                    this.job_retry_counter.add(1, &[]);
                }

                this.step_aggregation_job(datastore, Arc::new(lease)).await
            })
        }
    }
}

/// SteppedAggregation represents a report aggregation along with the associated preparation-state
/// transition representing the next step for the leader.
struct SteppedAggregation<const SEED_SIZE: usize, A: vdaf::Aggregator<SEED_SIZE, 16>> {
    report_aggregation: ReportAggregation<SEED_SIZE, A>,
    leader_state: PingPongState<SEED_SIZE, 16, A>,
}

#[cfg(test)]
mod tests {
    use crate::{
        aggregator::{aggregation_job_driver::AggregationJobDriver, Error},
        binary_utils::job_driver::JobDriver,
    };
    use assert_matches::assert_matches;
    use futures::future::join_all;
    use http::{header::CONTENT_TYPE, StatusCode};
    use janus_aggregator_core::{
        datastore::{
            models::{
                AggregationJob, AggregationJobState, Batch, BatchAggregation,
                BatchAggregationState, BatchState, CollectionJob, CollectionJobState,
                ReportAggregation, ReportAggregationState,
            },
            test_util::ephemeral_datastore,
        },
        query_type::{AccumulableQueryType, CollectableQueryType},
        task::{test_util::TaskBuilder, QueryType, VerifyKey},
        test_util::{generate_report, noop_meter},
    };
    use janus_core::{
        hpke::test_util::generate_test_hpke_config_and_private_key,
        report_id::ReportIdChecksumExt,
        test_util::{install_test_trace_subscriber, run_vdaf, runtime::TestRuntimeManager},
        time::{Clock, IntervalExt, MockClock, TimeExt},
        vdaf::{VdafInstance, VERIFY_KEY_LENGTH},
        Runtime,
    };
    use janus_messages::{
        problem_type::DapProblemType,
        query_type::{FixedSize, TimeInterval},
        AggregationJobContinueReq, AggregationJobInitializeReq, AggregationJobResp,
        AggregationJobStep, Duration, Extension, ExtensionType, FixedSizeQuery, Interval,
        PartialBatchSelector, PrepareContinue, PrepareError, PrepareInit, PrepareResp,
        PrepareStepResult, Query, ReportIdChecksum, ReportMetadata, ReportShare, Role, Time,
    };
    use prio::{
        codec::Encode,
        idpf::IdpfInput,
        vdaf::{
            poplar1::{Poplar1, Poplar1AggregationParam},
            prio3::{Prio3, Prio3Count},
            xof::XofTurboShake128,
            Aggregator,
        },
    };
    use rand::random;
    use std::{borrow::Borrow, sync::Arc, time::Duration as StdDuration};
    use trillium_tokio::Stopper;

    #[tokio::test]
    async fn aggregation_job_driver() {
        // This is a minimal test that AggregationJobDriver::run() will successfully find
        // aggregation jobs & step them to completion. More detailed tests of the aggregation job
        // creation logic are contained in other tests which do not exercise the job-acquiry loop.
        // Note that we actually step twice to ensure that lease-release & re-acquiry works as
        // expected.

        // Setup.
        install_test_trace_subscriber();
        let mut server = mockito::Server::new_async().await;
        let clock = MockClock::default();
        let mut runtime_manager = TestRuntimeManager::new();
        let ephemeral_datastore = ephemeral_datastore().await;
        let ds = Arc::new(ephemeral_datastore.datastore(clock.clone()).await);
        let vdaf = Arc::new(Poplar1::new_turboshake128(1));
        let task = TaskBuilder::new(QueryType::TimeInterval, VdafInstance::Poplar1 { bits: 1 })
            .with_helper_aggregator_endpoint(server.url().parse().unwrap())
            .build();

        let leader_task = task.leader_view().unwrap();

        let time = clock
            .now()
            .to_batch_interval_start(task.time_precision())
            .unwrap();
        let batch_identifier = TimeInterval::to_batch_identifier(&leader_task, &(), &time).unwrap();
        let report_metadata = ReportMetadata::new(random(), time);
        let verify_key: VerifyKey<VERIFY_KEY_LENGTH> = task.vdaf_verify_key().unwrap();
        let measurement = IdpfInput::from_bools(&[true]);
        let aggregation_param =
            Poplar1AggregationParam::try_from_prefixes(Vec::from([IdpfInput::from_bools(&[true])]))
                .unwrap();

        let transcript = run_vdaf(
            vdaf.as_ref(),
            verify_key.as_bytes(),
            &aggregation_param,
            report_metadata.id(),
            &measurement,
        );

        let agg_auth_token = task.aggregator_auth_token().clone();
        let helper_hpke_keypair = generate_test_hpke_config_and_private_key();
        let report = generate_report::<VERIFY_KEY_LENGTH, Poplar1<XofTurboShake128, 16>>(
            *task.id(),
            report_metadata,
            helper_hpke_keypair.config(),
            Vec::new(),
            &transcript,
        );

        let aggregation_job_id = random();

        let collection_job = ds
            .run_unnamed_tx(|tx| {
                let (vdaf, task, report, aggregation_param) = (
                    vdaf.clone(),
                    leader_task.clone(),
                    report.clone(),
                    aggregation_param.clone(),
                );
                Box::pin(async move {
                    tx.put_aggregator_task(&task).await.unwrap();
                    tx.put_client_report(vdaf.borrow(), &report).await.unwrap();
                    tx.scrub_client_report(report.task_id(), report.metadata().id())
                        .await
                        .unwrap();
                    tx.mark_report_aggregated(task.id(), report.metadata().id())
                        .await
                        .unwrap();

                    tx.put_aggregation_job(&AggregationJob::<
                        VERIFY_KEY_LENGTH,
                        TimeInterval,
                        Poplar1<XofTurboShake128, 16>,
                    >::new(
                        *task.id(),
                        aggregation_job_id,
                        aggregation_param.clone(),
                        (),
                        Interval::new(Time::from_seconds_since_epoch(0), Duration::from_seconds(1))
                            .unwrap(),
                        AggregationJobState::InProgress,
                        AggregationJobStep::from(0),
                    ))
<<<<<<< HEAD
                    .await
                    .unwrap();
                    tx.put_report_aggregation(
                        &report.as_start_leader_report_aggregation(aggregation_job_id, 0),
                    )
                    .await
                    .unwrap();
=======
                    .await?;
                    tx.put_report_aggregation(&ReportAggregation::<
                        VERIFY_KEY_LENGTH,
                        Poplar1<XofTurboShake128, 16>,
                    >::new(
                        *task.id(),
                        aggregation_job_id,
                        *report.metadata().id(),
                        *report.metadata().time(),
                        0,
                        None,
                        ReportAggregationState::Start,
                    ))
                    .await?;
>>>>>>> 95528c1b

                    tx.put_batch(&Batch::<
                        VERIFY_KEY_LENGTH,
                        TimeInterval,
                        Poplar1<XofTurboShake128, 16>,
                    >::new(
                        *task.id(),
                        batch_identifier,
                        aggregation_param.clone(),
                        BatchState::Closing,
                        1,
                        Interval::from_time(&time).unwrap(),
                    ))
                    .await
                    .unwrap();

                    let collection_job = CollectionJob::<
                        VERIFY_KEY_LENGTH,
                        TimeInterval,
                        Poplar1<XofTurboShake128, 16>,
                    >::new(
                        *task.id(),
                        random(),
                        Query::new_time_interval(batch_identifier),
                        aggregation_param,
                        batch_identifier,
                        CollectionJobState::Start,
                    );
                    tx.put_collection_job(&collection_job).await.unwrap();

                    Ok(collection_job)
                })
            })
            .await
            .unwrap();

        // Setup: prepare mocked HTTP responses.
        let helper_responses = Vec::from([
            (
                "PUT",
                AggregationJobInitializeReq::<TimeInterval>::MEDIA_TYPE,
                AggregationJobResp::MEDIA_TYPE,
                AggregationJobResp::new(Vec::from([PrepareResp::new(
                    *report.metadata().id(),
                    PrepareStepResult::Continue {
                        message: transcript.helper_prepare_transitions[0].message.clone(),
                    },
                )]))
                .get_encoded()
                .unwrap(),
            ),
            (
                "POST",
                AggregationJobContinueReq::MEDIA_TYPE,
                AggregationJobResp::MEDIA_TYPE,
                AggregationJobResp::new(Vec::from([PrepareResp::new(
                    *report.metadata().id(),
                    PrepareStepResult::Finished,
                )]))
                .get_encoded()
                .unwrap(),
            ),
        ]);
        let mocked_aggregates = join_all(helper_responses.iter().map(
            |(req_method, req_content_type, resp_content_type, resp_body)| {
                let (header, value) = agg_auth_token.request_authentication();
                server
                    .mock(
                        req_method,
                        task.aggregation_job_uri(&aggregation_job_id)
                            .unwrap()
                            .path(),
                    )
                    .match_header(header, value.as_str())
                    .match_header(CONTENT_TYPE.as_str(), *req_content_type)
                    .with_status(200)
                    .with_header(CONTENT_TYPE.as_str(), resp_content_type)
                    .with_body(resp_body)
                    .create_async()
            },
        ))
        .await;
        let aggregation_job_driver = Arc::new(AggregationJobDriver::new(
            reqwest::Client::new(),
            &noop_meter(),
            32,
        ));
        let stopper = Stopper::new();

        // Run. Let the aggregation job driver step aggregation jobs, then kill it.
        let aggregation_job_driver = Arc::new(
            JobDriver::new(
                clock,
                runtime_manager.with_label("stepper"),
                noop_meter(),
                stopper.clone(),
                StdDuration::from_secs(1),
                10,
                StdDuration::from_secs(60),
                aggregation_job_driver.make_incomplete_job_acquirer_callback(
                    Arc::clone(&ds),
                    StdDuration::from_secs(600),
                ),
                aggregation_job_driver.make_job_stepper_callback(Arc::clone(&ds), 5),
            )
            .unwrap(),
        );

        let task_handle = runtime_manager
            .with_label("driver")
            .spawn(aggregation_job_driver.run());

        tracing::info!("awaiting stepper tasks");
        // Wait for all of the aggregation job stepper tasks to complete.
        runtime_manager.wait_for_completed_tasks("stepper", 2).await;
        // Stop the aggregation job driver.
        stopper.stop();
        // Wait for the aggregation job driver task to complete.
        task_handle.await.unwrap();

        // Verify.
        for mocked_aggregate in mocked_aggregates {
            mocked_aggregate.assert_async().await;
        }

        let want_aggregation_job =
            AggregationJob::<VERIFY_KEY_LENGTH, TimeInterval, Poplar1<XofTurboShake128, 16>>::new(
                *task.id(),
                aggregation_job_id,
                aggregation_param.clone(),
                (),
                Interval::new(Time::from_seconds_since_epoch(0), Duration::from_seconds(1))
                    .unwrap(),
                AggregationJobState::Finished,
                AggregationJobStep::from(2),
            );
        let want_report_aggregation =
            ReportAggregation::<VERIFY_KEY_LENGTH, Poplar1<XofTurboShake128, 16>>::new(
                *task.id(),
                aggregation_job_id,
                *report.metadata().id(),
                *report.metadata().time(),
                0,
                None,
                ReportAggregationState::Finished,
            );
        let want_batch =
            Batch::<VERIFY_KEY_LENGTH, TimeInterval, Poplar1<XofTurboShake128, 16>>::new(
                *task.id(),
                batch_identifier,
                aggregation_param.clone(),
                BatchState::Closed,
                0,
                Interval::from_time(&time).unwrap(),
            );
        let want_collection_job = collection_job.with_state(CollectionJobState::Collectable);

        let (got_aggregation_job, got_report_aggregation, got_batch, got_collection_job) = ds
            .run_unnamed_tx(|tx| {
                let vdaf = Arc::clone(&vdaf);
                let task = task.clone();
                let report_id = *report.metadata().id();
                let collection_job_id = *want_collection_job.id();

                Box::pin(async move {
                    let aggregation_job = tx
                        .get_aggregation_job::<VERIFY_KEY_LENGTH, TimeInterval, Poplar1<XofTurboShake128, 16>>(
                            task.id(),
                            &aggregation_job_id,
                        )
                        .await.unwrap()
                        .unwrap();
                    let report_aggregation = tx
                        .get_report_aggregation(
                            vdaf.as_ref(),
                            &Role::Leader,
                            task.id(),
                            &aggregation_job_id,
                            aggregation_job.aggregation_parameter(),
                            &report_id,
                        )
                        .await.unwrap()
                        .unwrap();
                    let batch = tx
                        .get_batch(
                            task.id(),
                            &batch_identifier,
                            aggregation_job.aggregation_parameter(),
                        )
                        .await.unwrap()
                        .unwrap();
                    let collection_job = tx
                        .get_collection_job(vdaf.as_ref(), task.id(), &collection_job_id)
                        .await.unwrap()
                        .unwrap();
                    Ok((aggregation_job, report_aggregation, batch, collection_job))
                })
            })
            .await
            .unwrap();

        assert_eq!(want_aggregation_job, got_aggregation_job);
        assert_eq!(want_report_aggregation, got_report_aggregation);
        assert_eq!(want_batch, got_batch);
        assert_eq!(want_collection_job, got_collection_job);
    }

    #[tokio::test]
    async fn step_time_interval_aggregation_job_init_single_step() {
        // Setup: insert a client report and add it to a new aggregation job.
        install_test_trace_subscriber();
        let mut server = mockito::Server::new_async().await;
        let clock = MockClock::default();
        let ephemeral_datastore = ephemeral_datastore().await;
        let ds = Arc::new(ephemeral_datastore.datastore(clock.clone()).await);
        let vdaf = Arc::new(Prio3::new_count(2).unwrap());

        let task = TaskBuilder::new(QueryType::TimeInterval, VdafInstance::Prio3Count)
            .with_helper_aggregator_endpoint(server.url().parse().unwrap())
            .build();

        let leader_task = task.leader_view().unwrap();

        let time = clock
            .now()
            .to_batch_interval_start(task.time_precision())
            .unwrap();
        let batch_identifier = TimeInterval::to_batch_identifier(&leader_task, &(), &time).unwrap();
        let report_metadata = ReportMetadata::new(random(), time);
        let verify_key: VerifyKey<VERIFY_KEY_LENGTH> = task.vdaf_verify_key().unwrap();

        let transcript = run_vdaf(
            vdaf.as_ref(),
            verify_key.as_bytes(),
            &(),
            report_metadata.id(),
            &false,
        );

        let agg_auth_token = task.aggregator_auth_token();
        let helper_hpke_keypair = generate_test_hpke_config_and_private_key();
        let report = generate_report::<VERIFY_KEY_LENGTH, Prio3Count>(
            *task.id(),
            report_metadata,
            helper_hpke_keypair.config(),
            Vec::new(),
            &transcript,
        );
        let repeated_extension_report = generate_report::<VERIFY_KEY_LENGTH, Prio3Count>(
            *task.id(),
            ReportMetadata::new(random(), time),
            helper_hpke_keypair.config(),
            Vec::from([
                Extension::new(ExtensionType::Tbd, Vec::new()),
                Extension::new(ExtensionType::Tbd, Vec::new()),
            ]),
            &transcript,
        );
        let aggregation_job_id = random();

        let lease = ds
            .run_unnamed_tx(|tx| {
                let vdaf = Arc::clone(&vdaf);
                let task = leader_task.clone();
                let report = report.clone();
                let repeated_extension_report = repeated_extension_report.clone();

                Box::pin(async move {
                    tx.put_aggregator_task(&task).await.unwrap();
                    tx.put_client_report(vdaf.borrow(), &report).await.unwrap();
                    tx.put_client_report(vdaf.borrow(), &repeated_extension_report)
                        .await
                        .unwrap();
                    tx.scrub_client_report(report.task_id(), report.metadata().id())
                        .await
                        .unwrap();
                    tx.scrub_client_report(
                        repeated_extension_report.task_id(),
                        repeated_extension_report.metadata().id(),
                    )
                    .await
                    .unwrap();

                    tx.put_aggregation_job(&AggregationJob::<
                        VERIFY_KEY_LENGTH,
                        TimeInterval,
                        Prio3Count,
                    >::new(
                        *task.id(),
                        aggregation_job_id,
                        (),
                        (),
                        Interval::new(Time::from_seconds_since_epoch(0), Duration::from_seconds(1))
                            .unwrap(),
                        AggregationJobState::InProgress,
                        AggregationJobStep::from(0),
                    ))
                    .await
                    .unwrap();
                    tx.put_report_aggregation(
                        &report.as_start_leader_report_aggregation(aggregation_job_id, 0),
                    )
                    .await
                    .unwrap();
                    tx.put_report_aggregation(
                        &repeated_extension_report
                            .as_start_leader_report_aggregation(aggregation_job_id, 1),
                    )
                    .await
                    .unwrap();

                    tx.put_batch(&Batch::<VERIFY_KEY_LENGTH, TimeInterval, Prio3Count>::new(
                        *task.id(),
                        batch_identifier,
                        (),
                        BatchState::Closing,
                        1,
                        Interval::from_time(&time).unwrap(),
                    ))
                    .await
                    .unwrap();

                    Ok(tx
                        .acquire_incomplete_aggregation_jobs(&StdDuration::from_secs(60), 1)
                        .await
                        .unwrap()
                        .remove(0))
                })
            })
            .await
            .unwrap();
        assert_eq!(lease.leased().task_id(), task.id());
        assert_eq!(lease.leased().aggregation_job_id(), &aggregation_job_id);

        // Setup: prepare mocked HTTP response. (first an error response, then a success)
        // (This is fragile in that it expects the leader request to be deterministically encoded.
        // It would be nicer to retrieve the request bytes from the mock, then do our own parsing &
        // verification -- but mockito does not expose this functionality at time of writing.)
        let leader_request = AggregationJobInitializeReq::new(
            ().get_encoded().unwrap(),
            PartialBatchSelector::new_time_interval(),
            Vec::from([PrepareInit::new(
                ReportShare::new(
                    report.metadata().clone(),
                    report.public_share().get_encoded().unwrap(),
                    report.helper_encrypted_input_share().clone(),
                ),
                transcript.leader_prepare_transitions[0].message.clone(),
            )]),
        );
        let helper_response = AggregationJobResp::new(Vec::from([PrepareResp::new(
            *report.metadata().id(),
            PrepareStepResult::Continue {
                message: transcript.helper_prepare_transitions[0].message.clone(),
            },
        )]));
        let mocked_aggregate_failure = server
            .mock(
                "PUT",
                task.aggregation_job_uri(&aggregation_job_id)
                    .unwrap()
                    .path(),
            )
            .with_status(500)
            .with_header("Content-Type", "application/problem+json")
            .with_body("{\"type\": \"urn:ietf:params:ppm:dap:error:unauthorizedRequest\"}")
            .create_async()
            .await;
        let (header, value) = agg_auth_token.request_authentication();
        let mocked_aggregate_success = server
            .mock(
                "PUT",
                task.aggregation_job_uri(&aggregation_job_id)
                    .unwrap()
                    .path(),
            )
            .match_header(header, value.as_str())
            .match_header(
                CONTENT_TYPE.as_str(),
                AggregationJobInitializeReq::<TimeInterval>::MEDIA_TYPE,
            )
            .match_body(leader_request.get_encoded().unwrap())
            .with_status(200)
            .with_header(CONTENT_TYPE.as_str(), AggregationJobResp::MEDIA_TYPE)
            .with_body(helper_response.get_encoded().unwrap())
            .create_async()
            .await;

        // Run: create an aggregation job driver & try to step the aggregation we've created twice.
        let aggregation_job_driver = AggregationJobDriver::new(
            reqwest::Client::builder().build().unwrap(),
            &noop_meter(),
            32,
        );
        let error = aggregation_job_driver
            .step_aggregation_job(ds.clone(), Arc::new(lease.clone()))
            .await
            .unwrap_err();
        assert_matches!(
            error.downcast().unwrap(),
            Error::Http(error_response) => {
                assert_eq!(error_response.status(), StatusCode::INTERNAL_SERVER_ERROR);
                assert_eq!(*error_response.dap_problem_type().unwrap(), DapProblemType::UnauthorizedRequest);
            }
        );
        aggregation_job_driver
            .step_aggregation_job(ds.clone(), Arc::new(lease))
            .await
            .unwrap();

        // Verify.
        mocked_aggregate_failure.assert_async().await;
        mocked_aggregate_success.assert_async().await;

        let want_aggregation_job =
            AggregationJob::<VERIFY_KEY_LENGTH, TimeInterval, Prio3Count>::new(
                *task.id(),
                aggregation_job_id,
                (),
                (),
                Interval::new(Time::from_seconds_since_epoch(0), Duration::from_seconds(1))
                    .unwrap(),
                AggregationJobState::Finished,
                AggregationJobStep::from(1),
            );
        let want_report_aggregation = ReportAggregation::<VERIFY_KEY_LENGTH, Prio3Count>::new(
            *task.id(),
            aggregation_job_id,
            *report.metadata().id(),
            *report.metadata().time(),
            0,
            None,
            ReportAggregationState::Finished,
        );
        let want_repeated_extension_report_aggregation =
            ReportAggregation::<VERIFY_KEY_LENGTH, Prio3Count>::new(
                *task.id(),
                aggregation_job_id,
                *repeated_extension_report.metadata().id(),
                *repeated_extension_report.metadata().time(),
                1,
                None,
                ReportAggregationState::Failed {
                    prepare_error: PrepareError::InvalidMessage,
                },
            );
        let want_batch = Batch::<VERIFY_KEY_LENGTH, TimeInterval, Prio3Count>::new(
            *task.id(),
            batch_identifier,
            (),
            BatchState::Closing,
            0,
            Interval::from_time(&time).unwrap(),
        );

        let (
            got_aggregation_job,
            got_report_aggregation,
            got_repeated_extension_report_aggregation,
            got_batch,
        ) = ds
            .run_unnamed_tx(|tx| {
                let (vdaf, task, report_id, repeated_extension_report_id) = (
                    Arc::clone(&vdaf),
                    task.clone(),
                    *report.metadata().id(),
                    *repeated_extension_report.metadata().id(),
                );
                Box::pin(async move {
                    let aggregation_job = tx
                        .get_aggregation_job::<VERIFY_KEY_LENGTH, TimeInterval, Prio3Count>(
                            task.id(),
                            &aggregation_job_id,
                        )
                        .await
                        .unwrap()
                        .unwrap();
                    let report_aggregation = tx
                        .get_report_aggregation(
                            vdaf.as_ref(),
                            &Role::Leader,
                            task.id(),
                            &aggregation_job_id,
                            aggregation_job.aggregation_parameter(),
                            &report_id,
                        )
                        .await
                        .unwrap()
                        .unwrap();
                    let repeated_extension_report_aggregation = tx
                        .get_report_aggregation(
                            vdaf.as_ref(),
                            &Role::Leader,
                            task.id(),
                            &aggregation_job_id,
                            aggregation_job.aggregation_parameter(),
                            &repeated_extension_report_id,
                        )
                        .await
                        .unwrap()
                        .unwrap();
                    let batch = tx
                        .get_batch(task.id(), &batch_identifier, &())
                        .await
                        .unwrap()
                        .unwrap();
                    Ok((
                        aggregation_job,
                        report_aggregation,
                        repeated_extension_report_aggregation,
                        batch,
                    ))
                })
            })
            .await
            .unwrap();

        assert_eq!(want_aggregation_job, got_aggregation_job);
        assert_eq!(want_report_aggregation, got_report_aggregation);
        assert_eq!(
            want_repeated_extension_report_aggregation,
            got_repeated_extension_report_aggregation
        );
        assert_eq!(want_batch, got_batch);
    }

    #[tokio::test]
    async fn step_time_interval_aggregation_job_init_two_steps() {
        // Setup: insert a client report and add it to a new aggregation job.
        install_test_trace_subscriber();
        let mut server = mockito::Server::new_async().await;
        let clock = MockClock::default();
        let ephemeral_datastore = ephemeral_datastore().await;
        let ds = Arc::new(ephemeral_datastore.datastore(clock.clone()).await);
        let vdaf = Arc::new(Poplar1::new_turboshake128(1));

        let task = TaskBuilder::new(QueryType::TimeInterval, VdafInstance::Poplar1 { bits: 1 })
            .with_helper_aggregator_endpoint(server.url().parse().unwrap())
            .build();

        let leader_task = task.leader_view().unwrap();

        let time = clock
            .now()
            .to_batch_interval_start(task.time_precision())
            .unwrap();
        let batch_identifier = TimeInterval::to_batch_identifier(&leader_task, &(), &time).unwrap();
        let report_metadata = ReportMetadata::new(random(), time);
        let verify_key: VerifyKey<VERIFY_KEY_LENGTH> = task.vdaf_verify_key().unwrap();
        let measurement = IdpfInput::from_bools(&[true]);
        let aggregation_param =
            Poplar1AggregationParam::try_from_prefixes(Vec::from([IdpfInput::from_bools(&[true])]))
                .unwrap();

        let transcript = run_vdaf(
            vdaf.as_ref(),
            verify_key.as_bytes(),
            &aggregation_param,
            report_metadata.id(),
            &measurement,
        );

        let agg_auth_token = task.aggregator_auth_token();
        let helper_hpke_keypair = generate_test_hpke_config_and_private_key();
        let report = generate_report::<VERIFY_KEY_LENGTH, Poplar1<XofTurboShake128, 16>>(
            *task.id(),
            report_metadata,
            helper_hpke_keypair.config(),
            Vec::new(),
            &transcript,
        );
        let aggregation_job_id = random();

        let lease = ds
            .run_unnamed_tx(|tx| {
                let (vdaf, task, report, aggregation_param) = (
                    vdaf.clone(),
                    leader_task.clone(),
                    report.clone(),
                    aggregation_param.clone(),
                );
                Box::pin(async move {
                    tx.put_aggregator_task(&task).await.unwrap();
                    tx.put_client_report(vdaf.borrow(), &report).await.unwrap();
                    tx.scrub_client_report(report.task_id(), report.metadata().id())
                        .await
                        .unwrap();

                    tx.put_aggregation_job(&AggregationJob::<
                        VERIFY_KEY_LENGTH,
                        TimeInterval,
                        Poplar1<XofTurboShake128, 16>,
                    >::new(
                        *task.id(),
                        aggregation_job_id,
                        aggregation_param.clone(),
                        (),
                        Interval::new(Time::from_seconds_since_epoch(0), Duration::from_seconds(1))
                            .unwrap(),
                        AggregationJobState::InProgress,
                        AggregationJobStep::from(0),
                    ))
                    .await
                    .unwrap();

<<<<<<< HEAD
                    tx.put_report_aggregation(
                        &report.as_start_leader_report_aggregation(aggregation_job_id, 0),
                    )
                    .await
                    .unwrap();
=======
                    tx.put_report_aggregation(&ReportAggregation::<
                        VERIFY_KEY_LENGTH,
                        Poplar1<XofTurboShake128, 16>,
                    >::new(
                        *task.id(),
                        aggregation_job_id,
                        *report.metadata().id(),
                        *report.metadata().time(),
                        0,
                        None,
                        ReportAggregationState::Start,
                    ))
                    .await?;
>>>>>>> 95528c1b

                    tx.put_batch(&Batch::<
                        VERIFY_KEY_LENGTH,
                        TimeInterval,
                        Poplar1<XofTurboShake128, 16>,
                    >::new(
                        *task.id(),
                        batch_identifier,
                        aggregation_param,
                        BatchState::Closing,
                        1,
                        Interval::from_time(&time).unwrap(),
                    ))
                    .await
                    .unwrap();

                    Ok(tx
                        .acquire_incomplete_aggregation_jobs(&StdDuration::from_secs(60), 1)
                        .await
                        .unwrap()
                        .remove(0))
                })
            })
            .await
            .unwrap();
        assert_eq!(lease.leased().task_id(), task.id());
        assert_eq!(lease.leased().aggregation_job_id(), &aggregation_job_id);

        // Setup: prepare mocked HTTP response. (first an error response, then a success)
        // (This is fragile in that it expects the leader request to be deterministically encoded.
        // It would be nicer to retrieve the request bytes from the mock, then do our own parsing &
        // verification -- but mockito does not expose this functionality at time of writing.)
        let leader_request = AggregationJobInitializeReq::new(
            aggregation_param.get_encoded().unwrap(),
            PartialBatchSelector::new_time_interval(),
            Vec::from([PrepareInit::new(
                ReportShare::new(
                    report.metadata().clone(),
                    report.public_share().get_encoded().unwrap(),
                    report.helper_encrypted_input_share().clone(),
                ),
                transcript.leader_prepare_transitions[0].message.clone(),
            )]),
        );
        let helper_response = AggregationJobResp::new(Vec::from([PrepareResp::new(
            *report.metadata().id(),
            PrepareStepResult::Continue {
                message: transcript.helper_prepare_transitions[0].message.clone(),
            },
        )]));
        let (header, value) = agg_auth_token.request_authentication();
        let mocked_aggregate_success = server
            .mock(
                "PUT",
                task.aggregation_job_uri(&aggregation_job_id)
                    .unwrap()
                    .path(),
            )
            .match_header(header, value.as_str())
            .match_header(
                CONTENT_TYPE.as_str(),
                AggregationJobInitializeReq::<TimeInterval>::MEDIA_TYPE,
            )
            .match_body(leader_request.get_encoded().unwrap())
            .with_status(200)
            .with_header(CONTENT_TYPE.as_str(), AggregationJobResp::MEDIA_TYPE)
            .with_body(helper_response.get_encoded().unwrap())
            .create_async()
            .await;

        // Run: create an aggregation job driver & try to step the aggregation we've created twice.
        let aggregation_job_driver = AggregationJobDriver::new(
            reqwest::Client::builder().build().unwrap(),
            &noop_meter(),
            32,
        );
        aggregation_job_driver
            .step_aggregation_job(ds.clone(), Arc::new(lease))
            .await
            .unwrap();

        // Verify.
        mocked_aggregate_success.assert_async().await;

        let want_aggregation_job =
            AggregationJob::<VERIFY_KEY_LENGTH, TimeInterval, Poplar1<XofTurboShake128, 16>>::new(
                *task.id(),
                aggregation_job_id,
                aggregation_param.clone(),
                (),
                Interval::new(Time::from_seconds_since_epoch(0), Duration::from_seconds(1))
                    .unwrap(),
                AggregationJobState::InProgress,
                AggregationJobStep::from(1),
            );
        let want_report_aggregation =
            ReportAggregation::<VERIFY_KEY_LENGTH, Poplar1<XofTurboShake128, 16>>::new(
                *task.id(),
                aggregation_job_id,
                *report.metadata().id(),
                *report.metadata().time(),
                0,
                None,
                ReportAggregationState::WaitingLeader {
                    transition: transcript.leader_prepare_transitions[1]
                        .transition
                        .clone()
                        .unwrap(),
                },
            );
        let want_batch =
            Batch::<VERIFY_KEY_LENGTH, TimeInterval, Poplar1<XofTurboShake128, 16>>::new(
                *task.id(),
                batch_identifier,
                aggregation_param,
                BatchState::Closing,
                1,
                Interval::from_time(&time).unwrap(),
            );

        let (got_aggregation_job, got_report_aggregation, got_batch) = ds
            .run_unnamed_tx(|tx| {
                let (vdaf, task, report_id) =
                    (Arc::clone(&vdaf), task.clone(), *report.metadata().id());
                Box::pin(async move {
                    let aggregation_job = tx
                        .get_aggregation_job::<VERIFY_KEY_LENGTH, TimeInterval, Poplar1<XofTurboShake128, 16>>(
                            task.id(),
                            &aggregation_job_id,
                        )
                        .await.unwrap()
                        .unwrap();
                    let report_aggregation = tx
                        .get_report_aggregation(
                            vdaf.as_ref(),
                            &Role::Leader,
                            task.id(),
                            &aggregation_job_id,
                            aggregation_job.aggregation_parameter(),
                            &report_id,
                        )
                        .await.unwrap()
                        .unwrap();
                    let batch = tx
                        .get_batch(
                            task.id(),
                            &batch_identifier,
                            aggregation_job.aggregation_parameter(),
                        )
                        .await.unwrap()
                        .unwrap();
                    Ok((aggregation_job, report_aggregation, batch))
                })
            })
            .await
            .unwrap();

        assert_eq!(want_aggregation_job, got_aggregation_job);
        assert_eq!(want_report_aggregation, got_report_aggregation);
        assert_eq!(want_batch, got_batch);
    }

    #[tokio::test]
    async fn step_time_interval_aggregation_job_init_partially_garbage_collected() {
        // This is a regression test for https://github.com/divviup/janus/issues/2464.

        const OLDEST_ALLOWED_REPORT_TIMESTAMP: Time = Time::from_seconds_since_epoch(1000);
        const REPORT_EXPIRY_AGE: Duration = Duration::from_seconds(500);
        const TIME_PRECISION: Duration = Duration::from_seconds(10);

        // Setup: insert an "old" and "new" client report, and add them to a new aggregation job.
        install_test_trace_subscriber();
        let mut server = mockito::Server::new_async().await;
        let clock = MockClock::new(OLDEST_ALLOWED_REPORT_TIMESTAMP);
        let ephemeral_datastore = ephemeral_datastore().await;
        let ds = Arc::new(ephemeral_datastore.datastore(clock.clone()).await);
        let vdaf = Arc::new(Prio3::new_count(2).unwrap());

        let task = TaskBuilder::new(QueryType::TimeInterval, VdafInstance::Prio3Count)
            .with_helper_aggregator_endpoint(server.url().parse().unwrap())
            .with_report_expiry_age(Some(REPORT_EXPIRY_AGE))
            .with_time_precision(TIME_PRECISION)
            .build();

        let leader_task = task.leader_view().unwrap();

        let gc_eligible_time = OLDEST_ALLOWED_REPORT_TIMESTAMP
            .sub(&Duration::from_seconds(3 * TIME_PRECISION.as_seconds()))
            .unwrap()
            .to_batch_interval_start(&TIME_PRECISION)
            .unwrap();
        let gc_eligible_batch_identifier =
            TimeInterval::to_batch_identifier(&leader_task, &(), &gc_eligible_time).unwrap();
        let gc_eligible_report_metadata = ReportMetadata::new(random(), gc_eligible_time);

        let gc_ineligible_time = OLDEST_ALLOWED_REPORT_TIMESTAMP
            .add(&Duration::from_seconds(3 * TIME_PRECISION.as_seconds()))
            .unwrap()
            .to_batch_interval_start(&TIME_PRECISION)
            .unwrap();
        let gc_ineligible_batch_identifier =
            TimeInterval::to_batch_identifier(&leader_task, &(), &gc_ineligible_time).unwrap();
        let gc_ineligible_report_metadata = ReportMetadata::new(random(), gc_ineligible_time);

        let verify_key: VerifyKey<VERIFY_KEY_LENGTH> = task.vdaf_verify_key().unwrap();

        let gc_eligible_transcript = run_vdaf(
            vdaf.as_ref(),
            verify_key.as_bytes(),
            &(),
            gc_eligible_report_metadata.id(),
            &false,
        );
        let gc_ineligible_transcript = run_vdaf(
            vdaf.as_ref(),
            verify_key.as_bytes(),
            &(),
<<<<<<< HEAD
            gc_ineligible_report_metadata.id(),
            &0,
=======
            gc_uneligible_report_metadata.id(),
            &false,
>>>>>>> 95528c1b
        );

        let agg_auth_token = task.aggregator_auth_token();
        let helper_hpke_keypair = generate_test_hpke_config_and_private_key();
        let gc_eligible_report = generate_report::<VERIFY_KEY_LENGTH, Prio3Count>(
            *task.id(),
            gc_eligible_report_metadata,
            helper_hpke_keypair.config(),
            Vec::new(),
            &gc_eligible_transcript,
        );
        let gc_ineligible_report = generate_report::<VERIFY_KEY_LENGTH, Prio3Count>(
            *task.id(),
            gc_ineligible_report_metadata,
            helper_hpke_keypair.config(),
            Vec::new(),
            &gc_ineligible_transcript,
        );

        let aggregation_job_id = random();

        let lease = ds
            .run_unnamed_tx(|tx| {
                let vdaf = Arc::clone(&vdaf);
                let leader_task = leader_task.clone();
                let gc_eligible_report = gc_eligible_report.clone();
                let gc_ineligible_report = gc_ineligible_report.clone();

                Box::pin(async move {
                    tx.put_aggregator_task(&leader_task).await.unwrap();
                    tx.put_client_report(vdaf.borrow(), &gc_eligible_report)
                        .await
                        .unwrap();
                    tx.put_client_report(vdaf.borrow(), &gc_ineligible_report)
                        .await
                        .unwrap();
                    tx.scrub_client_report(
                        gc_eligible_report.task_id(),
                        gc_eligible_report.metadata().id(),
                    )
                    .await
                    .unwrap();
                    tx.scrub_client_report(
                        gc_ineligible_report.task_id(),
                        gc_ineligible_report.metadata().id(),
                    )
                    .await
                    .unwrap();

                    tx.put_aggregation_job(&AggregationJob::<
                        VERIFY_KEY_LENGTH,
                        TimeInterval,
                        Prio3Count,
                    >::new(
                        *leader_task.id(),
                        aggregation_job_id,
                        (),
                        (),
                        Interval::new(
                            gc_eligible_time,
                            gc_ineligible_time.difference(&gc_eligible_time).unwrap(),
                        )
                        .unwrap(),
                        AggregationJobState::InProgress,
                        AggregationJobStep::from(0),
                    ))
                    .await
                    .unwrap();
                    tx.put_report_aggregation(
                        &gc_eligible_report
                            .as_start_leader_report_aggregation(aggregation_job_id, 0),
                    )
                    .await
                    .unwrap();
                    tx.put_report_aggregation(
                        &gc_ineligible_report
                            .as_start_leader_report_aggregation(aggregation_job_id, 1),
                    )
                    .await
                    .unwrap();

                    tx.put_batch(&Batch::<VERIFY_KEY_LENGTH, TimeInterval, Prio3Count>::new(
                        *leader_task.id(),
                        gc_eligible_batch_identifier,
                        (),
                        BatchState::Closing,
                        1,
                        Interval::from_time(&gc_eligible_time).unwrap(),
                    ))
                    .await
                    .unwrap();
                    tx.put_batch(&Batch::<VERIFY_KEY_LENGTH, TimeInterval, Prio3Count>::new(
                        *leader_task.id(),
                        gc_ineligible_batch_identifier,
                        (),
                        BatchState::Closing,
                        1,
                        Interval::from_time(&gc_ineligible_time).unwrap(),
                    ))
                    .await
                    .unwrap();

                    Ok(tx
                        .acquire_incomplete_aggregation_jobs(&StdDuration::from_secs(60), 1)
                        .await
                        .unwrap()
                        .remove(0))
                })
            })
            .await
            .unwrap();
        assert_eq!(lease.leased().task_id(), task.id());
        assert_eq!(lease.leased().aggregation_job_id(), &aggregation_job_id);

        // Advance the clock to "enable" report expiry.
        clock.advance(&REPORT_EXPIRY_AGE);

        // Setup: prepare mocked HTTP response.
        let leader_request = AggregationJobInitializeReq::new(
            ().get_encoded().unwrap(),
            PartialBatchSelector::new_time_interval(),
<<<<<<< HEAD
            Vec::from([
                PrepareInit::new(
                    ReportShare::new(
                        gc_eligible_report.metadata().clone(),
                        gc_eligible_report.public_share().get_encoded(),
                        gc_eligible_report.helper_encrypted_input_share().clone(),
                    ),
                    gc_eligible_transcript.leader_prepare_transitions[0]
                        .message
                        .clone(),
=======
            Vec::from([PrepareInit::new(
                ReportShare::new(
                    gc_uneligible_report.metadata().clone(),
                    gc_uneligible_report.public_share().get_encoded().unwrap(),
                    gc_uneligible_report.helper_encrypted_input_share().clone(),
>>>>>>> 95528c1b
                ),
                PrepareInit::new(
                    ReportShare::new(
                        gc_ineligible_report.metadata().clone(),
                        gc_ineligible_report.public_share().get_encoded(),
                        gc_ineligible_report.helper_encrypted_input_share().clone(),
                    ),
                    gc_ineligible_transcript.leader_prepare_transitions[0]
                        .message
                        .clone(),
                ),
            ]),
        );
        let helper_response = AggregationJobResp::new(Vec::from([
            PrepareResp::new(
                *gc_eligible_report.metadata().id(),
                PrepareStepResult::Continue {
                    message: gc_eligible_transcript.helper_prepare_transitions[0]
                        .message
                        .clone(),
                },
            ),
            PrepareResp::new(
                *gc_ineligible_report.metadata().id(),
                PrepareStepResult::Continue {
                    message: gc_ineligible_transcript.helper_prepare_transitions[0]
                        .message
                        .clone(),
                },
            ),
        ]));
        let (header, value) = agg_auth_token.request_authentication();
        let mocked_aggregate_init = server
            .mock(
                "PUT",
                task.aggregation_job_uri(&aggregation_job_id)
                    .unwrap()
                    .path(),
            )
            .match_header(header, value.as_str())
            .match_header(
                CONTENT_TYPE.as_str(),
                AggregationJobInitializeReq::<TimeInterval>::MEDIA_TYPE,
            )
            .match_body(leader_request.get_encoded().unwrap())
            .with_status(200)
            .with_header(CONTENT_TYPE.as_str(), AggregationJobResp::MEDIA_TYPE)
            .with_body(helper_response.get_encoded().unwrap())
            .create_async()
            .await;

        // Run: create an aggregation job driver & try to step the aggregation we've created.
        let aggregation_job_driver = AggregationJobDriver::new(
            reqwest::Client::builder().build().unwrap(),
            &noop_meter(),
            32,
        );
        aggregation_job_driver
            .step_aggregation_job(ds.clone(), Arc::new(lease))
            .await
            .unwrap();

        // Verify.
        mocked_aggregate_init.assert_async().await;

        let want_aggregation_job =
            AggregationJob::<VERIFY_KEY_LENGTH, TimeInterval, Prio3Count>::new(
                *task.id(),
                aggregation_job_id,
                (),
                (),
                Interval::new(
                    gc_eligible_time,
                    gc_ineligible_time.difference(&gc_eligible_time).unwrap(),
                )
                .unwrap(),
                AggregationJobState::Finished,
                AggregationJobStep::from(1),
            );

        let want_gc_eligible_report_aggregation =
            ReportAggregation::<VERIFY_KEY_LENGTH, Prio3Count>::new(
                *task.id(),
                aggregation_job_id,
                *gc_eligible_report.metadata().id(),
                *gc_eligible_report.metadata().time(),
                0,
                None,
                ReportAggregationState::Finished,
            );
        let want_ineligible_report_aggregation =
            ReportAggregation::<VERIFY_KEY_LENGTH, Prio3Count>::new(
                *task.id(),
                aggregation_job_id,
                *gc_ineligible_report.metadata().id(),
                *gc_ineligible_report.metadata().time(),
                1,
                None,
                ReportAggregationState::Finished,
            );
        let want_report_aggregations = Vec::from([
            want_gc_eligible_report_aggregation,
            want_ineligible_report_aggregation,
        ]);

        let want_batch = Batch::<VERIFY_KEY_LENGTH, TimeInterval, Prio3Count>::new(
            *task.id(),
            gc_ineligible_batch_identifier,
            (),
            BatchState::Closing,
            0,
            Interval::from_time(&gc_ineligible_time).unwrap(),
        );
        let want_batches = Vec::from([want_batch]);

        let (got_aggregation_job, got_report_aggregations, got_batches) = ds
            .run_unnamed_tx(|tx| {
                let vdaf = Arc::clone(&vdaf);
                let task = task.clone();
                Box::pin(async move {
                    let aggregation_job = tx
                        .get_aggregation_job::<VERIFY_KEY_LENGTH, TimeInterval, Prio3Count>(
                            task.id(),
                            &aggregation_job_id,
                        )
                        .await
                        .unwrap()
                        .unwrap();
                    let report_aggregations = tx
                        .get_report_aggregations_for_aggregation_job(
                            vdaf.as_ref(),
                            &Role::Leader,
                            task.id(),
                            &aggregation_job_id,
                        )
                        .await
                        .unwrap();
                    let batches = tx.get_batches_for_task(task.id()).await.unwrap();
                    Ok((aggregation_job, report_aggregations, batches))
                })
            })
            .await
            .unwrap();

        assert_eq!(want_aggregation_job, got_aggregation_job);
        assert_eq!(want_report_aggregations, got_report_aggregations);
        assert_eq!(want_batches, got_batches);
    }

    #[tokio::test]
    async fn step_fixed_size_aggregation_job_init_single_step() {
        // Setup: insert a client report and add it to a new aggregation job.
        install_test_trace_subscriber();
        let mut server = mockito::Server::new_async().await;
        let clock = MockClock::default();
        let ephemeral_datastore = ephemeral_datastore().await;
        let ds = Arc::new(ephemeral_datastore.datastore(clock.clone()).await);
        let vdaf = Arc::new(Prio3::new_count(2).unwrap());

        let task = TaskBuilder::new(
            QueryType::FixedSize {
                max_batch_size: 10,
                batch_time_window_size: None,
            },
            VdafInstance::Prio3Count,
        )
        .with_helper_aggregator_endpoint(server.url().parse().unwrap())
        .build();

        let leader_task = task.leader_view().unwrap();

        let report_metadata = ReportMetadata::new(
            random(),
            clock
                .now()
                .to_batch_interval_start(task.time_precision())
                .unwrap(),
        );
        let verify_key: VerifyKey<VERIFY_KEY_LENGTH> = task.vdaf_verify_key().unwrap();

        let transcript = run_vdaf(
            vdaf.as_ref(),
            verify_key.as_bytes(),
            &(),
            report_metadata.id(),
            &false,
        );

        let agg_auth_token = task.aggregator_auth_token();
        let helper_hpke_keypair = generate_test_hpke_config_and_private_key();
        let report = generate_report::<VERIFY_KEY_LENGTH, Prio3Count>(
            *task.id(),
            report_metadata,
            helper_hpke_keypair.config(),
            Vec::new(),
            &transcript,
        );
        let batch_id = random();
        let aggregation_job_id = random();

        let lease = ds
            .run_unnamed_tx(|tx| {
                let (vdaf, task, report) = (vdaf.clone(), leader_task.clone(), report.clone());
                Box::pin(async move {
                    tx.put_aggregator_task(&task).await.unwrap();
                    tx.put_client_report(vdaf.borrow(), &report).await.unwrap();
                    tx.scrub_client_report(report.task_id(), report.metadata().id())
                        .await
                        .unwrap();

                    tx.put_aggregation_job(&AggregationJob::<
                        VERIFY_KEY_LENGTH,
                        FixedSize,
                        Prio3Count,
                    >::new(
                        *task.id(),
                        aggregation_job_id,
                        (),
                        batch_id,
                        Interval::new(Time::from_seconds_since_epoch(0), Duration::from_seconds(1))
                            .unwrap(),
                        AggregationJobState::InProgress,
                        AggregationJobStep::from(0),
                    ))
                    .await
                    .unwrap();

                    tx.put_report_aggregation(
                        &report.as_start_leader_report_aggregation(aggregation_job_id, 0),
                    )
                    .await
                    .unwrap();

                    tx.put_batch(&Batch::<VERIFY_KEY_LENGTH, FixedSize, Prio3Count>::new(
                        *task.id(),
                        batch_id,
                        (),
                        BatchState::Open,
                        1,
                        Interval::from_time(report.metadata().time()).unwrap(),
                    ))
                    .await
                    .unwrap();

                    Ok(tx
                        .acquire_incomplete_aggregation_jobs(&StdDuration::from_secs(60), 1)
                        .await
                        .unwrap()
                        .remove(0))
                })
            })
            .await
            .unwrap();
        assert_eq!(lease.leased().task_id(), task.id());
        assert_eq!(lease.leased().aggregation_job_id(), &aggregation_job_id);

        // Setup: prepare mocked HTTP response. (first an error response, then a success)
        // (This is fragile in that it expects the leader request to be deterministically encoded.
        // It would be nicer to retrieve the request bytes from the mock, then do our own parsing &
        // verification -- but mockito does not expose this functionality at time of writing.)
        let leader_request = AggregationJobInitializeReq::new(
            ().get_encoded().unwrap(),
            PartialBatchSelector::new_fixed_size(batch_id),
            Vec::from([PrepareInit::new(
                ReportShare::new(
                    report.metadata().clone(),
                    report.public_share().get_encoded().unwrap(),
                    report.helper_encrypted_input_share().clone(),
                ),
                transcript.leader_prepare_transitions[0].message.clone(),
            )]),
        );
        let helper_response = AggregationJobResp::new(Vec::from([PrepareResp::new(
            *report.metadata().id(),
            PrepareStepResult::Continue {
                message: transcript.helper_prepare_transitions[0].message.clone(),
            },
        )]));
        let mocked_aggregate_failure = server
            .mock(
                "PUT",
                task.aggregation_job_uri(&aggregation_job_id)
                    .unwrap()
                    .path(),
            )
            .with_status(500)
            .with_header("Content-Type", "application/problem+json")
            .with_body("{\"type\": \"urn:ietf:params:ppm:dap:error:unauthorizedRequest\"}")
            .create_async()
            .await;
        let (header, value) = agg_auth_token.request_authentication();
        let mocked_aggregate_success = server
            .mock(
                "PUT",
                task.aggregation_job_uri(&aggregation_job_id)
                    .unwrap()
                    .path(),
            )
            .match_header(header, value.as_str())
            .match_header(
                CONTENT_TYPE.as_str(),
                AggregationJobInitializeReq::<FixedSize>::MEDIA_TYPE,
            )
            .match_body(leader_request.get_encoded().unwrap())
            .with_status(200)
            .with_header(CONTENT_TYPE.as_str(), AggregationJobResp::MEDIA_TYPE)
            .with_body(helper_response.get_encoded().unwrap())
            .create_async()
            .await;

        // Run: create an aggregation job driver & try to step the aggregation we've created twice.
        let aggregation_job_driver = AggregationJobDriver::new(
            reqwest::Client::builder().build().unwrap(),
            &noop_meter(),
            32,
        );
        let error = aggregation_job_driver
            .step_aggregation_job(ds.clone(), Arc::new(lease.clone()))
            .await
            .unwrap_err();
        assert_matches!(
            error.downcast().unwrap(),
            Error::Http(error_response) => {
                assert_eq!(error_response.status(), StatusCode::INTERNAL_SERVER_ERROR);
                assert_eq!(*error_response.dap_problem_type().unwrap(), DapProblemType::UnauthorizedRequest);
            }
        );
        aggregation_job_driver
            .step_aggregation_job(ds.clone(), Arc::new(lease))
            .await
            .unwrap();

        // Verify.
        mocked_aggregate_failure.assert_async().await;
        mocked_aggregate_success.assert_async().await;

        let want_aggregation_job = AggregationJob::<VERIFY_KEY_LENGTH, FixedSize, Prio3Count>::new(
            *task.id(),
            aggregation_job_id,
            (),
            batch_id,
            Interval::new(Time::from_seconds_since_epoch(0), Duration::from_seconds(1)).unwrap(),
            AggregationJobState::Finished,
            AggregationJobStep::from(1),
        );
        let want_report_aggregation = ReportAggregation::<VERIFY_KEY_LENGTH, Prio3Count>::new(
            *task.id(),
            aggregation_job_id,
            *report.metadata().id(),
            *report.metadata().time(),
            0,
            None,
            ReportAggregationState::Finished,
        );
        let want_batch = Batch::<VERIFY_KEY_LENGTH, FixedSize, Prio3Count>::new(
            *task.id(),
            batch_id,
            (),
            BatchState::Open,
            0,
            Interval::from_time(report.metadata().time()).unwrap(),
        );

        let (got_aggregation_job, got_report_aggregation, got_batch) = ds
            .run_unnamed_tx(|tx| {
                let (vdaf, task, report_id) =
                    (Arc::clone(&vdaf), task.clone(), *report.metadata().id());
                Box::pin(async move {
                    let aggregation_job = tx
                        .get_aggregation_job::<VERIFY_KEY_LENGTH, FixedSize, Prio3Count>(
                            task.id(),
                            &aggregation_job_id,
                        )
                        .await
                        .unwrap()
                        .unwrap();
                    let report_aggregation = tx
                        .get_report_aggregation(
                            vdaf.as_ref(),
                            &Role::Leader,
                            task.id(),
                            &aggregation_job_id,
                            aggregation_job.aggregation_parameter(),
                            &report_id,
                        )
                        .await
                        .unwrap()
                        .unwrap();
                    let batch = tx
                        .get_batch(task.id(), &batch_id, &())
                        .await
                        .unwrap()
                        .unwrap();
                    Ok((aggregation_job, report_aggregation, batch))
                })
            })
            .await
            .unwrap();

        assert_eq!(want_aggregation_job, got_aggregation_job);
        assert_eq!(want_report_aggregation, got_report_aggregation);
        assert_eq!(want_batch, got_batch);
    }

    #[tokio::test]
    async fn step_fixed_size_aggregation_job_init_two_steps() {
        // Setup: insert a client report and add it to a new aggregation job.
        install_test_trace_subscriber();
        let mut server = mockito::Server::new_async().await;
        let clock = MockClock::default();
        let ephemeral_datastore = ephemeral_datastore().await;
        let ds = Arc::new(ephemeral_datastore.datastore(clock.clone()).await);
        let vdaf = Arc::new(Poplar1::new_turboshake128(1));

        let task = TaskBuilder::new(
            QueryType::FixedSize {
                max_batch_size: 10,
                batch_time_window_size: None,
            },
            VdafInstance::Poplar1 { bits: 1 },
        )
        .with_helper_aggregator_endpoint(server.url().parse().unwrap())
        .build();

        let leader_task = task.leader_view().unwrap();

        let report_metadata = ReportMetadata::new(
            random(),
            clock
                .now()
                .to_batch_interval_start(task.time_precision())
                .unwrap(),
        );
        let verify_key: VerifyKey<VERIFY_KEY_LENGTH> = task.vdaf_verify_key().unwrap();
        let measurement = IdpfInput::from_bools(&[true]);
        let aggregation_param =
            Poplar1AggregationParam::try_from_prefixes(Vec::from([IdpfInput::from_bools(&[true])]))
                .unwrap();

        let transcript = run_vdaf(
            vdaf.as_ref(),
            verify_key.as_bytes(),
            &aggregation_param,
            report_metadata.id(),
            &measurement,
        );

        let agg_auth_token = task.aggregator_auth_token();
        let helper_hpke_keypair = generate_test_hpke_config_and_private_key();
        let report = generate_report::<VERIFY_KEY_LENGTH, Poplar1<XofTurboShake128, 16>>(
            *task.id(),
            report_metadata,
            helper_hpke_keypair.config(),
            Vec::new(),
            &transcript,
        );
        let batch_id = random();
        let aggregation_job_id = random();

        let lease = ds
            .run_unnamed_tx(|tx| {
                let (vdaf, task, report, aggregation_param) = (
                    vdaf.clone(),
                    leader_task.clone(),
                    report.clone(),
                    aggregation_param.clone(),
                );
                Box::pin(async move {
                    tx.put_aggregator_task(&task).await.unwrap();
                    tx.put_client_report(vdaf.borrow(), &report).await.unwrap();
                    tx.scrub_client_report(report.task_id(), report.metadata().id())
                        .await
                        .unwrap();

                    tx.put_aggregation_job(&AggregationJob::<
                        VERIFY_KEY_LENGTH,
                        FixedSize,
                        Poplar1<XofTurboShake128, 16>,
                    >::new(
                        *task.id(),
                        aggregation_job_id,
                        aggregation_param.clone(),
                        batch_id,
                        Interval::new(Time::from_seconds_since_epoch(0), Duration::from_seconds(1))
                            .unwrap(),
                        AggregationJobState::InProgress,
                        AggregationJobStep::from(0),
                    ))
                    .await
                    .unwrap();

<<<<<<< HEAD
                    tx.put_report_aggregation(
                        &report.as_start_leader_report_aggregation(aggregation_job_id, 0),
                    )
                    .await
                    .unwrap();
=======
                    tx.put_report_aggregation(&ReportAggregation::<
                        VERIFY_KEY_LENGTH,
                        Poplar1<XofTurboShake128, 16>,
                    >::new(
                        *task.id(),
                        aggregation_job_id,
                        *report.metadata().id(),
                        *report.metadata().time(),
                        0,
                        None,
                        ReportAggregationState::Start,
                    ))
                    .await?;
>>>>>>> 95528c1b

                    tx.put_batch(&Batch::<
                        VERIFY_KEY_LENGTH,
                        FixedSize,
                        Poplar1<XofTurboShake128, 16>,
                    >::new(
                        *task.id(),
                        batch_id,
                        aggregation_param.clone(),
                        BatchState::Open,
                        1,
                        Interval::from_time(report.metadata().time()).unwrap(),
                    ))
                    .await
                    .unwrap();

                    Ok(tx
                        .acquire_incomplete_aggregation_jobs(&StdDuration::from_secs(60), 1)
                        .await
                        .unwrap()
                        .remove(0))
                })
            })
            .await
            .unwrap();
        assert_eq!(lease.leased().task_id(), task.id());
        assert_eq!(lease.leased().aggregation_job_id(), &aggregation_job_id);

        // Setup: prepare mocked HTTP response. (first an error response, then a success)
        // (This is fragile in that it expects the leader request to be deterministically encoded.
        // It would be nicer to retrieve the request bytes from the mock, then do our own parsing &
        // verification -- but mockito does not expose this functionality at time of writing.)
        let leader_request = AggregationJobInitializeReq::new(
            aggregation_param.get_encoded().unwrap(),
            PartialBatchSelector::new_fixed_size(batch_id),
            Vec::from([PrepareInit::new(
                ReportShare::new(
                    report.metadata().clone(),
                    report.public_share().get_encoded().unwrap(),
                    report.helper_encrypted_input_share().clone(),
                ),
                transcript.leader_prepare_transitions[0].message.clone(),
            )]),
        );
        let helper_response = AggregationJobResp::new(Vec::from([PrepareResp::new(
            *report.metadata().id(),
            PrepareStepResult::Continue {
                message: transcript.helper_prepare_transitions[0].message.clone(),
            },
        )]));
        let (header, value) = agg_auth_token.request_authentication();
        let mocked_aggregate_success = server
            .mock(
                "PUT",
                task.aggregation_job_uri(&aggregation_job_id)
                    .unwrap()
                    .path(),
            )
            .match_header(header, value.as_str())
            .match_header(
                CONTENT_TYPE.as_str(),
                AggregationJobInitializeReq::<FixedSize>::MEDIA_TYPE,
            )
            .match_body(leader_request.get_encoded().unwrap())
            .with_status(200)
            .with_header(CONTENT_TYPE.as_str(), AggregationJobResp::MEDIA_TYPE)
            .with_body(helper_response.get_encoded().unwrap())
            .create_async()
            .await;

        // Run: create an aggregation job driver & try to step the aggregation we've created twice.
        let aggregation_job_driver = AggregationJobDriver::new(
            reqwest::Client::builder().build().unwrap(),
            &noop_meter(),
            32,
        );
        aggregation_job_driver
            .step_aggregation_job(ds.clone(), Arc::new(lease))
            .await
            .unwrap();

        // Verify.
        mocked_aggregate_success.assert_async().await;

        let want_aggregation_job =
            AggregationJob::<VERIFY_KEY_LENGTH, FixedSize, Poplar1<XofTurboShake128, 16>>::new(
                *task.id(),
                aggregation_job_id,
                aggregation_param.clone(),
                batch_id,
                Interval::new(Time::from_seconds_since_epoch(0), Duration::from_seconds(1))
                    .unwrap(),
                AggregationJobState::InProgress,
                AggregationJobStep::from(1),
            );
        let want_report_aggregation =
            ReportAggregation::<VERIFY_KEY_LENGTH, Poplar1<XofTurboShake128, 16>>::new(
                *task.id(),
                aggregation_job_id,
                *report.metadata().id(),
                *report.metadata().time(),
                0,
                None,
                ReportAggregationState::WaitingLeader {
                    transition: transcript.leader_prepare_transitions[1]
                        .transition
                        .clone()
                        .unwrap(),
                },
            );
        let want_batch = Batch::<VERIFY_KEY_LENGTH, FixedSize, Poplar1<XofTurboShake128, 16>>::new(
            *task.id(),
            batch_id,
            aggregation_param.clone(),
            BatchState::Open,
            1,
            Interval::from_time(report.metadata().time()).unwrap(),
        );

        let (got_aggregation_job, got_report_aggregation, got_batch) = ds
            .run_unnamed_tx(|tx| {
                let (vdaf, task, report_id) =
                    (Arc::clone(&vdaf), task.clone(), *report.metadata().id());
                Box::pin(async move {
                    let aggregation_job = tx
                        .get_aggregation_job::<VERIFY_KEY_LENGTH, FixedSize, Poplar1<XofTurboShake128, 16>>(
                            task.id(),
                            &aggregation_job_id,
                        )
                        .await.unwrap()
                        .unwrap();
                    let report_aggregation = tx
                        .get_report_aggregation(
                            vdaf.as_ref(),
                            &Role::Leader,
                            task.id(),
                            &aggregation_job_id,
                            aggregation_job.aggregation_parameter(),
                            &report_id,
                        )
                        .await.unwrap()
                        .unwrap();
                    let batch = tx
                        .get_batch(
                            task.id(),
                            &batch_id,
                            aggregation_job.aggregation_parameter(),
                        )
                        .await.unwrap()
                        .unwrap();
                    Ok((aggregation_job, report_aggregation, batch))
                })
            })
            .await
            .unwrap();

        assert_eq!(want_aggregation_job, got_aggregation_job);
        assert_eq!(want_report_aggregation, got_report_aggregation);
        assert_eq!(want_batch, got_batch);
    }

    #[tokio::test]
    async fn step_time_interval_aggregation_job_continue() {
        // Setup: insert a client report and add it to an aggregation job whose state has already
        // been stepped once.
        install_test_trace_subscriber();
        let mut server = mockito::Server::new_async().await;
        let clock = MockClock::default();
        let ephemeral_datastore = ephemeral_datastore().await;
        let ds = Arc::new(ephemeral_datastore.datastore(clock.clone()).await);
        let vdaf = Arc::new(Poplar1::new_turboshake128(1));

        let task = TaskBuilder::new(QueryType::TimeInterval, VdafInstance::Poplar1 { bits: 1 })
            .with_helper_aggregator_endpoint(server.url().parse().unwrap())
            .build();
        let leader_task = task.leader_view().unwrap();
        let time = clock
            .now()
            .to_batch_interval_start(task.time_precision())
            .unwrap();
        let active_batch_identifier =
            TimeInterval::to_batch_identifier(&leader_task, &(), &time).unwrap();
        let other_batch_identifier = Interval::new(
            active_batch_identifier
                .start()
                .add(task.time_precision())
                .unwrap(),
            *task.time_precision(),
        )
        .unwrap();
        let collection_identifier = Interval::new(
            *active_batch_identifier.start(),
            Duration::from_seconds(2 * task.time_precision().as_seconds()),
        )
        .unwrap();
        let report_metadata = ReportMetadata::new(random(), time);
        let verify_key: VerifyKey<VERIFY_KEY_LENGTH> = task.vdaf_verify_key().unwrap();

        let aggregation_param = Poplar1AggregationParam::try_from_prefixes(Vec::from([
            IdpfInput::from_bools(&[false]),
        ]))
        .unwrap();
        let transcript = run_vdaf(
            vdaf.as_ref(),
            verify_key.as_bytes(),
            &aggregation_param,
            report_metadata.id(),
            &IdpfInput::from_bools(&[true]),
        );

        let agg_auth_token = task.aggregator_auth_token();
        let helper_hpke_keypair = generate_test_hpke_config_and_private_key();
        let report = generate_report::<VERIFY_KEY_LENGTH, Poplar1<XofTurboShake128, 16>>(
            *task.id(),
            report_metadata,
            helper_hpke_keypair.config(),
            Vec::new(),
            &transcript,
        );
        let aggregation_job_id = random();

        let leader_aggregate_share = vdaf
            .aggregate(&aggregation_param, [transcript.leader_output_share.clone()])
            .unwrap();

        let (lease, want_collection_job) = ds
            .run_unnamed_tx(|tx| {
                let (vdaf, task, aggregation_param, report, transcript) = (
                    vdaf.clone(),
                    leader_task.clone(),
                    aggregation_param.clone(),
                    report.clone(),
                    transcript.clone(),
                );
                Box::pin(async move {
                    tx.put_aggregator_task(&task).await.unwrap();
                    tx.put_client_report(vdaf.borrow(), &report).await.unwrap();
                    tx.scrub_client_report(report.task_id(), report.metadata().id())
                        .await
                        .unwrap();
                    tx.mark_report_aggregated(task.id(), report.metadata().id())
                        .await
                        .unwrap();

                    tx.put_aggregation_job(&AggregationJob::<
                        VERIFY_KEY_LENGTH,
                        TimeInterval,
                        Poplar1<XofTurboShake128, 16>,
                    >::new(
                        *task.id(),
                        aggregation_job_id,
                        aggregation_param.clone(),
                        (),
                        Interval::new(Time::from_seconds_since_epoch(0), Duration::from_seconds(1))
                            .unwrap(),
                        AggregationJobState::InProgress,
                        AggregationJobStep::from(1),
                    ))
                    .await
                    .unwrap();

                    tx.put_report_aggregation(&ReportAggregation::<
                        VERIFY_KEY_LENGTH,
                        Poplar1<XofTurboShake128, 16>,
                    >::new(
                        *task.id(),
                        aggregation_job_id,
                        *report.metadata().id(),
                        *report.metadata().time(),
                        0,
                        None,
                        ReportAggregationState::WaitingLeader {
                            transition: transcript.leader_prepare_transitions[1]
                                .transition
                                .clone()
                                .unwrap(),
                        },
                    ))
                    .await
                    .unwrap();

                    tx.put_batch(&Batch::<
                        VERIFY_KEY_LENGTH,
                        TimeInterval,
                        Poplar1<XofTurboShake128, 16>,
                    >::new(
                        *task.id(),
                        active_batch_identifier,
                        aggregation_param.clone(),
                        BatchState::Closing,
                        1,
                        Interval::from_time(report.metadata().time()).unwrap(),
                    ))
                    .await
                    .unwrap();
                    tx.put_batch(&Batch::<
                        VERIFY_KEY_LENGTH,
                        TimeInterval,
                        Poplar1<XofTurboShake128, 16>,
                    >::new(
                        *task.id(),
                        other_batch_identifier,
                        aggregation_param.clone(),
                        BatchState::Closing,
                        1,
                        Interval::EMPTY,
                    ))
                    .await
                    .unwrap();

                    let collection_job = CollectionJob::<
                        VERIFY_KEY_LENGTH,
                        TimeInterval,
                        Poplar1<XofTurboShake128, 16>,
                    >::new(
                        *task.id(),
                        random(),
                        Query::new_time_interval(collection_identifier),
                        aggregation_param,
                        collection_identifier,
                        CollectionJobState::Start,
                    );
                    tx.put_collection_job(&collection_job).await.unwrap();

                    let lease = tx
                        .acquire_incomplete_aggregation_jobs(&StdDuration::from_secs(60), 1)
                        .await
                        .unwrap()
                        .remove(0);

                    Ok((lease, collection_job))
                })
            })
            .await
            .unwrap();
        assert_eq!(lease.leased().task_id(), task.id());
        assert_eq!(lease.leased().aggregation_job_id(), &aggregation_job_id);

        // Setup: prepare mocked HTTP responses. (first an error response, then a success)
        // (This is fragile in that it expects the leader request to be deterministically encoded.
        // It would be nicer to retrieve the request bytes from the mock, then do our own parsing &
        // verification -- but mockito does not expose this functionality at time of writing.)
        let leader_request = AggregationJobContinueReq::new(
            AggregationJobStep::from(1),
            Vec::from([PrepareContinue::new(
                *report.metadata().id(),
                transcript.leader_prepare_transitions[1].message.clone(),
            )]),
        );
        let helper_response = AggregationJobResp::new(Vec::from([PrepareResp::new(
            *report.metadata().id(),
            PrepareStepResult::Finished,
        )]));
        let mocked_aggregate_failure = server
            .mock(
                "POST",
                task.aggregation_job_uri(&aggregation_job_id)
                    .unwrap()
                    .path(),
            )
            .with_status(500)
            .with_header("Content-Type", "application/problem+json")
            .with_body("{\"type\": \"urn:ietf:params:ppm:dap:error:unrecognizedTask\"}")
            .create_async()
            .await;
        let (header, value) = agg_auth_token.request_authentication();
        let mocked_aggregate_success = server
            .mock(
                "POST",
                task.aggregation_job_uri(&aggregation_job_id)
                    .unwrap()
                    .path(),
            )
            .match_header(header, value.as_str())
            .match_header(CONTENT_TYPE.as_str(), AggregationJobContinueReq::MEDIA_TYPE)
            .match_body(leader_request.get_encoded().unwrap())
            .with_status(200)
            .with_header(CONTENT_TYPE.as_str(), AggregationJobResp::MEDIA_TYPE)
            .with_body(helper_response.get_encoded().unwrap())
            .create_async()
            .await;

        // Run: create an aggregation job driver & try to step the aggregation we've created twice.
        let aggregation_job_driver = AggregationJobDriver::new(
            reqwest::Client::builder().build().unwrap(),
            &noop_meter(),
            32,
        );
        let error = aggregation_job_driver
            .step_aggregation_job(ds.clone(), Arc::new(lease.clone()))
            .await
            .unwrap_err();
        assert_matches!(
            error.downcast().unwrap(),
            Error::Http(error_response) => {
                assert_eq!(error_response.status(), StatusCode::INTERNAL_SERVER_ERROR);
                assert_eq!(*error_response.dap_problem_type().unwrap(), DapProblemType::UnrecognizedTask);
            }
        );
        aggregation_job_driver
            .step_aggregation_job(ds.clone(), Arc::new(lease))
            .await
            .unwrap();

        // Verify.
        mocked_aggregate_failure.assert_async().await;
        mocked_aggregate_success.assert_async().await;

        let want_aggregation_job =
            AggregationJob::<VERIFY_KEY_LENGTH, TimeInterval, Poplar1<XofTurboShake128, 16>>::new(
                *task.id(),
                aggregation_job_id,
                aggregation_param.clone(),
                (),
                Interval::new(Time::from_seconds_since_epoch(0), Duration::from_seconds(1))
                    .unwrap(),
                AggregationJobState::Finished,
                AggregationJobStep::from(2),
            );
        let want_report_aggregation =
            ReportAggregation::<VERIFY_KEY_LENGTH, Poplar1<XofTurboShake128, 16>>::new(
                *task.id(),
                aggregation_job_id,
                *report.metadata().id(),
                *report.metadata().time(),
                0,
                None,
                ReportAggregationState::Finished,
            );

        let batch_interval_start = report
            .metadata()
            .time()
            .to_batch_interval_start(task.time_precision())
            .unwrap();
        let want_batch_aggregations = Vec::from([BatchAggregation::<
            VERIFY_KEY_LENGTH,
            TimeInterval,
            Poplar1<XofTurboShake128, 16>,
        >::new(
            *task.id(),
            Interval::new(batch_interval_start, *task.time_precision()).unwrap(),
            aggregation_param.clone(),
            0,
            BatchAggregationState::Aggregating,
            Some(leader_aggregate_share),
            1,
            Interval::from_time(report.metadata().time()).unwrap(),
            ReportIdChecksum::for_report_id(report.metadata().id()),
        )]);
        let want_active_batch =
            Batch::<VERIFY_KEY_LENGTH, TimeInterval, Poplar1<XofTurboShake128, 16>>::new(
                *task.id(),
                active_batch_identifier,
                aggregation_param.clone(),
                BatchState::Closed,
                0,
                Interval::from_time(report.metadata().time()).unwrap(),
            );
        let want_other_batch =
            Batch::<VERIFY_KEY_LENGTH, TimeInterval, Poplar1<XofTurboShake128, 16>>::new(
                *task.id(),
                other_batch_identifier,
                aggregation_param.clone(),
                BatchState::Closing,
                1,
                Interval::EMPTY,
            );

        let (
            got_aggregation_job,
            got_report_aggregation,
            got_batch_aggregations,
            got_active_batch,
            got_other_batch,
            got_collection_job,
        ) = ds
            .run_unnamed_tx(|tx| {
                let (vdaf, task, report_metadata, aggregation_param, collection_job_id) = (
                    Arc::clone(&vdaf),
                    leader_task.clone(),
                    report.metadata().clone(),
                    aggregation_param.clone(),
                    *want_collection_job.id(),
                );
                Box::pin(async move {
                    let aggregation_job = tx
                        .get_aggregation_job::<VERIFY_KEY_LENGTH, TimeInterval, Poplar1<XofTurboShake128, 16>>(
                            task.id(),
                            &aggregation_job_id,
                        )
                        .await.unwrap()
                        .unwrap();
                    let report_aggregation = tx
                        .get_report_aggregation(
                            vdaf.as_ref(),
                            &Role::Leader,
                            task.id(),
                            &aggregation_job_id,
                            aggregation_job.aggregation_parameter(),
                            report_metadata.id(),
                        )
                        .await.unwrap()
                        .unwrap();
                    let batch_aggregations =
                        TimeInterval::get_batch_aggregations_for_collection_identifier::<
                            VERIFY_KEY_LENGTH,
                            Poplar1<XofTurboShake128, 16>,
                            _,
                        >(
                            tx,
                            &task,
                            &vdaf,
                            &Interval::new(
                                report_metadata
                                    .time()
                                    .to_batch_interval_start(task.time_precision())
                                    .unwrap(),
                                *task.time_precision(),
                            )
                            .unwrap(),
                            &aggregation_param,
                        )
                        .await
                        .unwrap();
                    let got_active_batch = tx
                        .get_batch(task.id(), &active_batch_identifier, &aggregation_param)
                        .await.unwrap()
                        .unwrap();
                    let got_other_batch = tx
                        .get_batch(task.id(), &other_batch_identifier, &aggregation_param)
                        .await.unwrap()
                        .unwrap();
                    let got_collection_job = tx
                        .get_collection_job(vdaf.as_ref(), task.id(), &collection_job_id)
                        .await.unwrap()
                        .unwrap();

                    Ok((
                        aggregation_job,
                        report_aggregation,
                        batch_aggregations,
                        got_active_batch,
                        got_other_batch,
                        got_collection_job,
                    ))
                })
            })
            .await
            .unwrap();

        // Map the batch aggregation ordinal value to 0, as it may vary due to sharding.
        let got_batch_aggregations: Vec<_> = got_batch_aggregations
            .into_iter()
            .map(|agg| {
                BatchAggregation::new(
                    *agg.task_id(),
                    *agg.batch_identifier(),
                    aggregation_param.clone(),
                    0,
                    *agg.state(),
                    agg.aggregate_share().cloned(),
                    agg.report_count(),
                    *agg.client_timestamp_interval(),
                    *agg.checksum(),
                )
            })
            .collect();

        assert_eq!(want_aggregation_job, got_aggregation_job);
        assert_eq!(want_report_aggregation, got_report_aggregation);
        assert_eq!(want_batch_aggregations, got_batch_aggregations);
        assert_eq!(want_active_batch, got_active_batch);
        assert_eq!(want_other_batch, got_other_batch);
        assert_eq!(want_collection_job, got_collection_job);
    }

    #[tokio::test]
    async fn step_fixed_size_aggregation_job_continue() {
        // Setup: insert a client report and add it to an aggregation job whose state has already
        // been stepped once.
        install_test_trace_subscriber();
        let mut server = mockito::Server::new_async().await;
        let clock = MockClock::default();
        let ephemeral_datastore = ephemeral_datastore().await;
        let ds = Arc::new(ephemeral_datastore.datastore(clock.clone()).await);
        let vdaf = Arc::new(Poplar1::new_turboshake128(1));

        let task = TaskBuilder::new(
            QueryType::FixedSize {
                max_batch_size: 10,
                batch_time_window_size: None,
            },
            VdafInstance::Poplar1 { bits: 1 },
        )
        .with_helper_aggregator_endpoint(server.url().parse().unwrap())
        .build();

        let leader_task = task.leader_view().unwrap();
        let report_metadata = ReportMetadata::new(
            random(),
            clock
                .now()
                .to_batch_interval_start(task.time_precision())
                .unwrap(),
        );
        let verify_key: VerifyKey<VERIFY_KEY_LENGTH> = task.vdaf_verify_key().unwrap();

        let aggregation_param = Poplar1AggregationParam::try_from_prefixes(Vec::from([
            IdpfInput::from_bools(&[false]),
        ]))
        .unwrap();
        let transcript = run_vdaf(
            vdaf.as_ref(),
            verify_key.as_bytes(),
            &aggregation_param,
            report_metadata.id(),
            &IdpfInput::from_bools(&[true]),
        );

        let agg_auth_token = task.aggregator_auth_token();
        let helper_hpke_keypair = generate_test_hpke_config_and_private_key();
        let report = generate_report::<VERIFY_KEY_LENGTH, Poplar1<XofTurboShake128, 16>>(
            *task.id(),
            report_metadata,
            helper_hpke_keypair.config(),
            Vec::new(),
            &transcript,
        );
        let batch_id = random();
        let aggregation_job_id = random();
        let leader_aggregate_share = vdaf
            .aggregate(&aggregation_param, [transcript.leader_output_share.clone()])
            .unwrap();

        let (lease, collection_job) = ds
            .run_unnamed_tx(|tx| {
                let (vdaf, task, report, aggregation_param, transcript) = (
                    vdaf.clone(),
                    leader_task.clone(),
                    report.clone(),
                    aggregation_param.clone(),
                    transcript.clone(),
                );
                Box::pin(async move {
                    tx.put_aggregator_task(&task).await.unwrap();
                    tx.put_client_report(vdaf.borrow(), &report).await.unwrap();
                    tx.scrub_client_report(report.task_id(), report.metadata().id())
                        .await
                        .unwrap();

                    tx.put_aggregation_job(&AggregationJob::<
                        VERIFY_KEY_LENGTH,
                        FixedSize,
                        Poplar1<XofTurboShake128, 16>,
                    >::new(
                        *task.id(),
                        aggregation_job_id,
                        aggregation_param.clone(),
                        batch_id,
                        Interval::new(Time::from_seconds_since_epoch(0), Duration::from_seconds(1))
                            .unwrap(),
                        AggregationJobState::InProgress,
                        AggregationJobStep::from(1),
                    ))
                    .await
                    .unwrap();

                    tx.put_report_aggregation(&ReportAggregation::<
                        VERIFY_KEY_LENGTH,
                        Poplar1<XofTurboShake128, 16>,
                    >::new(
                        *task.id(),
                        aggregation_job_id,
                        *report.metadata().id(),
                        *report.metadata().time(),
                        0,
                        None,
                        ReportAggregationState::WaitingLeader {
                            transition: transcript.leader_prepare_transitions[1]
                                .transition
                                .clone()
                                .unwrap(),
                        },
                    ))
                    .await
                    .unwrap();

                    tx.put_batch(&Batch::<
                        VERIFY_KEY_LENGTH,
                        FixedSize,
                        Poplar1<XofTurboShake128, 16>,
                    >::new(
                        *task.id(),
                        batch_id,
                        aggregation_param.clone(),
                        BatchState::Closing,
                        1,
                        Interval::from_time(report.metadata().time()).unwrap(),
                    ))
                    .await
                    .unwrap();

                    let collection_job = CollectionJob::<
                        VERIFY_KEY_LENGTH,
                        FixedSize,
                        Poplar1<XofTurboShake128, 16>,
                    >::new(
                        *task.id(),
                        random(),
                        Query::new_fixed_size(FixedSizeQuery::CurrentBatch),
                        aggregation_param,
                        batch_id,
                        CollectionJobState::Start,
                    );
                    tx.put_collection_job(&collection_job).await.unwrap();

                    let lease = tx
                        .acquire_incomplete_aggregation_jobs(&StdDuration::from_secs(60), 1)
                        .await
                        .unwrap()
                        .remove(0);

                    Ok((lease, collection_job))
                })
            })
            .await
            .unwrap();
        assert_eq!(lease.leased().task_id(), task.id());
        assert_eq!(lease.leased().aggregation_job_id(), &aggregation_job_id);

        // Setup: prepare mocked HTTP responses. (first an error response, then a success)
        // (This is fragile in that it expects the leader request to be deterministically encoded.
        // It would be nicer to retrieve the request bytes from the mock, then do our own parsing &
        // verification -- but mockito does not expose this functionality at time of writing.)
        let leader_request = AggregationJobContinueReq::new(
            AggregationJobStep::from(1),
            Vec::from([PrepareContinue::new(
                *report.metadata().id(),
                transcript.leader_prepare_transitions[1].message.clone(),
            )]),
        );
        let helper_response = AggregationJobResp::new(Vec::from([PrepareResp::new(
            *report.metadata().id(),
            PrepareStepResult::Finished,
        )]));
        let mocked_aggregate_failure = server
            .mock(
                "POST",
                task.aggregation_job_uri(&aggregation_job_id)
                    .unwrap()
                    .path(),
            )
            .with_status(500)
            .with_header("Content-Type", "application/problem+json")
            .with_body("{\"type\": \"urn:ietf:params:ppm:dap:error:unrecognizedTask\"}")
            .create_async()
            .await;
        let (header, value) = agg_auth_token.request_authentication();
        let mocked_aggregate_success = server
            .mock(
                "POST",
                task.aggregation_job_uri(&aggregation_job_id)
                    .unwrap()
                    .path(),
            )
            .match_header(header, value.as_str())
            .match_header(CONTENT_TYPE.as_str(), AggregationJobContinueReq::MEDIA_TYPE)
            .match_body(leader_request.get_encoded().unwrap())
            .with_status(200)
            .with_header(CONTENT_TYPE.as_str(), AggregationJobResp::MEDIA_TYPE)
            .with_body(helper_response.get_encoded().unwrap())
            .create_async()
            .await;

        // Run: create an aggregation job driver & try to step the aggregation we've created twice.
        let aggregation_job_driver = AggregationJobDriver::new(
            reqwest::Client::builder().build().unwrap(),
            &noop_meter(),
            32,
        );
        let error = aggregation_job_driver
            .step_aggregation_job(ds.clone(), Arc::new(lease.clone()))
            .await
            .unwrap_err();
        assert_matches!(
            error.downcast().unwrap(),
            Error::Http(error_response) => {
                assert_eq!(error_response.status(), StatusCode::INTERNAL_SERVER_ERROR);
                assert_eq!(*error_response.dap_problem_type().unwrap(), DapProblemType::UnrecognizedTask);
            }
        );
        aggregation_job_driver
            .step_aggregation_job(ds.clone(), Arc::new(lease))
            .await
            .unwrap();

        // Verify.
        mocked_aggregate_failure.assert_async().await;
        mocked_aggregate_success.assert_async().await;

        let want_aggregation_job =
            AggregationJob::<VERIFY_KEY_LENGTH, FixedSize, Poplar1<XofTurboShake128, 16>>::new(
                *task.id(),
                aggregation_job_id,
                aggregation_param.clone(),
                batch_id,
                Interval::new(Time::from_seconds_since_epoch(0), Duration::from_seconds(1))
                    .unwrap(),
                AggregationJobState::Finished,
                AggregationJobStep::from(2),
            );
        let want_report_aggregation =
            ReportAggregation::<VERIFY_KEY_LENGTH, Poplar1<XofTurboShake128, 16>>::new(
                *task.id(),
                aggregation_job_id,
                *report.metadata().id(),
                *report.metadata().time(),
                0,
                None,
                ReportAggregationState::Finished,
            );
        let want_batch_aggregations = Vec::from([BatchAggregation::<
            VERIFY_KEY_LENGTH,
            FixedSize,
            Poplar1<XofTurboShake128, 16>,
        >::new(
            *task.id(),
            batch_id,
            aggregation_param.clone(),
            0,
            BatchAggregationState::Aggregating,
            Some(leader_aggregate_share),
            1,
            Interval::from_time(report.metadata().time()).unwrap(),
            ReportIdChecksum::for_report_id(report.metadata().id()),
        )]);
        let want_batch = Batch::<VERIFY_KEY_LENGTH, FixedSize, Poplar1<XofTurboShake128, 16>>::new(
            *task.id(),
            batch_id,
            aggregation_param.clone(),
            BatchState::Closed,
            0,
            Interval::from_time(report.metadata().time()).unwrap(),
        );
        let want_collection_job = collection_job.with_state(CollectionJobState::Collectable);

        let (
            got_aggregation_job,
            got_report_aggregation,
            got_batch_aggregations,
            got_batch,
            got_collection_job,
        ) = ds
            .run_unnamed_tx(|tx| {
                let (vdaf, task, report_metadata, aggregation_param, collection_job_id) = (
                    Arc::clone(&vdaf),
                    leader_task.clone(),
                    report.metadata().clone(),
                    aggregation_param.clone(),
                    *want_collection_job.id(),
                );
                Box::pin(async move {
                    let aggregation_job = tx
                        .get_aggregation_job::<VERIFY_KEY_LENGTH, FixedSize, Poplar1<XofTurboShake128, 16>>(
                            task.id(),
                            &aggregation_job_id,
                        )
                        .await.unwrap()
                        .unwrap();
                    let report_aggregation = tx
                        .get_report_aggregation(
                            vdaf.as_ref(),
                            &Role::Leader,
                            task.id(),
                            &aggregation_job_id,
                            aggregation_job.aggregation_parameter(),
                            report_metadata.id(),
                        )
                        .await.unwrap()
                        .unwrap();
                    let batch_aggregations =
                        FixedSize::get_batch_aggregations_for_collection_identifier::<
                            VERIFY_KEY_LENGTH,
                            Poplar1<XofTurboShake128, 16>,
                            _,
                        >(tx, &task, &vdaf, &batch_id, &aggregation_param)
                        .await.unwrap();
                    let batch = tx
                        .get_batch(task.id(), &batch_id, &aggregation_param)
                        .await.unwrap()
                        .unwrap();
                    let collection_job = tx
                        .get_collection_job(vdaf.as_ref(), task.id(), &collection_job_id)
                        .await.unwrap()
                        .unwrap();
                    Ok((
                        aggregation_job,
                        report_aggregation,
                        batch_aggregations,
                        batch,
                        collection_job,
                    ))
                })
            })
            .await
            .unwrap();

        // Map the batch aggregation ordinal value to 0, as it may vary due to sharding.
        let got_batch_aggregations: Vec<_> = got_batch_aggregations
            .into_iter()
            .map(|agg| {
                BatchAggregation::new(
                    *agg.task_id(),
                    *agg.batch_identifier(),
                    aggregation_param.clone(),
                    0,
                    *agg.state(),
                    agg.aggregate_share().cloned(),
                    agg.report_count(),
                    *agg.client_timestamp_interval(),
                    *agg.checksum(),
                )
            })
            .collect();

        assert_eq!(want_aggregation_job, got_aggregation_job);
        assert_eq!(want_report_aggregation, got_report_aggregation);
        assert_eq!(want_batch_aggregations, got_batch_aggregations);
        assert_eq!(want_batch, got_batch);
        assert_eq!(want_collection_job, got_collection_job);
    }

    #[tokio::test]
    async fn cancel_aggregation_job() {
        // Setup: insert a client report and add it to a new aggregation job.
        install_test_trace_subscriber();
        let clock = MockClock::default();
        let ephemeral_datastore = ephemeral_datastore().await;
        let ds = Arc::new(ephemeral_datastore.datastore(clock.clone()).await);
        let vdaf = Arc::new(Prio3::new_count(2).unwrap());

        let task = TaskBuilder::new(QueryType::TimeInterval, VdafInstance::Prio3Count)
            .build()
            .leader_view()
            .unwrap();
        let time = clock
            .now()
            .to_batch_interval_start(task.time_precision())
            .unwrap();
        let batch_identifier = TimeInterval::to_batch_identifier(&task, &(), &time).unwrap();
        let report_metadata = ReportMetadata::new(random(), time);
        let verify_key: VerifyKey<VERIFY_KEY_LENGTH> = task.vdaf_verify_key().unwrap();

        let transcript = run_vdaf(
            vdaf.as_ref(),
            verify_key.as_bytes(),
            &(),
            report_metadata.id(),
            &false,
        );

        let helper_hpke_keypair = generate_test_hpke_config_and_private_key();
        let report = generate_report::<VERIFY_KEY_LENGTH, Prio3Count>(
            *task.id(),
            report_metadata,
            helper_hpke_keypair.config(),
            Vec::new(),
            &transcript,
        );
        let aggregation_job_id = random();

        let aggregation_job = AggregationJob::<VERIFY_KEY_LENGTH, TimeInterval, Prio3Count>::new(
            *task.id(),
            aggregation_job_id,
            (),
            (),
            Interval::new(Time::from_seconds_since_epoch(0), Duration::from_seconds(1)).unwrap(),
            AggregationJobState::InProgress,
            AggregationJobStep::from(0),
        );
        let report_aggregation = report.as_start_leader_report_aggregation(aggregation_job_id, 0);

        let lease = ds
            .run_unnamed_tx(|tx| {
                let (vdaf, task, report, aggregation_job, report_aggregation) = (
                    vdaf.clone(),
                    task.clone(),
                    report.clone(),
                    aggregation_job.clone(),
                    report_aggregation.clone(),
                );
                Box::pin(async move {
                    tx.put_aggregator_task(&task).await.unwrap();
                    tx.put_client_report(vdaf.borrow(), &report).await.unwrap();
                    tx.scrub_client_report(report.task_id(), report.metadata().id())
                        .await
                        .unwrap();
                    tx.put_aggregation_job(&aggregation_job).await.unwrap();
                    tx.put_report_aggregation(&report_aggregation)
                        .await
                        .unwrap();

                    tx.put_batch(&Batch::<VERIFY_KEY_LENGTH, TimeInterval, Prio3Count>::new(
                        *task.id(),
                        batch_identifier,
                        (),
                        BatchState::Open,
                        1,
                        Interval::from_time(report.metadata().time()).unwrap(),
                    ))
                    .await
                    .unwrap();

                    Ok(tx
                        .acquire_incomplete_aggregation_jobs(&StdDuration::from_secs(60), 1)
                        .await
                        .unwrap()
                        .remove(0))
                })
            })
            .await
            .unwrap();
        assert_eq!(lease.leased().task_id(), task.id());
        assert_eq!(lease.leased().aggregation_job_id(), &aggregation_job_id);

        // Run: create an aggregation job driver & cancel the aggregation job.
        let aggregation_job_driver = AggregationJobDriver::new(
            reqwest::Client::builder().build().unwrap(),
            &noop_meter(),
            32,
        );
        aggregation_job_driver
            .cancel_aggregation_job(Arc::clone(&ds), lease)
            .await
            .unwrap();

        // Verify: check that the datastore state is updated as expected (the aggregation job is
        // abandoned, the report aggregation is untouched) and sanity-check that the job can no
        // longer be acquired.
        let want_aggregation_job = aggregation_job.with_state(AggregationJobState::Abandoned);
        let want_report_aggregation = report_aggregation;
        let want_batch = Batch::<VERIFY_KEY_LENGTH, TimeInterval, Prio3Count>::new(
            *task.id(),
            batch_identifier,
            (),
            BatchState::Open,
            0,
            Interval::from_time(report.metadata().time()).unwrap(),
        );

        let (got_aggregation_job, got_report_aggregation, got_batch, got_leases) = ds
            .run_unnamed_tx(|tx| {
                let (vdaf, task, report_id) =
                    (Arc::clone(&vdaf), task.clone(), *report.metadata().id());
                Box::pin(async move {
                    let aggregation_job = tx
                        .get_aggregation_job::<VERIFY_KEY_LENGTH, TimeInterval, Prio3Count>(
                            task.id(),
                            &aggregation_job_id,
                        )
                        .await
                        .unwrap()
                        .unwrap();
                    let report_aggregation = tx
                        .get_report_aggregation(
                            vdaf.as_ref(),
                            &Role::Leader,
                            task.id(),
                            &aggregation_job_id,
                            aggregation_job.aggregation_parameter(),
                            &report_id,
                        )
                        .await
                        .unwrap()
                        .unwrap();
                    let batch = tx
                        .get_batch(task.id(), &batch_identifier, &())
                        .await
                        .unwrap()
                        .unwrap();
                    let leases = tx
                        .acquire_incomplete_aggregation_jobs(&StdDuration::from_secs(60), 1)
                        .await
                        .unwrap();
                    Ok((aggregation_job, report_aggregation, batch, leases))
                })
            })
            .await
            .unwrap();
        assert_eq!(want_aggregation_job, got_aggregation_job);
        assert_eq!(want_report_aggregation, got_report_aggregation);
        assert_eq!(want_batch, got_batch);
        assert!(got_leases.is_empty());
    }

<<<<<<< HEAD
=======
    /// Returns a [`LeaderStoredReport`] with the given task ID & metadata values and encrypted
    /// input shares corresponding to the given HPKE configs & input shares.
    fn generate_report<const SEED_SIZE: usize, A>(
        task_id: TaskId,
        report_metadata: ReportMetadata,
        helper_hpke_config: &HpkeConfig,
        public_share: A::PublicShare,
        extensions: Vec<Extension>,
        leader_input_share: &A::InputShare,
        helper_input_share: &A::InputShare,
    ) -> LeaderStoredReport<SEED_SIZE, A>
    where
        A: vdaf::Aggregator<SEED_SIZE, 16>,
        A::InputShare: PartialEq,
        A::PublicShare: PartialEq,
    {
        let encrypted_helper_input_share = hpke::seal(
            helper_hpke_config,
            &HpkeApplicationInfo::new(&Label::InputShare, &Role::Client, &Role::Helper),
            &PlaintextInputShare::new(Vec::new(), helper_input_share.get_encoded().unwrap())
                .get_encoded()
                .unwrap(),
            &InputShareAad::new(
                task_id,
                report_metadata.clone(),
                public_share.get_encoded().unwrap(),
            )
            .get_encoded()
            .unwrap(),
        )
        .unwrap();

        LeaderStoredReport::new(
            task_id,
            report_metadata,
            public_share,
            extensions,
            leader_input_share.clone(),
            encrypted_helper_input_share,
        )
    }

>>>>>>> 95528c1b
    #[tokio::test]
    async fn abandon_failing_aggregation_job() {
        install_test_trace_subscriber();
        let mut server = mockito::Server::new_async().await;
        let clock = MockClock::default();
        let mut runtime_manager = TestRuntimeManager::new();
        let ephemeral_datastore = ephemeral_datastore().await;
        let ds = Arc::new(ephemeral_datastore.datastore(clock.clone()).await);
        let stopper = Stopper::new();

        let task = TaskBuilder::new(QueryType::TimeInterval, VdafInstance::Prio3Count)
            .with_helper_aggregator_endpoint(server.url().parse().unwrap())
            .build();

        let leader_task = task.leader_view().unwrap();
        let agg_auth_token = task.aggregator_auth_token();
        let aggregation_job_id = random();
        let verify_key: VerifyKey<VERIFY_KEY_LENGTH> = task.vdaf_verify_key().unwrap();

        let helper_hpke_keypair = generate_test_hpke_config_and_private_key();

        let vdaf = Prio3::new_count(2).unwrap();
        let time = clock
            .now()
            .to_batch_interval_start(task.time_precision())
            .unwrap();
        let batch_identifier = TimeInterval::to_batch_identifier(&leader_task, &(), &time).unwrap();
        let report_metadata = ReportMetadata::new(random(), time);
        let transcript = run_vdaf(
            &vdaf,
            verify_key.as_bytes(),
            &(),
            report_metadata.id(),
            &false,
        );
        let report = generate_report::<VERIFY_KEY_LENGTH, Prio3Count>(
            *task.id(),
            report_metadata,
            helper_hpke_keypair.config(),
            Vec::new(),
            &transcript,
        );

        // Set up fixtures in the database.
        ds.run_unnamed_tx(|tx| {
            let vdaf = vdaf.clone();
            let task = leader_task.clone();
            let report = report.clone();
            Box::pin(async move {
                tx.put_aggregator_task(&task).await.unwrap();

                tx.put_client_report(&vdaf, &report).await.unwrap();
                tx.scrub_client_report(report.task_id(), report.metadata().id())
                    .await
                    .unwrap();

                tx.put_aggregation_job(&AggregationJob::<
                    VERIFY_KEY_LENGTH,
                    TimeInterval,
                    Prio3Count,
                >::new(
                    *task.id(),
                    aggregation_job_id,
                    (),
                    (),
                    Interval::new(Time::from_seconds_since_epoch(0), Duration::from_seconds(1))
                        .unwrap(),
                    AggregationJobState::InProgress,
                    AggregationJobStep::from(0),
                ))
                .await
                .unwrap();

                tx.put_report_aggregation(
                    &report.as_start_leader_report_aggregation(aggregation_job_id, 0),
                )
                .await
                .unwrap();

                tx.put_batch(&Batch::<VERIFY_KEY_LENGTH, TimeInterval, Prio3Count>::new(
                    *task.id(),
                    batch_identifier,
                    (),
                    BatchState::Open,
                    1,
                    Interval::from_time(report.metadata().time()).unwrap(),
                ))
                .await
                .unwrap();

                Ok(())
            })
        })
        .await
        .unwrap();

        // Set up the aggregation job driver.
        let aggregation_job_driver = Arc::new(AggregationJobDriver::new(
            reqwest::Client::new(),
            &noop_meter(),
            32,
        ));
        let job_driver = Arc::new(
            JobDriver::new(
                clock.clone(),
                runtime_manager.with_label("stepper"),
                noop_meter(),
                stopper.clone(),
                StdDuration::from_secs(1),
                10,
                StdDuration::from_secs(60),
                aggregation_job_driver.make_incomplete_job_acquirer_callback(
                    Arc::clone(&ds),
                    StdDuration::from_secs(600),
                ),
                aggregation_job_driver.make_job_stepper_callback(Arc::clone(&ds), 3),
            )
            .unwrap(),
        );

        // Set up three error responses from our mock helper. These will cause errors in the
        // leader, because the response body is empty and cannot be decoded.
        let (header, value) = agg_auth_token.request_authentication();
        let failure_mock = server
            .mock(
                "PUT",
                task.aggregation_job_uri(&aggregation_job_id)
                    .unwrap()
                    .path(),
            )
            .match_header(header, value.as_str())
            .match_header(
                CONTENT_TYPE.as_str(),
                AggregationJobInitializeReq::<TimeInterval>::MEDIA_TYPE,
            )
            .with_status(500)
            .expect(3)
            .create_async()
            .await;
        // Set up an extra response that should never be used, to make sure the job driver doesn't
        // make more requests than we expect. If there were no remaining mocks, mockito would have
        // respond with a fallback error response instead.
        let no_more_requests_mock = server
            .mock(
                "PUT",
                task.aggregation_job_uri(&aggregation_job_id)
                    .unwrap()
                    .path(),
            )
            .match_header(header, value.as_str())
            .match_header(
                CONTENT_TYPE.as_str(),
                AggregationJobInitializeReq::<TimeInterval>::MEDIA_TYPE,
            )
            .with_status(500)
            .expect(1)
            .create_async()
            .await;

        // Start up the job driver.
        let task_handle = runtime_manager.with_label("driver").spawn(job_driver.run());

        // Run the job driver until we try to step the collection job four times. The first three
        // attempts make network requests and fail, while the fourth attempt just marks the job
        // as abandoned.
        for i in 1..=4 {
            // Wait for the next task to be spawned and to complete.
            runtime_manager.wait_for_completed_tasks("stepper", i).await;
            // Advance the clock by the lease duration, so that the job driver can pick up the job
            // and try again.
            clock.advance(&Duration::from_seconds(600));
        }
        stopper.stop();
        task_handle.await.unwrap();

        // Check that the job driver made the HTTP requests we expected.
        failure_mock.assert_async().await;
        assert!(!no_more_requests_mock.matched_async().await);

        // Confirm in the database that the job was abandoned.
        let (got_aggregation_job, got_batch) = ds
            .run_unnamed_tx(|tx| {
                let task = task.clone();
                Box::pin(async move {
                    let got_aggregation_job = tx
                        .get_aggregation_job(task.id(), &aggregation_job_id)
                        .await
                        .unwrap()
                        .unwrap();
                    let got_batch = tx
                        .get_batch(task.id(), &batch_identifier, &())
                        .await
                        .unwrap()
                        .unwrap();
                    Ok((got_aggregation_job, got_batch))
                })
            })
            .await
            .unwrap();
        assert_eq!(
            got_aggregation_job,
            AggregationJob::<VERIFY_KEY_LENGTH, TimeInterval, Prio3Count>::new(
                *task.id(),
                aggregation_job_id,
                (),
                (),
                Interval::new(Time::from_seconds_since_epoch(0), Duration::from_seconds(1))
                    .unwrap(),
                AggregationJobState::Abandoned,
                AggregationJobStep::from(0),
            ),
        );
        assert_eq!(
            got_batch,
            Batch::<VERIFY_KEY_LENGTH, TimeInterval, Prio3Count>::new(
                *task.id(),
                batch_identifier,
                (),
                BatchState::Open,
                0,
                Interval::from_time(report.metadata().time()).unwrap(),
            ),
        );
    }
}<|MERGE_RESOLUTION|>--- conflicted
+++ resolved
@@ -361,15 +361,9 @@
                 Ok((ping_pong_state, ping_pong_message)) => {
                     prepare_inits.push(PrepareInit::new(
                         ReportShare::new(
-<<<<<<< HEAD
                             report_aggregation.report_metadata(),
-                            public_share.get_encoded(),
+                            public_share.get_encoded()?,
                             helper_encrypted_input_share.clone(),
-=======
-                            report.metadata().clone(),
-                            report.public_share().get_encoded()?,
-                            report.helper_encrypted_input_share().clone(),
->>>>>>> 95528c1b
                         ),
                         ping_pong_message,
                     ));
@@ -1060,7 +1054,6 @@
                         AggregationJobState::InProgress,
                         AggregationJobStep::from(0),
                     ))
-<<<<<<< HEAD
                     .await
                     .unwrap();
                     tx.put_report_aggregation(
@@ -1068,22 +1061,6 @@
                     )
                     .await
                     .unwrap();
-=======
-                    .await?;
-                    tx.put_report_aggregation(&ReportAggregation::<
-                        VERIFY_KEY_LENGTH,
-                        Poplar1<XofTurboShake128, 16>,
-                    >::new(
-                        *task.id(),
-                        aggregation_job_id,
-                        *report.metadata().id(),
-                        *report.metadata().time(),
-                        0,
-                        None,
-                        ReportAggregationState::Start,
-                    ))
-                    .await?;
->>>>>>> 95528c1b
 
                     tx.put_batch(&Batch::<
                         VERIFY_KEY_LENGTH,
@@ -1689,27 +1666,11 @@
                     .await
                     .unwrap();
 
-<<<<<<< HEAD
                     tx.put_report_aggregation(
                         &report.as_start_leader_report_aggregation(aggregation_job_id, 0),
                     )
                     .await
                     .unwrap();
-=======
-                    tx.put_report_aggregation(&ReportAggregation::<
-                        VERIFY_KEY_LENGTH,
-                        Poplar1<XofTurboShake128, 16>,
-                    >::new(
-                        *task.id(),
-                        aggregation_job_id,
-                        *report.metadata().id(),
-                        *report.metadata().time(),
-                        0,
-                        None,
-                        ReportAggregationState::Start,
-                    ))
-                    .await?;
->>>>>>> 95528c1b
 
                     tx.put_batch(&Batch::<
                         VERIFY_KEY_LENGTH,
@@ -1927,13 +1888,8 @@
             vdaf.as_ref(),
             verify_key.as_bytes(),
             &(),
-<<<<<<< HEAD
             gc_ineligible_report_metadata.id(),
-            &0,
-=======
-            gc_uneligible_report_metadata.id(),
             &false,
->>>>>>> 95528c1b
         );
 
         let agg_auth_token = task.aggregator_auth_token();
@@ -2055,29 +2011,21 @@
         let leader_request = AggregationJobInitializeReq::new(
             ().get_encoded().unwrap(),
             PartialBatchSelector::new_time_interval(),
-<<<<<<< HEAD
             Vec::from([
                 PrepareInit::new(
                     ReportShare::new(
                         gc_eligible_report.metadata().clone(),
-                        gc_eligible_report.public_share().get_encoded(),
+                        gc_eligible_report.public_share().get_encoded().unwrap(),
                         gc_eligible_report.helper_encrypted_input_share().clone(),
                     ),
                     gc_eligible_transcript.leader_prepare_transitions[0]
                         .message
                         .clone(),
-=======
-            Vec::from([PrepareInit::new(
-                ReportShare::new(
-                    gc_uneligible_report.metadata().clone(),
-                    gc_uneligible_report.public_share().get_encoded().unwrap(),
-                    gc_uneligible_report.helper_encrypted_input_share().clone(),
->>>>>>> 95528c1b
                 ),
                 PrepareInit::new(
                     ReportShare::new(
                         gc_ineligible_report.metadata().clone(),
-                        gc_ineligible_report.public_share().get_encoded(),
+                        gc_ineligible_report.public_share().get_encoded().unwrap(),
                         gc_ineligible_report.helper_encrypted_input_share().clone(),
                     ),
                     gc_ineligible_transcript.leader_prepare_transitions[0]
@@ -2564,27 +2512,11 @@
                     .await
                     .unwrap();
 
-<<<<<<< HEAD
                     tx.put_report_aggregation(
                         &report.as_start_leader_report_aggregation(aggregation_job_id, 0),
                     )
                     .await
                     .unwrap();
-=======
-                    tx.put_report_aggregation(&ReportAggregation::<
-                        VERIFY_KEY_LENGTH,
-                        Poplar1<XofTurboShake128, 16>,
-                    >::new(
-                        *task.id(),
-                        aggregation_job_id,
-                        *report.metadata().id(),
-                        *report.metadata().time(),
-                        0,
-                        None,
-                        ReportAggregationState::Start,
-                    ))
-                    .await?;
->>>>>>> 95528c1b
 
                     tx.put_batch(&Batch::<
                         VERIFY_KEY_LENGTH,
@@ -3681,51 +3613,6 @@
         assert!(got_leases.is_empty());
     }
 
-<<<<<<< HEAD
-=======
-    /// Returns a [`LeaderStoredReport`] with the given task ID & metadata values and encrypted
-    /// input shares corresponding to the given HPKE configs & input shares.
-    fn generate_report<const SEED_SIZE: usize, A>(
-        task_id: TaskId,
-        report_metadata: ReportMetadata,
-        helper_hpke_config: &HpkeConfig,
-        public_share: A::PublicShare,
-        extensions: Vec<Extension>,
-        leader_input_share: &A::InputShare,
-        helper_input_share: &A::InputShare,
-    ) -> LeaderStoredReport<SEED_SIZE, A>
-    where
-        A: vdaf::Aggregator<SEED_SIZE, 16>,
-        A::InputShare: PartialEq,
-        A::PublicShare: PartialEq,
-    {
-        let encrypted_helper_input_share = hpke::seal(
-            helper_hpke_config,
-            &HpkeApplicationInfo::new(&Label::InputShare, &Role::Client, &Role::Helper),
-            &PlaintextInputShare::new(Vec::new(), helper_input_share.get_encoded().unwrap())
-                .get_encoded()
-                .unwrap(),
-            &InputShareAad::new(
-                task_id,
-                report_metadata.clone(),
-                public_share.get_encoded().unwrap(),
-            )
-            .get_encoded()
-            .unwrap(),
-        )
-        .unwrap();
-
-        LeaderStoredReport::new(
-            task_id,
-            report_metadata,
-            public_share,
-            extensions,
-            leader_input_share.clone(),
-            encrypted_helper_input_share,
-        )
-    }
-
->>>>>>> 95528c1b
     #[tokio::test]
     async fn abandon_failing_aggregation_job() {
         install_test_trace_subscriber();
