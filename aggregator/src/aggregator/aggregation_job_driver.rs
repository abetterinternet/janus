use crate::aggregator::{
    accumulator::Accumulator, aggregate_step_failure_counter, send_request_to_helper,
};
use anyhow::{anyhow, Context as _, Result};
use derivative::Derivative;
use futures::future::{try_join_all, BoxFuture, FutureExt};
use janus_aggregator_core::{
    datastore::{
        self,
        models::{
            AcquiredAggregationJob, AggregationJob, AggregationJobState, LeaderStoredReport, Lease,
            ReportAggregation, ReportAggregationState,
        },
        Datastore,
    },
    query_type::AccumulableQueryType,
    task::{self, Task, VerifyKey},
};
use janus_core::{time::Clock, vdaf_dispatch};
use janus_messages::{
    query_type::{FixedSize, TimeInterval},
    AggregationJobContinueReq, AggregationJobInitializeReq, AggregationJobResp,
    PartialBatchSelector, PrepareStep, PrepareStepResult, ReportPrepInit, ReportShare,
    ReportShareError, Role,
};
use opentelemetry::{
    metrics::{Counter, Histogram, Meter, Unit},
    Context, KeyValue,
};
use prio::{
    codec::{Decode, Encode, ParameterizedDecode},
    vdaf::{self, PrepareTransition},
};
use reqwest::Method;
use std::{collections::HashSet, sync::Arc, time::Duration};
use tokio::try_join;
use tracing::{info, warn};

#[derive(Derivative)]
#[derivative(Debug)]
pub struct AggregationJobDriver {
    batch_aggregation_shard_count: u64,
    http_client: reqwest::Client,
    #[derivative(Debug = "ignore")]
    aggregate_step_failure_counter: Counter<u64>,
    #[derivative(Debug = "ignore")]
    job_cancel_counter: Counter<u64>,
    #[derivative(Debug = "ignore")]
    http_request_duration_histogram: Histogram<f64>,
}

impl AggregationJobDriver {
    pub fn new(
        http_client: reqwest::Client,
        meter: &Meter,
        batch_aggregation_shard_count: u64,
    ) -> AggregationJobDriver {
        let aggregate_step_failure_counter = aggregate_step_failure_counter(meter);

        let job_cancel_counter = meter
            .u64_counter("janus_job_cancellations")
            .with_description("Count of cancelled jobs.")
            .init();
        job_cancel_counter.add(&Context::current(), 0, &[]);

        let http_request_duration_histogram = meter
            .f64_histogram("janus_http_request_duration_seconds")
            .with_description(
                "The amount of time elapsed while making an HTTP request to a helper.",
            )
            .with_unit(Unit::new("seconds"))
            .init();

        AggregationJobDriver {
            batch_aggregation_shard_count,
            http_client,
            aggregate_step_failure_counter,
            job_cancel_counter,
            http_request_duration_histogram,
        }
    }

    async fn step_aggregation_job<C: Clock>(
        &self,
        datastore: Arc<Datastore<C>>,
        lease: Arc<Lease<AcquiredAggregationJob>>,
    ) -> Result<()> {
        match lease.leased().query_type() {
            task::QueryType::TimeInterval => {
                vdaf_dispatch!(lease.leased().vdaf(), (vdaf, VdafType, VERIFY_KEY_LEN) => {
                    self.step_aggregation_job_generic::<VERIFY_KEY_LEN, C, TimeInterval, VdafType>(datastore, Arc::new(vdaf), lease).await
                })
            }
            task::QueryType::FixedSize { .. } => {
                vdaf_dispatch!(lease.leased().vdaf(), (vdaf, VdafType, VERIFY_KEY_LEN) => {
                    self.step_aggregation_job_generic::<VERIFY_KEY_LEN, C, FixedSize, VdafType>(datastore, Arc::new(vdaf), lease).await
                })
            }
        }
    }

    async fn step_aggregation_job_generic<
        const SEED_SIZE: usize,
        C: Clock,
        Q: AccumulableQueryType,
        A: vdaf::Aggregator<SEED_SIZE, 16>,
    >(
        &self,
        datastore: Arc<Datastore<C>>,
        vdaf: Arc<A>,
        lease: Arc<Lease<AcquiredAggregationJob>>,
    ) -> Result<()>
    where
        A: 'static + Send + Sync,
        A::AggregationParam: Send + Sync,
        A::AggregateShare: Send + Sync,
        A::OutputShare: PartialEq + Eq + Send + Sync,
        for<'a> A::PrepareState:
            PartialEq + Eq + Send + Sync + Encode + ParameterizedDecode<(&'a A, usize)>,
        A::PrepareMessage: PartialEq + Eq + Send + Sync,
        A::PrepareShare: PartialEq + Eq + Send + Sync,
        A::InputShare: PartialEq + Send + Sync,
        A::PublicShare: PartialEq + Send + Sync,
    {
        // Read all information about the aggregation job.
        let (task, aggregation_job, report_aggregations, client_reports, verify_key) = datastore
            .run_tx_with_name("step_aggregation_job_1", |tx| {
                let (lease, vdaf) = (Arc::clone(&lease), Arc::clone(&vdaf));
                Box::pin(async move {
                    let task = tx
                        .get_task(lease.leased().task_id())
                        .await?
                        .ok_or_else(|| {
                            datastore::Error::User(
                                anyhow!("couldn't find task {}", lease.leased().task_id()).into(),
                            )
                        })?;
                    let verify_key = task.primary_vdaf_verify_key().map_err(|_| {
                        datastore::Error::User(
                            anyhow!("VDAF verification key has wrong length").into(),
                        )
                    })?;

                    let aggregation_job_future = tx.get_aggregation_job::<SEED_SIZE, Q, A>(
                        lease.leased().task_id(),
                        lease.leased().aggregation_job_id(),
                    );
                    let report_aggregations_future = tx
                        .get_report_aggregations_for_aggregation_job(
                            vdaf.as_ref(),
                            &Role::Leader,
                            lease.leased().task_id(),
                            lease.leased().aggregation_job_id(),
                        );

                    let (aggregation_job, report_aggregations) =
                        try_join!(aggregation_job_future, report_aggregations_future)?;
                    let aggregation_job = aggregation_job.ok_or_else(|| {
                        datastore::Error::User(
                            anyhow!(
                                "couldn't find aggregation job {} for task {}",
                                *lease.leased().aggregation_job_id(),
                                *lease.leased().task_id(),
                            )
                            .into(),
                        )
                    })?;

                    // Read client reports, but only for report aggregations in state START.
                    // TODO(#224): create "get_client_reports_for_aggregation_job" datastore
                    // operation to avoid needing to join many futures?
                    let client_reports =
                        try_join_all(report_aggregations.iter().filter_map(|report_aggregation| {
                            if report_aggregation.state() == &ReportAggregationState::Start {
                                Some(
                                    tx.get_client_report(
                                        vdaf.as_ref(),
                                        lease.leased().task_id(),
                                        report_aggregation.report_id(),
                                    )
                                    .map(|rslt| {
                                        rslt.context(format!(
                                            "couldn't get report {} for task {}",
                                            *report_aggregation.report_id(),
                                            lease.leased().task_id(),
                                        ))
                                        .and_then(|maybe_report| {
                                            maybe_report.ok_or_else(|| {
                                                anyhow!(
                                                    "couldn't find report {} for task {}",
                                                    report_aggregation.report_id(),
                                                    lease.leased().task_id(),
                                                )
                                            })
                                        })
                                        .map_err(|err| datastore::Error::User(err.into()))
                                    }),
                                )
                            } else {
                                None
                            }
                        }))
                        .await?;

                    Ok((
                        Arc::new(task),
                        aggregation_job,
                        report_aggregations,
                        client_reports,
                        verify_key,
                    ))
                })
            })
            .await?;

        // Figure out the next step based on the non-error report aggregation states, and dispatch accordingly.
        let (mut saw_start, mut saw_waiting, mut saw_finished) = (false, false, false);
        for report_aggregation in &report_aggregations {
            match report_aggregation.state() {
                ReportAggregationState::Start => saw_start = true,
                ReportAggregationState::Waiting(_, _) => saw_waiting = true,
                ReportAggregationState::Finished(_) => saw_finished = true,
                ReportAggregationState::Failed(_) | ReportAggregationState::Invalid => (), // ignore failure aggregation states
            }
        }
        match (saw_start, saw_waiting, saw_finished) {
            // Only saw report aggregations in state "start" (or failed or invalid).
            (true, false, false) => {
                self.step_aggregation_job_aggregate_init(
                    &datastore,
                    vdaf,
                    lease,
                    task,
                    aggregation_job,
                    report_aggregations,
                    client_reports,
                    verify_key,
                )
                .await
            }

            // Only saw report aggregations in state "waiting" (or failed or invalid).
            (false, true, false) => {
                self.step_aggregation_job_aggregate_continue(
                    &datastore,
                    vdaf,
                    lease,
                    task,
                    aggregation_job,
                    report_aggregations,
                )
                .await
            }

            _ => Err(anyhow!(
                "unexpected combination of report aggregation states (saw_start = {}, saw_waiting \
                 = {}, saw_finished = {})",
                saw_start,
                saw_waiting,
                saw_finished
            )),
        }
    }

    #[allow(clippy::too_many_arguments)]
    async fn step_aggregation_job_aggregate_init<
        const SEED_SIZE: usize,
        C: Clock,
        Q: AccumulableQueryType,
        A: vdaf::Aggregator<SEED_SIZE, 16> + Send + Sync + 'static,
    >(
        &self,
        datastore: &Datastore<C>,
        vdaf: Arc<A>,
        lease: Arc<Lease<AcquiredAggregationJob>>,
        task: Arc<Task>,
        aggregation_job: AggregationJob<SEED_SIZE, Q, A>,
        report_aggregations: Vec<ReportAggregation<SEED_SIZE, A>>,
        client_reports: Vec<LeaderStoredReport<SEED_SIZE, A>>,
        verify_key: VerifyKey<SEED_SIZE>,
    ) -> Result<()>
    where
        A: 'static,
        A::AggregationParam: Send + Sync,
        A::AggregateShare: Send + Sync,
        A::OutputShare: PartialEq + Eq + Send + Sync,
        A::PrepareState: PartialEq + Eq + Send + Sync + Encode,
        A::PrepareShare: PartialEq + Eq + Send + Sync,
        A::PrepareMessage: PartialEq + Eq + Send + Sync,
        A::InputShare: PartialEq + Send + Sync,
        A::PublicShare: PartialEq + Send + Sync,
    {
        // Zip the report aggregations at start with the client reports, verifying that their IDs
        // match. We use asserts here as the conditions we are checking should be guaranteed by the
        // caller.
        let report_aggregations: Vec<_> = report_aggregations
            .into_iter()
            .filter(|report_aggregation| {
                report_aggregation.state() == &ReportAggregationState::Start
            })
            .collect();
        assert_eq!(report_aggregations.len(), client_reports.len());
        let reports: Vec<_> = report_aggregations
            .into_iter()
            .zip(client_reports.into_iter())
            .inspect(|(report_aggregation, client_report)| {
                assert_eq!(report_aggregation.task_id(), client_report.task_id());
                assert_eq!(
                    report_aggregation.report_id(),
                    client_report.metadata().id()
                );
            })
            .collect();

        // Compute report shares to send to helper, and decrypt our input shares & initialize
        // preparation state.
        let mut report_aggregations_to_write = Vec::new();
        let mut report_inits = Vec::new();
        let mut stepped_aggregations = Vec::new();
        for (report_aggregation, report) in reports {
            // Check for repeated extensions.
            let mut extension_types = HashSet::new();
            if !report
                .leader_extensions()
                .iter()
                .all(|extension| extension_types.insert(extension.extension_type()))
            {
                info!(report_id = %report_aggregation.report_id(), "Received report with duplicate extensions");
                self.aggregate_step_failure_counter.add(
                    &Context::current(),
                    1,
                    &[KeyValue::new("type", "duplicate_extension")],
                );
                report_aggregations_to_write.push(report_aggregation.with_state(
                    ReportAggregationState::Failed(ReportShareError::UnrecognizedMessage),
                ));
                continue;
            }

            // Initialize the leader's preparation state from the input share.
            let (prep_state, prep_share) = match vdaf.prepare_init(
                verify_key.as_bytes(),
                Role::Leader.index().unwrap(),
                aggregation_job.aggregation_parameter(),
                report.metadata().id().as_ref(),
                report.public_share(),
                report.leader_input_share(),
            ) {
                Ok(prep_state_and_share) => prep_state_and_share,
                Err(error) => {
                    info!(report_id = %report_aggregation.report_id(), ?error, "Couldn't initialize leader's preparation state");
                    self.aggregate_step_failure_counter.add(
                        &Context::current(),
                        1,
                        &[KeyValue::new("type", "prepare_init_failure")],
                    );
                    report_aggregations_to_write.push(report_aggregation.with_state(
                        ReportAggregationState::Failed(ReportShareError::VdafPrepError),
                    ));
                    continue;
                }
            };

            report_inits.push(ReportPrepInit::new(
                ReportShare::new(
                    report.metadata().clone(),
                    report.public_share().get_encoded(),
                    report.helper_encrypted_input_share().clone(),
                ),
                prep_share.get_encoded(),
            ));
            stepped_aggregations.push(SteppedAggregation {
                report_aggregation,
                leader_transition: PrepareTransition::Continue(prep_state, prep_share),
            });
        }

        // Construct request, send it to the helper, and process the response.
        // TODO(#235): abandon work immediately on "terminal" failures from helper, or other
        // unexpected cases such as unknown/unexpected content type.
        let req = AggregationJobInitializeReq::<Q>::new(
            aggregation_job.aggregation_parameter().get_encoded(),
            PartialBatchSelector::new(aggregation_job.partial_batch_identifier().clone()),
            report_inits,
        );

        let resp_bytes = send_request_to_helper(
            &self.http_client,
            Method::PUT,
            task.aggregation_job_uri(aggregation_job.id())?,
            AggregationJobInitializeReq::<Q>::MEDIA_TYPE,
            req,
            task.primary_aggregator_auth_token(),
            &self.http_request_duration_histogram,
        )
        .await?;
        let resp = AggregationJobResp::get_decoded(&resp_bytes)?;

        self.process_response_from_helper(
            datastore,
            vdaf,
            lease,
            task,
            aggregation_job,
            stepped_aggregations,
            report_aggregations_to_write,
            resp.prepare_steps(),
        )
        .await
    }

    async fn step_aggregation_job_aggregate_continue<
        const SEED_SIZE: usize,
        C: Clock,
        Q: AccumulableQueryType,
        A: vdaf::Aggregator<SEED_SIZE, 16> + Send + Sync + 'static,
    >(
        &self,
        datastore: &Datastore<C>,
        vdaf: Arc<A>,
        lease: Arc<Lease<AcquiredAggregationJob>>,
        task: Arc<Task>,
        aggregation_job: AggregationJob<SEED_SIZE, Q, A>,
        report_aggregations: Vec<ReportAggregation<SEED_SIZE, A>>,
    ) -> Result<()>
    where
        A: 'static,
        A::AggregationParam: Send + Sync,
        A::AggregateShare: Send + Sync,
        A::OutputShare: Send + Sync,
        A::PrepareState: Send + Sync + Encode,
        A::PrepareShare: Send + Sync,
        A::PrepareMessage: Send + Sync,
    {
        // Visit the report aggregations, ignoring any that have already failed; compute our own
        // next step & transitions to send to the helper.
        let mut report_aggregations_to_write = Vec::new();
        let mut prepare_steps = Vec::new();
        let mut stepped_aggregations = Vec::new();
        for report_aggregation in report_aggregations {
            if let ReportAggregationState::Waiting(prep_state, prep_msg) =
                report_aggregation.state()
            {
                let prep_msg = match prep_msg.as_ref() {
                    Some(prep_msg) => prep_msg,
                    None => {
                        // This error indicates programmer/system error (i.e. it cannot possibly be
                        // the fault of our co-aggregator). We still record this failure against a
<<<<<<< HEAD
                        // single report, rather than failing the entire request, to (safely)
                        // minimize impact if we ever encounter this bug.
=======
                        // single report, rather than failing the entire request, to minimize impact
                        // if we ever encounter this bug.
>>>>>>> 96f7769b
                        info!(report_id = %report_aggregation.report_id(), "Report aggregation is missing prepare message");
                        self.aggregate_step_failure_counter.add(
                            &Context::current(),
                            1,
                            &[KeyValue::new("type", "missing_prepare_message")],
                        );
                        report_aggregations_to_write.push(report_aggregation.with_state(
                            ReportAggregationState::Failed(ReportShareError::VdafPrepError),
                        ));
                        continue;
                    }
                };

                // Step our own state.
                let leader_transition = match vdaf
                    .prepare_step(prep_state.clone(), prep_msg.clone())
                {
                    Ok(leader_transition) => leader_transition,
                    Err(error) => {
                        info!(report_id = %report_aggregation.report_id(), ?error, "Prepare step failed");
                        self.aggregate_step_failure_counter.add(
                            &Context::current(),
                            1,
                            &[KeyValue::new("type", "prepare_step_failure")],
                        );
                        report_aggregations_to_write.push(report_aggregation.with_state(
                            ReportAggregationState::Failed(ReportShareError::VdafPrepError),
                        ));
                        continue;
                    }
                };

                let prepare_step_result = match &leader_transition {
                    PrepareTransition::Continue(_, prep_share) => PrepareStepResult::Continued {
                        prep_msg: prep_msg.get_encoded(),
                        prep_share: prep_share.get_encoded(),
                    },
                    PrepareTransition::Finish(_) => PrepareStepResult::Finished {
                        prep_msg: prep_msg.get_encoded(),
                    },
                };

                prepare_steps.push(PrepareStep::new(
                    *report_aggregation.report_id(),
                    prepare_step_result,
                ));
                stepped_aggregations.push(SteppedAggregation {
                    report_aggregation,
                    leader_transition,
                })
            }
        }

        // Construct request, send it to the helper, and process the response.
        // TODO(#235): abandon work immediately on "terminal" failures from helper, or other
        // unexpected cases such as unknown/unexpected content type.
        let req = AggregationJobContinueReq::new(aggregation_job.round(), prepare_steps);

        let resp_bytes = send_request_to_helper(
            &self.http_client,
            Method::POST,
            task.aggregation_job_uri(aggregation_job.id())?,
            AggregationJobContinueReq::MEDIA_TYPE,
            req,
            task.primary_aggregator_auth_token(),
            &self.http_request_duration_histogram,
        )
        .await?;
        let resp = AggregationJobResp::get_decoded(&resp_bytes)?;

        self.process_response_from_helper(
            datastore,
            vdaf,
            lease,
            task,
            aggregation_job,
            stepped_aggregations,
            report_aggregations_to_write,
            resp.prepare_steps(),
        )
        .await
    }

    #[allow(clippy::too_many_arguments)]
    async fn process_response_from_helper<
        const SEED_SIZE: usize,
        C: Clock,
        Q: AccumulableQueryType,
        A: vdaf::Aggregator<SEED_SIZE, 16> + Send + Sync + 'static,
    >(
        &self,
        datastore: &Datastore<C>,
        vdaf: Arc<A>,
        lease: Arc<Lease<AcquiredAggregationJob>>,
        task: Arc<Task>,
        leader_aggregation_job: AggregationJob<SEED_SIZE, Q, A>,
        stepped_aggregations: Vec<SteppedAggregation<SEED_SIZE, A>>,
        mut report_aggregations_to_write: Vec<ReportAggregation<SEED_SIZE, A>>,
        helper_prep_steps: &[PrepareStep],
    ) -> Result<()>
    where
        A: 'static,
        A::AggregationParam: Send + Sync,
        A::AggregateShare: Send + Sync,
        A::OutputShare: Send + Sync,
        A::PrepareMessage: Send + Sync,
        A::PrepareShare: Send + Sync,
        A::PrepareState: Send + Sync + Encode,
    {
        // Handle response, computing the new report aggregations to be stored.
        if stepped_aggregations.len() != helper_prep_steps.len() {
            return Err(anyhow!(
                "missing, duplicate, out-of-order, or unexpected prepare steps in response"
            ));
        }
        let mut accumulator = Accumulator::<SEED_SIZE, Q, A>::new(
            Arc::clone(&task),
            self.batch_aggregation_shard_count,
            leader_aggregation_job.aggregation_parameter().clone(),
        );
        for (stepped_aggregation, helper_prep_step) in
            stepped_aggregations.into_iter().zip(helper_prep_steps)
        {
            let (report_aggregation, leader_transition) = (
                stepped_aggregation.report_aggregation,
                stepped_aggregation.leader_transition,
            );
            if helper_prep_step.report_id() != report_aggregation.report_id() {
                return Err(anyhow!(
                    "missing, duplicate, out-of-order, or unexpected prepare steps in response"
                ));
            }

            let new_state = (|| match helper_prep_step.result() {
                PrepareStepResult::Continued {
                    prep_msg,
                    prep_share,
                } => {
                    // If the Leader continued too, combine the Leader's prepare share with the
                    // helper's to compute next round's prepare message. Prepare to store the
                    // leader's new state & the prepare message. If the leader didn't continue,
                    // transition to INVALID.
                    let leader_prep_state = if let PrepareTransition::Continue(
                        leader_prep_state,
                        _,
                    ) = leader_transition
                    {
<<<<<<< HEAD
                        leader_prep_state
=======
                        let leader_prep_state = leader_prep_state.clone();
                        let helper_prep_share =
                            A::PrepareShare::get_decoded_with_param(&leader_prep_state, payload)
                                .context("couldn't decode helper's prepare message");
                        let prep_msg = helper_prep_share.and_then(|helper_prep_share| {
                            vdaf.prepare_preprocess([leader_prep_share.clone(), helper_prep_share])
                                .context(
                                    "couldn't preprocess leader & helper prepare shares into \
                                     prepare message",
                                )
                        });
                        match prep_msg {
                            Ok(prep_msg) => {
                                ReportAggregationState::Waiting(leader_prep_state, Some(prep_msg))
                            }
                            Err(error) => {
                                info!(report_id = %report_aggregation.report_id(), ?error, "Couldn't compute prepare message");
                                self.aggregate_step_failure_counter.add(
                                    &Context::current(),
                                    1,
                                    &[KeyValue::new("type", "prepare_message_failure")],
                                );
                                ReportAggregationState::Failed(ReportShareError::VdafPrepError)
                            }
                        }
>>>>>>> 96f7769b
                    } else {
                        warn!(report_id = %report_aggregation.report_id(), "Helper continued but Leader did not");
                        self.aggregate_step_failure_counter.add(
                            &Context::current(),
                            1,
                            &[KeyValue::new("type", "continue_mismatch")],
                        );
                        return ReportAggregationState::Invalid;
                    };

                    let prep_msg = match A::PrepareMessage::get_decoded_with_param(
                        &leader_prep_state,
                        prep_msg,
                    ) {
                        Ok(prep_msg) => prep_msg,
                        Err(err) => {
                            info!(report_id = %report_aggregation.report_id(), ?err, "Couldn't decode prepare message");
                            self.aggregate_step_failure_counter.add(
                                &Context::current(),
                                1,
                                &[KeyValue::new("type", "prepare_message_decode_failure")],
                            );
                            return ReportAggregationState::Failed(
                                ReportShareError::UnrecognizedMessage,
                            );
                        }
                    };
                    let helper_prep_share = match A::PrepareShare::get_decoded_with_param(
                        &leader_prep_state,
                        prep_share,
                    ) {
                        Ok(helper_prep_share) => helper_prep_share,
                        Err(err) => {
                            info!(report_id = %report_aggregation.report_id(), ?err, "Couldn't decode Helper prepare share");
                            self.aggregate_step_failure_counter.add(
                                &Context::current(),
                                1,
                                &[KeyValue::new("type", "helper_prep_share_decode_failure")],
                            );
                            return ReportAggregationState::Failed(
                                ReportShareError::UnrecognizedMessage,
                            );
                        }
                    };

                    let (leader_prep_state, leader_prep_share) = match vdaf
                        .prepare_step(leader_prep_state, prep_msg)
                    {
                        Ok(PrepareTransition::Continue(leader_prep_state, leader_prep_share)) => {
                            (leader_prep_state, leader_prep_share)
                        }
                        Ok(_) => {
                            warn!(report_id = %report_aggregation.report_id(), "Helper continued but Leader did not");
                            self.aggregate_step_failure_counter.add(
                                &Context::current(),
                                1,
                                &[KeyValue::new("type", "continue_mismatch")],
                            );
                            return ReportAggregationState::Invalid;
                        }
                        Err(err) => {
                            info!(report_id = %report_aggregation.report_id(), ?err, "Prepare step failed");
                            self.aggregate_step_failure_counter.add(
                                &Context::current(),
                                1,
                                &[KeyValue::new("type", "prepare_step_failure")],
                            );
                            return ReportAggregationState::Failed(ReportShareError::VdafPrepError);
                        }
                    };

                    let prep_msg = match vdaf
                        .prepare_preprocess([leader_prep_share, helper_prep_share])
                    {
                        Ok(prep_msg) => prep_msg,
                        Err(err) => {
                            info!(report_id = %report_aggregation.report_id(), ?err, "Couldn't compute prepare message");
                            self.aggregate_step_failure_counter.add(
                                &Context::current(),
                                1,
                                &[KeyValue::new("type", "prepare_message_failure")],
                            );
                            return ReportAggregationState::Failed(ReportShareError::VdafPrepError);
                        }
                    };

                    ReportAggregationState::Waiting(leader_prep_state, Some(prep_msg))
                }

                PrepareStepResult::Finished { prep_msg } => {
                    match leader_transition {
                        PrepareTransition::Continue(leader_prep_state, _) => {
                            // The Helper is finished. If the Leader is ready to continue & also
                            // finishes, we are done; prepare to store the output share. If the
                            // Leader doesn't finish too, we transition to INVALID.

                            let prep_msg = match A::PrepareMessage::get_decoded_with_param(
                                &leader_prep_state,
                                prep_msg,
                            ) {
                                Ok(prep_msg) => prep_msg,
                                Err(err) => {
                                    info!(report_id = %report_aggregation.report_id(), ?err, "Couldn't decode prepare message");
                                    self.aggregate_step_failure_counter.add(
                                        &Context::current(),
                                        1,
                                        &[KeyValue::new("type", "prepare_message_decode_failure")],
                                    );
                                    return ReportAggregationState::Failed(
                                        ReportShareError::UnrecognizedMessage,
                                    );
                                }
                            };

                            let out_share = match vdaf.prepare_step(leader_prep_state, prep_msg) {
                                Ok(PrepareTransition::Finish(out_share)) => out_share,
                                Ok(_) => {
                                    warn!(report_id = %report_aggregation.report_id(), "Helper finished but Leader did not");
                                    self.aggregate_step_failure_counter.add(
                                        &Context::current(),
                                        1,
                                        &[KeyValue::new("type", "finish_mismatch")],
                                    );
                                    return ReportAggregationState::Invalid;
                                }
                                Err(err) => {
                                    info!(report_id = %report_aggregation.report_id(), ?err, "Prepare step failed");
                                    self.aggregate_step_failure_counter.add(
                                        &Context::current(),
                                        1,
                                        &[KeyValue::new("type", "prepare_step_failure")],
                                    );
                                    return ReportAggregationState::Failed(
                                        ReportShareError::VdafPrepError,
                                    );
                                }
                            };

                            if let Err(err) = accumulator.update(
                                leader_aggregation_job.partial_batch_identifier(),
                                report_aggregation.report_id(),
                                report_aggregation.time(),
                                &out_share,
                            ) {
                                warn!(report_id = %report_aggregation.report_id(), ?err, "Could not update batch aggregation");
                                self.aggregate_step_failure_counter.add(
                                    &Context::current(),
                                    1,
                                    &[KeyValue::new("type", "accumulate_failure")],
                                );
                                return ReportAggregationState::Failed(
                                    ReportShareError::VdafPrepError,
                                );
                            }

                            ReportAggregationState::Finished(out_share)
                        }

                        PrepareTransition::Finish(out_share) => {
                            // If the Leader is already done, check that the Helper properly
                            // finished too by transmitting a Finished message with an empty
                            // prep_msg field. If so, we are done. Otherwise, we transition to
                            // INVALID.
                            if !prep_msg.is_empty() {
                                warn!(report_id = %report_aggregation.report_id(), "Leader finished but Helper did not");
                                self.aggregate_step_failure_counter.add(
                                    &Context::current(),
                                    1,
                                    &[KeyValue::new("type", "finish_mismatch")],
                                );
                                return ReportAggregationState::Invalid;
                            }

                            if let Err(err) = accumulator.update(
                                leader_aggregation_job.partial_batch_identifier(),
                                report_aggregation.report_id(),
                                report_aggregation.time(),
                                &out_share,
                            ) {
                                warn!(report_id = %report_aggregation.report_id(), ?err, "Could not update batch aggregation");
                                self.aggregate_step_failure_counter.add(
                                    &Context::current(),
                                    1,
                                    &[KeyValue::new("type", "accumulate_failure")],
                                );
                                return ReportAggregationState::Failed(
                                    ReportShareError::VdafPrepError,
                                );
                            }

                            ReportAggregationState::Finished(out_share)
                        }
                    }
                }

                PrepareStepResult::Failed(err) => {
                    // If the helper failed, we move to FAILED immediately.
                    // TODO(#236): is it correct to just record the transition error that the helper reports?
                    info!(report_id = %report_aggregation.report_id(), helper_error = ?err, "Helper couldn't step report aggregation");
                    self.aggregate_step_failure_counter.add(
                        &Context::current(),
                        1,
                        &[KeyValue::new("type", "helper_step_failure")],
                    );
                    ReportAggregationState::Failed(*err)
                }
            })();

            report_aggregations_to_write.push(report_aggregation.clone().with_state(new_state));
        }

        // Determine if we've finished the aggregation job (i.e. if all report aggregations are in
        // a terminal state), then write everything back to storage.
        let aggregation_job_is_finished = report_aggregations_to_write
            .iter()
            .all(|ra| !matches!(ra.state(), ReportAggregationState::Waiting(_, _)));
        let next_state = if aggregation_job_is_finished {
            AggregationJobState::Finished
        } else {
            AggregationJobState::InProgress
        };
        let next_round = leader_aggregation_job.round().increment();

        let aggregation_job_to_write = leader_aggregation_job
            .with_round(next_round)
            .with_state(next_state);
        let report_aggregations_to_write = Arc::new(report_aggregations_to_write);
        let aggregation_job_to_write = Arc::new(aggregation_job_to_write);
        let accumulator = Arc::new(accumulator);
        datastore
            .run_tx_with_name("step_aggregation_job_2", |tx| {
                let (
                    vdaf,
                    report_aggregations_to_write,
                    aggregation_job_to_write,
                    accumulator,
                    lease,
                ) = (
                    Arc::clone(&vdaf),
                    Arc::clone(&report_aggregations_to_write),
                    Arc::clone(&aggregation_job_to_write),
                    Arc::clone(&accumulator),
                    Arc::clone(&lease),
                );
                Box::pin(async move {
                    let report_aggregations_future =
                        try_join_all(report_aggregations_to_write.iter().map(
                            |report_aggregation| tx.update_report_aggregation(report_aggregation),
                        ));
                    let aggregation_job_future =
                        tx.update_aggregation_job(&aggregation_job_to_write);
                    let batch_aggregations_future = accumulator.flush_to_datastore(tx, &vdaf);

                    try_join!(
                        tx.release_aggregation_job(&lease),
                        report_aggregations_future,
                        aggregation_job_future,
                        batch_aggregations_future,
                    )?;
                    Ok(())
                })
            })
            .await?;
        Ok(())
    }

    async fn cancel_aggregation_job<C: Clock>(
        &self,
        datastore: Arc<Datastore<C>>,
        lease: Lease<AcquiredAggregationJob>,
    ) -> Result<()> {
        match lease.leased().query_type() {
            task::QueryType::TimeInterval => {
                vdaf_dispatch!(lease.leased().vdaf(), (_, VdafType, VERIFY_KEY_LEN) => {
                    self.cancel_aggregation_job_generic::<
                        VERIFY_KEY_LEN,
                        C,
                        TimeInterval,
                        VdafType,
                    >(datastore, lease)
                    .await
                })
            }
            task::QueryType::FixedSize { .. } => {
                vdaf_dispatch!(lease.leased().vdaf(), (_, VdafType, VERIFY_KEY_LEN) => {
                    self.cancel_aggregation_job_generic::<
                        VERIFY_KEY_LEN,
                        C,
                        FixedSize,
                        VdafType,
                    >(datastore, lease)
                    .await
                })
            }
        }
    }

    async fn cancel_aggregation_job_generic<
        const SEED_SIZE: usize,
        C: Clock,
        Q: AccumulableQueryType,
        A: vdaf::Aggregator<SEED_SIZE, 16>,
    >(
        &self,
        datastore: Arc<Datastore<C>>,
        lease: Lease<AcquiredAggregationJob>,
    ) -> Result<()>
    where
        A: Send + Sync + 'static,
        A::AggregationParam: Send + Sync,
    {
        let lease = Arc::new(lease);
        datastore
            .run_tx_with_name("cancel_aggregation_job", |tx| {
                let lease = Arc::clone(&lease);
                Box::pin(async move {
                    let aggregation_job = tx
                        .get_aggregation_job::<SEED_SIZE, Q, A>(
                            lease.leased().task_id(),
                            lease.leased().aggregation_job_id(),
                        )
                        .await?
                        .ok_or_else(|| {
                            datastore::Error::User(
                                anyhow!(
                                    "couldn't find aggregation job {} for task {}",
                                    lease.leased().aggregation_job_id(),
                                    lease.leased().task_id()
                                )
                                .into(),
                            )
                        })?;

                    // We leave all other data associated with the aggregation job (e.g. report
                    // aggregations) alone to ease debugging.
                    let aggregation_job =
                        aggregation_job.with_state(AggregationJobState::Abandoned);

                    let write_aggregation_job_future = tx.update_aggregation_job(&aggregation_job);
                    let release_future = tx.release_aggregation_job(&lease);
                    try_join!(write_aggregation_job_future, release_future)?;
                    Ok(())
                })
            })
            .await?;
        Ok(())
    }

    /// Produce a closure for use as a `[JobDriver::JobAcquirer]`.
    pub fn make_incomplete_job_acquirer_callback<C: Clock>(
        &self,
        datastore: Arc<Datastore<C>>,
        lease_duration: Duration,
    ) -> impl Fn(usize) -> BoxFuture<'static, Result<Vec<Lease<AcquiredAggregationJob>>, datastore::Error>>
    {
        move |max_acquire_count: usize| {
            let datastore = Arc::clone(&datastore);
            Box::pin(async move {
                datastore
                    .run_tx_with_name("acquire_aggregation_jobs", |tx| {
                        Box::pin(async move {
                            tx.acquire_incomplete_aggregation_jobs(
                                &lease_duration,
                                max_acquire_count,
                            )
                            .await
                        })
                    })
                    .await
            })
        }
    }

    /// Produce a closure for use as a `[JobDriver::JobStepper]`.
    pub fn make_job_stepper_callback<C: Clock>(
        self: Arc<Self>,
        datastore: Arc<Datastore<C>>,
        maximum_attempts_before_failure: usize,
    ) -> impl Fn(Lease<AcquiredAggregationJob>) -> BoxFuture<'static, Result<(), anyhow::Error>>
    {
        move |lease| {
            let (this, datastore) = (Arc::clone(&self), Arc::clone(&datastore));
            Box::pin(async move {
                if lease.lease_attempts() > maximum_attempts_before_failure {
                    warn!(
                        attempts = %lease.lease_attempts(),
                        max_attempts = %maximum_attempts_before_failure,
                        "Canceling job due to too many failed attempts"
                    );
                    this.job_cancel_counter.add(&Context::current(), 1, &[]);
                    return this.cancel_aggregation_job(datastore, lease).await;
                }

                this.step_aggregation_job(datastore, Arc::new(lease)).await
            })
        }
    }
}

/// SteppedAggregation represents a report aggregation along with the associated preparation-state
/// transition representing the next step for the leader.
struct SteppedAggregation<const SEED_SIZE: usize, A: vdaf::Aggregator<SEED_SIZE, 16>> {
    report_aggregation: ReportAggregation<SEED_SIZE, A>,
    leader_transition: PrepareTransition<A, SEED_SIZE, 16>,
}

#[cfg(test)]
mod tests {
    use crate::{
        aggregator::{aggregation_job_driver::AggregationJobDriver, DapProblemType, Error},
        binary_utils::job_driver::JobDriver,
    };
    use assert_matches::assert_matches;
    use futures::future::join_all;
    use http::{header::CONTENT_TYPE, StatusCode};
    use janus_aggregator_core::{
        datastore::{
            models::{
                AggregationJob, AggregationJobState, BatchAggregation, LeaderStoredReport,
                ReportAggregation, ReportAggregationState,
            },
            test_util::ephemeral_datastore,
        },
        query_type::CollectableQueryType,
        task::{test_util::TaskBuilder, QueryType, VerifyKey},
    };
    use janus_core::{
        hpke::{
            self, test_util::generate_test_hpke_config_and_private_key, HpkeApplicationInfo, Label,
        },
        report_id::ReportIdChecksumExt,
        task::{VdafInstance, VERIFY_KEY_LEN},
        test_util::{install_test_trace_subscriber, run_vdaf, runtime::TestRuntimeManager},
        time::{Clock, IntervalExt, MockClock, TimeExt},
        Runtime,
    };
    use janus_messages::{
        query_type::{FixedSize, TimeInterval},
        AggregationJobContinueReq, AggregationJobInitializeReq, AggregationJobResp,
        AggregationJobRound, Duration, Extension, ExtensionType, HpkeConfig, InputShareAad,
        Interval, PartialBatchSelector, PlaintextInputShare, PrepareStep, PrepareStepResult,
        ReportIdChecksum, ReportMetadata, ReportPrepInit, ReportShare, ReportShareError, Role,
        TaskId, Time,
    };
    use opentelemetry::global::meter;
    use prio::{
        codec::Encode,
        idpf::IdpfInput,
        vdaf::{
            self,
            poplar1::{Poplar1, Poplar1AggregationParam},
            prg::PrgSha3,
            prio3::{Prio3, Prio3Count},
            Aggregator,
        },
    };
    use rand::random;
    use std::{borrow::Borrow, str, sync::Arc, time::Duration as StdDuration};

    #[tokio::test]
    async fn aggregation_job_driver() {
        // This is a minimal test that AggregationJobDriver::run() will successfully find
        // aggregation jobs & step them to completion. More detailed tests of the aggregation job
        // creation logic are contained in other tests which do not exercise the job-acquiry loop.
        // Note that we actually step twice to ensure that lease-release & re-acquiry works as
        // expected.

        // Setup.
        install_test_trace_subscriber();
        let mut server = mockito::Server::new_async().await;
        let clock = MockClock::default();
        let mut runtime_manager = TestRuntimeManager::new();
        let ephemeral_datastore = ephemeral_datastore().await;
        let ds = Arc::new(ephemeral_datastore.datastore(clock.clone()));
        let vdaf = Arc::new(Prio3::new_count(2).unwrap());
        let task = TaskBuilder::new(
            QueryType::TimeInterval,
            VdafInstance::Prio3Count,
            Role::Leader,
        )
        .with_helper_aggregator_endpoint(server.url().parse().unwrap())
        .build();

        let time = clock
            .now()
            .to_batch_interval_start(task.time_precision())
            .unwrap();
        let report_metadata = ReportMetadata::new(random(), time);
        let verify_key: VerifyKey<VERIFY_KEY_LEN> = task.primary_vdaf_verify_key().unwrap();

        let transcript = run_vdaf(
            vdaf.as_ref(),
            verify_key.as_bytes(),
            &(),
            report_metadata.id(),
            &0,
        );

        let agg_auth_token = task.primary_aggregator_auth_token().clone();
        let helper_hpke_keypair = generate_test_hpke_config_and_private_key();
        let report = generate_report::<VERIFY_KEY_LEN, Prio3Count>(
            *task.id(),
            report_metadata,
            helper_hpke_keypair.config(),
            transcript.public_share.clone(),
            Vec::new(),
            transcript.input_shares.clone(),
        );

        let aggregation_job_id = random();

        ds.run_tx(|tx| {
            let (vdaf, task, report) = (vdaf.clone(), task.clone(), report.clone());
            Box::pin(async move {
                tx.put_task(&task).await?;
                tx.put_client_report(vdaf.borrow(), &report).await?;

                tx.put_aggregation_job(
                    &AggregationJob::<VERIFY_KEY_LEN, TimeInterval, Prio3Count>::new(
                        *task.id(),
                        aggregation_job_id,
<<<<<<< HEAD
                        (),
                        (),
                        Interval::new(Time::from_seconds_since_epoch(0), Duration::from_seconds(1))
                            .unwrap(),
                        AggregationJobState::InProgress,
                        AggregationJobRound::from(0),
=======
                        *report.metadata().id(),
                        *report.metadata().time(),
                        0,
                        None,
                        ReportAggregationState::Start,
>>>>>>> 96f7769b
                    ),
                )
                .await?;
                tx.put_report_aggregation(&ReportAggregation::<VERIFY_KEY_LEN, Prio3Count>::new(
                    *task.id(),
                    aggregation_job_id,
                    *report.metadata().id(),
                    *report.metadata().time(),
                    0,
                    None,
                    ReportAggregationState::Start,
                ))
                .await
            })
        })
        .await
        .unwrap();

        // Setup: prepare mocked HTTP responses.
        let helper_responses = Vec::from([(
            "PUT",
            AggregationJobInitializeReq::<TimeInterval>::MEDIA_TYPE,
            AggregationJobResp::MEDIA_TYPE,
            AggregationJobResp::new(Vec::from([PrepareStep::new(
                *report.metadata().id(),
                PrepareStepResult::Finished {
                    prep_msg: transcript.prepare_messages[0].get_encoded(),
                },
            )]))
            .get_encoded(),
        )]);
        let mocked_aggregates = join_all(helper_responses.iter().map(
            |(req_method, req_content_type, resp_content_type, resp_body)| {
                server
                    .mock(
                        req_method,
                        task.aggregation_job_uri(&aggregation_job_id)
                            .unwrap()
                            .path(),
                    )
                    .match_header(
                        "DAP-Auth-Token",
                        str::from_utf8(agg_auth_token.as_ref()).unwrap(),
                    )
                    .match_header(CONTENT_TYPE.as_str(), *req_content_type)
                    .with_status(200)
                    .with_header(CONTENT_TYPE.as_str(), resp_content_type)
                    .with_body(resp_body)
                    .create_async()
            },
        ))
        .await;
        let meter = meter("aggregation_job_driver");
        let aggregation_job_driver = Arc::new(AggregationJobDriver::new(
            reqwest::Client::new(),
            &meter,
            32,
        ));

        // Run. Let the aggregation job driver step aggregation jobs, then kill it.
        let aggregation_job_driver = Arc::new(JobDriver::new(
            clock,
            runtime_manager.with_label("stepper"),
            meter,
            StdDuration::from_secs(1),
            StdDuration::from_secs(1),
            10,
            StdDuration::from_secs(60),
            aggregation_job_driver.make_incomplete_job_acquirer_callback(
                Arc::clone(&ds),
                StdDuration::from_secs(600),
            ),
            aggregation_job_driver.make_job_stepper_callback(Arc::clone(&ds), 5),
        ));

        let task_handle = runtime_manager.with_label("driver").spawn({
            let aggregation_job_driver = aggregation_job_driver.clone();
            async move { aggregation_job_driver.run().await }
        });

        tracing::info!("awaiting stepper tasks");
        // Wait for all of the aggregate job stepper tasks to complete.
        runtime_manager
            .wait_for_completed_tasks("stepper", helper_responses.len())
            .await;
        // Stop the aggregate job driver task.
        task_handle.abort();

        // Verify.
        for mocked_aggregate in mocked_aggregates {
            mocked_aggregate.assert_async().await;
        }

        let want_aggregation_job = AggregationJob::<VERIFY_KEY_LEN, TimeInterval, Prio3Count>::new(
            *task.id(),
            aggregation_job_id,
            (),
            (),
            Interval::new(Time::from_seconds_since_epoch(0), Duration::from_seconds(1)).unwrap(),
            AggregationJobState::Finished,
            AggregationJobRound::from(1),
        );
        let want_report_aggregation = ReportAggregation::<VERIFY_KEY_LEN, Prio3Count>::new(
            *task.id(),
            aggregation_job_id,
            *report.metadata().id(),
            *report.metadata().time(),
            0,
            None,
            ReportAggregationState::Finished(transcript.output_share(Role::Leader).clone()),
        );

        let (got_aggregation_job, got_report_aggregation) = ds
            .run_tx(|tx| {
                let (vdaf, task, report_id) =
                    (Arc::clone(&vdaf), task.clone(), *report.metadata().id());
                Box::pin(async move {
                    let aggregation_job = tx
                        .get_aggregation_job::<VERIFY_KEY_LEN, TimeInterval, Prio3Count>(
                            task.id(),
                            &aggregation_job_id,
                        )
                        .await?
                        .unwrap();
                    let report_aggregation = tx
                        .get_report_aggregation(
                            vdaf.as_ref(),
                            &Role::Leader,
                            task.id(),
                            &aggregation_job_id,
                            &report_id,
                        )
                        .await?
                        .unwrap();
                    Ok((aggregation_job, report_aggregation))
                })
            })
            .await
            .unwrap();

        assert_eq!(want_aggregation_job, got_aggregation_job);
        assert_eq!(want_report_aggregation, got_report_aggregation);
    }

    #[tokio::test]
    async fn step_time_interval_aggregation_job_init() {
        // Setup: insert a client report and add it to a new aggregation job.
        install_test_trace_subscriber();
        let mut server = mockito::Server::new_async().await;
        let clock = MockClock::default();
        let ephemeral_datastore = ephemeral_datastore().await;
        let ds = Arc::new(ephemeral_datastore.datastore(clock.clone()));
        let vdaf = Arc::new(Prio3::new_count(2).unwrap());

        let task = TaskBuilder::new(
            QueryType::TimeInterval,
            VdafInstance::Prio3Count,
            Role::Leader,
        )
        .with_helper_aggregator_endpoint(server.url().parse().unwrap())
        .build();

        let time = clock
            .now()
            .to_batch_interval_start(task.time_precision())
            .unwrap();
        let report_metadata = ReportMetadata::new(random(), time);
        let verify_key: VerifyKey<VERIFY_KEY_LEN> = task.primary_vdaf_verify_key().unwrap();

        let transcript = run_vdaf(
            vdaf.as_ref(),
            verify_key.as_bytes(),
            &(),
            report_metadata.id(),
            &0,
        );

        let agg_auth_token = task.primary_aggregator_auth_token();
        let helper_hpke_keypair = generate_test_hpke_config_and_private_key();
        let report = generate_report::<VERIFY_KEY_LEN, Prio3Count>(
            *task.id(),
            report_metadata,
            helper_hpke_keypair.config(),
            transcript.public_share.clone(),
            Vec::new(),
            transcript.input_shares.clone(),
        );
        let repeated_extension_report = generate_report::<VERIFY_KEY_LEN, Prio3Count>(
            *task.id(),
            ReportMetadata::new(random(), time),
            helper_hpke_keypair.config(),
            transcript.public_share.clone(),
            Vec::from([
                Extension::new(ExtensionType::Tbd, Vec::new()),
                Extension::new(ExtensionType::Tbd, Vec::new()),
            ]),
            transcript.input_shares.clone(),
        );
        let aggregation_job_id = random();

        let lease = ds
            .run_tx(|tx| {
                let (vdaf, task, report, repeated_extension_report) = (
                    vdaf.clone(),
                    task.clone(),
                    report.clone(),
                    repeated_extension_report.clone(),
                );
                Box::pin(async move {
                    tx.put_task(&task).await?;
                    tx.put_client_report(vdaf.borrow(), &report).await?;
                    tx.put_client_report(vdaf.borrow(), &repeated_extension_report)
                        .await?;

                    tx.put_aggregation_job(&AggregationJob::<
                        VERIFY_KEY_LEN,
                        TimeInterval,
                        Prio3Count,
                    >::new(
                        *task.id(),
                        aggregation_job_id,
                        (),
                        (),
                        Interval::new(Time::from_seconds_since_epoch(0), Duration::from_seconds(1))
                            .unwrap(),
                        AggregationJobState::InProgress,
                        AggregationJobRound::from(0),
                    ))
                    .await?;
<<<<<<< HEAD
                    tx.put_report_aggregation(
                        &ReportAggregation::<VERIFY_KEY_LEN, Prio3Count>::new(
                            *task.id(),
                            aggregation_job_id,
                            *report.metadata().id(),
                            *report.metadata().time(),
                            0,
                            None,
                            ReportAggregationState::Start,
                        ),
                    )
                    .await?;
                    tx.put_report_aggregation(
                        &ReportAggregation::<VERIFY_KEY_LEN, Prio3Count>::new(
                            *task.id(),
                            aggregation_job_id,
                            *repeated_extension_report.metadata().id(),
                            *repeated_extension_report.metadata().time(),
                            1,
                            None,
                            ReportAggregationState::Start,
                        ),
                    )
=======
                    tx.put_report_aggregation(&ReportAggregation::<
                        PRIO3_VERIFY_KEY_LENGTH,
                        Prio3Count,
                    >::new(
                        *task.id(),
                        aggregation_job_id,
                        *report.metadata().id(),
                        *report.metadata().time(),
                        0,
                        None,
                        ReportAggregationState::Start,
                    ))
                    .await?;
                    tx.put_report_aggregation(&ReportAggregation::<
                        PRIO3_VERIFY_KEY_LENGTH,
                        Prio3Count,
                    >::new(
                        *task.id(),
                        aggregation_job_id,
                        *repeated_extension_report.metadata().id(),
                        *repeated_extension_report.metadata().time(),
                        1,
                        None,
                        ReportAggregationState::Start,
                    ))
>>>>>>> 96f7769b
                    .await?;

                    Ok(tx
                        .acquire_incomplete_aggregation_jobs(&StdDuration::from_secs(60), 1)
                        .await?
                        .remove(0))
                })
            })
            .await
            .unwrap();
        assert_eq!(lease.leased().task_id(), task.id());
        assert_eq!(lease.leased().aggregation_job_id(), &aggregation_job_id);

        // Setup: prepare mocked HTTP response. (first an error response, then a success)
        // (This is fragile in that it expects the leader request to be deterministically encoded.
        // It would be nicer to retrieve the request bytes from the mock, then do our own parsing &
        // verification -- but mockito does not expose this functionality at time of writing.)
        let (_, leader_prep_share) = transcript.leader_prep_state(0);
        let leader_request = AggregationJobInitializeReq::new(
            ().get_encoded(),
            PartialBatchSelector::new_time_interval(),
            Vec::from([ReportPrepInit::new(
                ReportShare::new(
                    report.metadata().clone(),
                    report.public_share().get_encoded(),
                    report.helper_encrypted_input_share().clone(),
                ),
                leader_prep_share.get_encoded(),
            )]),
        );
        let helper_response = AggregationJobResp::new(Vec::from([PrepareStep::new(
            *report.metadata().id(),
            PrepareStepResult::Finished {
                prep_msg: transcript.prepare_messages[0].get_encoded(),
            },
        )]));
        let mocked_aggregate_failure = server
            .mock(
                "PUT",
                task.aggregation_job_uri(&aggregation_job_id)
                    .unwrap()
                    .path(),
            )
            .with_status(500)
            .with_header("Content-Type", "application/problem+json")
            .with_body("{\"type\": \"urn:ietf:params:ppm:dap:error:unauthorizedRequest\"}")
            .create_async()
            .await;
        let mocked_aggregate_success = server
            .mock(
                "PUT",
                task.aggregation_job_uri(&aggregation_job_id)
                    .unwrap()
                    .path(),
            )
            .match_header(
                "DAP-Auth-Token",
                str::from_utf8(agg_auth_token.as_ref()).unwrap(),
            )
            .match_header(
                CONTENT_TYPE.as_str(),
                AggregationJobInitializeReq::<TimeInterval>::MEDIA_TYPE,
            )
            .match_body(leader_request.get_encoded())
            .with_status(200)
            .with_header(CONTENT_TYPE.as_str(), AggregationJobResp::MEDIA_TYPE)
            .with_body(helper_response.get_encoded())
            .create_async()
            .await;

        // Run: create an aggregation job driver & try to step the aggregation we've created twice.
        let meter = meter("aggregation_job_driver");
        let aggregation_job_driver =
            AggregationJobDriver::new(reqwest::Client::builder().build().unwrap(), &meter, 32);
        let error = aggregation_job_driver
            .step_aggregation_job(ds.clone(), Arc::new(lease.clone()))
            .await
            .unwrap_err();
        assert_matches!(
            error.downcast().unwrap(),
            Error::Http { problem_details, dap_problem_type } => {
                assert_eq!(problem_details.status.unwrap(), StatusCode::INTERNAL_SERVER_ERROR);
                assert_eq!(dap_problem_type, Some(DapProblemType::UnauthorizedRequest));
            }
        );
        aggregation_job_driver
            .step_aggregation_job(ds.clone(), Arc::new(lease))
            .await
            .unwrap();

        // Verify.
        mocked_aggregate_failure.assert_async().await;
        mocked_aggregate_success.assert_async().await;

        let want_aggregation_job = AggregationJob::<VERIFY_KEY_LEN, TimeInterval, Prio3Count>::new(
            *task.id(),
            aggregation_job_id,
            (),
            (),
            Interval::new(Time::from_seconds_since_epoch(0), Duration::from_seconds(1)).unwrap(),
            AggregationJobState::Finished,
            AggregationJobRound::from(1),
        );
        let want_report_aggregation = ReportAggregation::<VERIFY_KEY_LEN, Prio3Count>::new(
            *task.id(),
            aggregation_job_id,
            *report.metadata().id(),
            *report.metadata().time(),
            0,
            None,
<<<<<<< HEAD
            ReportAggregationState::Finished(transcript.output_share(Role::Leader).clone()),
=======
            ReportAggregationState::Waiting(leader_prep_state, Some(prep_msg)),
>>>>>>> 96f7769b
        );
        let want_repeated_extension_report_aggregation =
            ReportAggregation::<VERIFY_KEY_LEN, Prio3Count>::new(
                *task.id(),
                aggregation_job_id,
                *repeated_extension_report.metadata().id(),
                *repeated_extension_report.metadata().time(),
                1,
                None,
                ReportAggregationState::Failed(ReportShareError::UnrecognizedMessage),
            );

        let (
            got_aggregation_job,
            got_report_aggregation,
            got_repeated_extension_report_aggregation,
        ) = ds
            .run_tx(|tx| {
                let (vdaf, task, report_id, repeated_extension_report_id) = (
                    Arc::clone(&vdaf),
                    task.clone(),
                    *report.metadata().id(),
                    *repeated_extension_report.metadata().id(),
                );
                Box::pin(async move {
                    let aggregation_job = tx
                        .get_aggregation_job::<VERIFY_KEY_LEN, TimeInterval, Prio3Count>(
                            task.id(),
                            &aggregation_job_id,
                        )
                        .await?
                        .unwrap();
                    let report_aggregation = tx
                        .get_report_aggregation(
                            vdaf.as_ref(),
                            &Role::Leader,
                            task.id(),
                            &aggregation_job_id,
                            &report_id,
                        )
                        .await?
                        .unwrap();
                    let repeated_extension_report_aggregation = tx
                        .get_report_aggregation(
                            vdaf.as_ref(),
                            &Role::Leader,
                            task.id(),
                            &aggregation_job_id,
                            &repeated_extension_report_id,
                        )
                        .await?
                        .unwrap();
                    Ok((
                        aggregation_job,
                        report_aggregation,
                        repeated_extension_report_aggregation,
                    ))
                })
            })
            .await
            .unwrap();

        assert_eq!(want_aggregation_job, got_aggregation_job);
        assert_eq!(want_report_aggregation, got_report_aggregation);
        assert_eq!(
            want_repeated_extension_report_aggregation,
            got_repeated_extension_report_aggregation
        );
    }

    #[tokio::test]
    async fn step_fixed_size_aggregation_job_init() {
        // Setup: insert a client report and add it to a new aggregation job.
        install_test_trace_subscriber();
        let mut server = mockito::Server::new_async().await;
        let clock = MockClock::default();
        let ephemeral_datastore = ephemeral_datastore().await;
        let ds = Arc::new(ephemeral_datastore.datastore(clock.clone()));
        let vdaf = Arc::new(Prio3::new_count(2).unwrap());

        let task = TaskBuilder::new(
            QueryType::FixedSize { max_batch_size: 10 },
            VdafInstance::Prio3Count,
            Role::Leader,
        )
        .with_helper_aggregator_endpoint(server.url().parse().unwrap())
        .build();

        let report_metadata = ReportMetadata::new(
            random(),
            clock
                .now()
                .to_batch_interval_start(task.time_precision())
                .unwrap(),
        );
        let verify_key: VerifyKey<VERIFY_KEY_LEN> = task.primary_vdaf_verify_key().unwrap();

        let transcript = run_vdaf(
            vdaf.as_ref(),
            verify_key.as_bytes(),
            &(),
            report_metadata.id(),
            &0,
        );

        let agg_auth_token = task.primary_aggregator_auth_token();
        let helper_hpke_keypair = generate_test_hpke_config_and_private_key();
        let report = generate_report::<VERIFY_KEY_LEN, Prio3Count>(
            *task.id(),
            report_metadata,
            helper_hpke_keypair.config(),
            transcript.public_share.clone(),
            Vec::new(),
            transcript.input_shares.clone(),
        );
        let batch_id = random();
        let aggregation_job_id = random();

        let lease = ds
            .run_tx(|tx| {
                let (vdaf, task, report) = (vdaf.clone(), task.clone(), report.clone());
                Box::pin(async move {
                    tx.put_task(&task).await?;
                    tx.put_client_report(vdaf.borrow(), &report).await?;

                    tx.put_aggregation_job(
                        &AggregationJob::<VERIFY_KEY_LEN, FixedSize, Prio3Count>::new(
                            *task.id(),
                            aggregation_job_id,
                            (),
                            batch_id,
                            Interval::new(
                                Time::from_seconds_since_epoch(0),
                                Duration::from_seconds(1),
                            )
                            .unwrap(),
                            AggregationJobState::InProgress,
                            AggregationJobRound::from(0),
                        ),
                    )
                    .await?;
<<<<<<< HEAD
                    tx.put_report_aggregation(
                        &ReportAggregation::<VERIFY_KEY_LEN, Prio3Count>::new(
                            *task.id(),
                            aggregation_job_id,
                            *report.metadata().id(),
                            *report.metadata().time(),
                            0,
                            None,
                            ReportAggregationState::Start,
                        ),
                    )
=======
                    tx.put_report_aggregation(&ReportAggregation::<
                        PRIO3_VERIFY_KEY_LENGTH,
                        Prio3Count,
                    >::new(
                        *task.id(),
                        aggregation_job_id,
                        *report.metadata().id(),
                        *report.metadata().time(),
                        0,
                        None,
                        ReportAggregationState::Start,
                    ))
>>>>>>> 96f7769b
                    .await?;

                    Ok(tx
                        .acquire_incomplete_aggregation_jobs(&StdDuration::from_secs(60), 1)
                        .await?
                        .remove(0))
                })
            })
            .await
            .unwrap();
        assert_eq!(lease.leased().task_id(), task.id());
        assert_eq!(lease.leased().aggregation_job_id(), &aggregation_job_id);

        // Setup: prepare mocked HTTP response. (first an error response, then a success)
        // (This is fragile in that it expects the leader request to be deterministically encoded.
        // It would be nicer to retrieve the request bytes from the mock, then do our own parsing &
        // verification -- but mockito does not expose this functionality at time of writing.)
        let (_, leader_prep_share) = transcript.leader_prep_state(0);
        let leader_request = AggregationJobInitializeReq::new(
            ().get_encoded(),
            PartialBatchSelector::new_fixed_size(batch_id),
            Vec::from([ReportPrepInit::new(
                ReportShare::new(
                    report.metadata().clone(),
                    report.public_share().get_encoded(),
                    report.helper_encrypted_input_share().clone(),
                ),
                leader_prep_share.get_encoded(),
            )]),
        );
        let helper_response = AggregationJobResp::new(Vec::from([PrepareStep::new(
            *report.metadata().id(),
            PrepareStepResult::Finished {
                prep_msg: transcript.prepare_messages[0].get_encoded(),
            },
        )]));
        let mocked_aggregate_failure = server
            .mock(
                "PUT",
                task.aggregation_job_uri(&aggregation_job_id)
                    .unwrap()
                    .path(),
            )
            .with_status(500)
            .with_header("Content-Type", "application/problem+json")
            .with_body("{\"type\": \"urn:ietf:params:ppm:dap:error:unauthorizedRequest\"}")
            .create_async()
            .await;
        let mocked_aggregate_success = server
            .mock(
                "PUT",
                task.aggregation_job_uri(&aggregation_job_id)
                    .unwrap()
                    .path(),
            )
            .match_header(
                "DAP-Auth-Token",
                str::from_utf8(agg_auth_token.as_ref()).unwrap(),
            )
            .match_header(
                CONTENT_TYPE.as_str(),
                AggregationJobInitializeReq::<FixedSize>::MEDIA_TYPE,
            )
            .match_body(leader_request.get_encoded())
            .with_status(200)
            .with_header(CONTENT_TYPE.as_str(), AggregationJobResp::MEDIA_TYPE)
            .with_body(helper_response.get_encoded())
            .create_async()
            .await;

        // Run: create an aggregation job driver & try to step the aggregation we've created twice.
        let meter = meter("aggregation_job_driver");
        let aggregation_job_driver =
            AggregationJobDriver::new(reqwest::Client::builder().build().unwrap(), &meter, 32);
        let error = aggregation_job_driver
            .step_aggregation_job(ds.clone(), Arc::new(lease.clone()))
            .await
            .unwrap_err();
        assert_matches!(
            error.downcast().unwrap(),
            Error::Http { problem_details, dap_problem_type } => {
                assert_eq!(problem_details.status.unwrap(), StatusCode::INTERNAL_SERVER_ERROR);
                assert_eq!(dap_problem_type, Some(DapProblemType::UnauthorizedRequest));
            }
        );
        aggregation_job_driver
            .step_aggregation_job(ds.clone(), Arc::new(lease))
            .await
            .unwrap();

        // Verify.
        mocked_aggregate_failure.assert_async().await;
        mocked_aggregate_success.assert_async().await;

        let want_aggregation_job = AggregationJob::<VERIFY_KEY_LEN, FixedSize, Prio3Count>::new(
            *task.id(),
            aggregation_job_id,
            (),
            batch_id,
            Interval::new(Time::from_seconds_since_epoch(0), Duration::from_seconds(1)).unwrap(),
            AggregationJobState::Finished,
            AggregationJobRound::from(1),
        );
        let want_report_aggregation = ReportAggregation::<VERIFY_KEY_LEN, Prio3Count>::new(
            *task.id(),
            aggregation_job_id,
            *report.metadata().id(),
            *report.metadata().time(),
            0,
            None,
<<<<<<< HEAD
            ReportAggregationState::Finished(transcript.output_share(Role::Leader).clone()),
=======
            ReportAggregationState::Waiting(
                transcript.leader_prep_state(0).clone(),
                Some(transcript.prepare_messages[0].clone()),
            ),
>>>>>>> 96f7769b
        );

        let (got_aggregation_job, got_report_aggregation) = ds
            .run_tx(|tx| {
                let (vdaf, task, report_id) =
                    (Arc::clone(&vdaf), task.clone(), *report.metadata().id());
                Box::pin(async move {
                    let aggregation_job = tx
                        .get_aggregation_job::<VERIFY_KEY_LEN, FixedSize, Prio3Count>(
                            task.id(),
                            &aggregation_job_id,
                        )
                        .await?
                        .unwrap();
                    let report_aggregation = tx
                        .get_report_aggregation(
                            vdaf.as_ref(),
                            &Role::Leader,
                            task.id(),
                            &aggregation_job_id,
                            &report_id,
                        )
                        .await?
                        .unwrap();
                    Ok((aggregation_job, report_aggregation))
                })
            })
            .await
            .unwrap();

        assert_eq!(want_aggregation_job, got_aggregation_job);
        assert_eq!(want_report_aggregation, got_report_aggregation);
    }

    #[tokio::test]
    async fn step_time_interval_aggregation_job_continue() {
        // Setup: insert a client report and add it to an aggregation job whose state has already
        // been stepped once.
        install_test_trace_subscriber();
        let mut server = mockito::Server::new_async().await;
        let clock = MockClock::default();
        let ephemeral_datastore = ephemeral_datastore().await;
        let ds = Arc::new(ephemeral_datastore.datastore(clock.clone()));
        let vdaf = Arc::new(Poplar1::new_sha3(1));

        let task = TaskBuilder::new(
            QueryType::TimeInterval,
            VdafInstance::Poplar1 { bits: 1 },
            Role::Leader,
        )
        .with_helper_aggregator_endpoint(server.url().parse().unwrap())
        .build();
        let time = clock
            .now()
            .to_batch_interval_start(task.time_precision())
            .unwrap();
        let report_metadata = ReportMetadata::new(random(), time);
        let verify_key: VerifyKey<VERIFY_KEY_LEN> = task.primary_vdaf_verify_key().unwrap();

        let aggregation_param = Poplar1AggregationParam::try_from_prefixes(Vec::from([
            IdpfInput::from_bools(&[false]),
        ]))
        .unwrap();
        let transcript = run_vdaf(
            vdaf.as_ref(),
            verify_key.as_bytes(),
            &aggregation_param,
            report_metadata.id(),
            &IdpfInput::from_bools(&[true]),
        );

        let agg_auth_token = task.primary_aggregator_auth_token();
        let helper_hpke_keypair = generate_test_hpke_config_and_private_key();
        let report = generate_report::<VERIFY_KEY_LEN, Poplar1<PrgSha3, 16>>(
            *task.id(),
            report_metadata,
            helper_hpke_keypair.config(),
            transcript.public_share.clone(),
            Vec::new(),
            transcript.input_shares.clone(),
        );
        let aggregation_job_id = random();

        let (leader_prep_state, _) = transcript.leader_prep_state(1);
        let leader_aggregate_share = vdaf
            .aggregate(
                &aggregation_param,
                [transcript.output_share(Role::Leader).clone()],
            )
            .unwrap();
        let prep_msg = &transcript.prepare_messages[1];

        let lease = ds
            .run_tx(|tx| {
                let (vdaf, task, aggregation_param, report, leader_prep_state, prep_msg) = (
                    vdaf.clone(),
                    task.clone(),
                    aggregation_param.clone(),
                    report.clone(),
                    leader_prep_state.clone(),
                    prep_msg.clone(),
                );
                Box::pin(async move {
                    tx.put_task(&task).await?;
                    tx.put_client_report(vdaf.borrow(), &report).await?;

                    tx.put_aggregation_job(&AggregationJob::<
                        VERIFY_KEY_LEN,
                        TimeInterval,
                        Poplar1<PrgSha3, 16>,
                    >::new(
                        *task.id(),
                        aggregation_job_id,
                        aggregation_param,
                        (),
                        Interval::new(Time::from_seconds_since_epoch(0), Duration::from_seconds(1))
                            .unwrap(),
                        AggregationJobState::InProgress,
                        AggregationJobRound::from(1),
                    ))
                    .await?;
                    tx.put_report_aggregation(&ReportAggregation::<
                        VERIFY_KEY_LEN,
                        Poplar1<PrgSha3, 16>,
                    >::new(
                        *task.id(),
                        aggregation_job_id,
                        *report.metadata().id(),
                        *report.metadata().time(),
                        0,
                        None,
                        ReportAggregationState::Waiting(leader_prep_state, Some(prep_msg)),
                    ))
                    .await?;

                    Ok(tx
                        .acquire_incomplete_aggregation_jobs(&StdDuration::from_secs(60), 1)
                        .await?
                        .remove(0))
                })
            })
            .await
            .unwrap();
        assert_eq!(lease.leased().task_id(), task.id());
        assert_eq!(lease.leased().aggregation_job_id(), &aggregation_job_id);

        // Setup: prepare mocked HTTP responses. (first an error response, then a success)
        // (This is fragile in that it expects the leader request to be deterministically encoded.
        // It would be nicer to retrieve the request bytes from the mock, then do our own parsing &
        // verification -- but mockito does not expose this functionality at time of writing.)
        let leader_request = AggregationJobContinueReq::new(
            AggregationJobRound::from(1),
            Vec::from([PrepareStep::new(
                *report.metadata().id(),
                PrepareStepResult::Finished {
                    prep_msg: prep_msg.get_encoded(),
                },
            )]),
        );
        let helper_response = AggregationJobResp::new(Vec::from([PrepareStep::new(
            *report.metadata().id(),
            PrepareStepResult::Finished {
                prep_msg: Vec::new(),
            },
        )]));
        let mocked_aggregate_failure = server
            .mock(
                "POST",
                task.aggregation_job_uri(&aggregation_job_id)
                    .unwrap()
                    .path(),
            )
            .with_status(500)
            .with_header("Content-Type", "application/problem+json")
            .with_body("{\"type\": \"urn:ietf:params:ppm:dap:error:unrecognizedTask\"}")
            .create_async()
            .await;
        let mocked_aggregate_success = server
            .mock(
                "POST",
                task.aggregation_job_uri(&aggregation_job_id)
                    .unwrap()
                    .path(),
            )
            .match_header(
                "DAP-Auth-Token",
                str::from_utf8(agg_auth_token.as_ref()).unwrap(),
            )
            .match_header(CONTENT_TYPE.as_str(), AggregationJobContinueReq::MEDIA_TYPE)
            .match_body(leader_request.get_encoded())
            .with_status(200)
            .with_header(CONTENT_TYPE.as_str(), AggregationJobResp::MEDIA_TYPE)
            .with_body(helper_response.get_encoded())
            .create_async()
            .await;

        // Run: create an aggregation job driver & try to step the aggregation we've created twice.
        let meter = meter("aggregation_job_driver");
        let aggregation_job_driver =
            AggregationJobDriver::new(reqwest::Client::builder().build().unwrap(), &meter, 32);
        let error = aggregation_job_driver
            .step_aggregation_job(ds.clone(), Arc::new(lease.clone()))
            .await
            .unwrap_err();
        assert_matches!(
            error.downcast().unwrap(),
            Error::Http { problem_details, dap_problem_type } => {
                assert_eq!(problem_details.status.unwrap(), StatusCode::INTERNAL_SERVER_ERROR);
                assert_eq!(dap_problem_type, Some(DapProblemType::UnrecognizedTask));
            }
        );
        aggregation_job_driver
            .step_aggregation_job(ds.clone(), Arc::new(lease))
            .await
            .unwrap();

        // Verify.
        mocked_aggregate_failure.assert_async().await;
        mocked_aggregate_success.assert_async().await;

        let want_aggregation_job =
            AggregationJob::<VERIFY_KEY_LEN, TimeInterval, Poplar1<PrgSha3, 16>>::new(
                *task.id(),
                aggregation_job_id,
                aggregation_param.clone(),
                (),
                Interval::new(Time::from_seconds_since_epoch(0), Duration::from_seconds(1))
                    .unwrap(),
                AggregationJobState::Finished,
                AggregationJobRound::from(2),
            );
        let want_report_aggregation =
            ReportAggregation::<VERIFY_KEY_LEN, Poplar1<PrgSha3, 16>>::new(
                *task.id(),
                aggregation_job_id,
                *report.metadata().id(),
                *report.metadata().time(),
                0,
                None,
                ReportAggregationState::Finished(transcript.output_share(Role::Leader).clone()),
            );
<<<<<<< HEAD
=======
        let want_report_aggregation = ReportAggregation::<PRIO3_VERIFY_KEY_LENGTH, Prio3Count>::new(
            *task.id(),
            aggregation_job_id,
            *report.metadata().id(),
            *report.metadata().time(),
            0,
            None,
            ReportAggregationState::Finished(transcript.output_share(Role::Leader).clone()),
        );
>>>>>>> 96f7769b
        let batch_interval_start = report
            .metadata()
            .time()
            .to_batch_interval_start(task.time_precision())
            .unwrap();
        let want_batch_aggregations = Vec::from([BatchAggregation::<
            VERIFY_KEY_LEN,
            TimeInterval,
            Poplar1<PrgSha3, 16>,
        >::new(
            *task.id(),
            Interval::new(batch_interval_start, *task.time_precision()).unwrap(),
            aggregation_param.clone(),
            0,
            leader_aggregate_share,
            1,
            Interval::from_time(report.metadata().time()).unwrap(),
            ReportIdChecksum::for_report_id(report.metadata().id()),
        )]);

        let (got_aggregation_job, got_report_aggregation, got_batch_aggregations) = ds
            .run_tx(|tx| {
                let (vdaf, task, report_metadata, aggregation_param) = (
                    Arc::clone(&vdaf),
                    task.clone(),
                    report.metadata().clone(),
                    aggregation_param.clone(),
                );
                Box::pin(async move {
                    let aggregation_job = tx
                        .get_aggregation_job::<VERIFY_KEY_LEN, TimeInterval, Poplar1<PrgSha3, 16>>(
                            task.id(),
                            &aggregation_job_id,
                        )
                        .await?
                        .unwrap();
                    let report_aggregation = tx
                        .get_report_aggregation(
                            vdaf.as_ref(),
                            &Role::Leader,
                            task.id(),
                            &aggregation_job_id,
                            report_metadata.id(),
                        )
                        .await?
                        .unwrap();
                    let batch_aggregations =
                        TimeInterval::get_batch_aggregations_for_collect_identifier::<
                            VERIFY_KEY_LEN,
                            Poplar1<PrgSha3, 16>,
                            _,
                        >(
                            tx,
                            &task,
                            &vdaf,
                            &Interval::new(
                                report_metadata
                                    .time()
                                    .to_batch_interval_start(task.time_precision())
                                    .unwrap(),
                                *task.time_precision(),
                            )
                            .unwrap(),
                            &aggregation_param,
                        )
                        .await
                        .unwrap();
                    Ok((aggregation_job, report_aggregation, batch_aggregations))
                })
            })
            .await
            .unwrap();

        // Map the batch aggregation ordinal value to 0, as it may vary due to sharding.
        let got_batch_aggregations: Vec<_> = got_batch_aggregations
            .into_iter()
            .map(|agg| {
                BatchAggregation::new(
                    *agg.task_id(),
                    *agg.batch_identifier(),
                    aggregation_param.clone(),
                    0,
                    agg.aggregate_share().clone(),
                    agg.report_count(),
                    *agg.client_timestamp_interval(),
                    *agg.checksum(),
                )
            })
            .collect();

        assert_eq!(want_aggregation_job, got_aggregation_job);
        assert_eq!(want_report_aggregation, got_report_aggregation);
        assert_eq!(want_batch_aggregations, got_batch_aggregations);
    }

    #[tokio::test]
    async fn step_fixed_size_aggregation_job_continue() {
        // Setup: insert a client report and add it to an aggregation job whose state has already
        // been stepped once.
        install_test_trace_subscriber();
        let mut server = mockito::Server::new_async().await;
        let clock = MockClock::default();
        let ephemeral_datastore = ephemeral_datastore().await;
        let ds = Arc::new(ephemeral_datastore.datastore(clock.clone()));
        let vdaf = Arc::new(Poplar1::new_sha3(1));

        let task = TaskBuilder::new(
            QueryType::FixedSize { max_batch_size: 10 },
            VdafInstance::Poplar1 { bits: 1 },
            Role::Leader,
        )
        .with_helper_aggregator_endpoint(server.url().parse().unwrap())
        .build();
        let report_metadata = ReportMetadata::new(
            random(),
            clock
                .now()
                .to_batch_interval_start(task.time_precision())
                .unwrap(),
        );
        let verify_key: VerifyKey<VERIFY_KEY_LEN> = task.primary_vdaf_verify_key().unwrap();

        let aggregation_param = Poplar1AggregationParam::try_from_prefixes(Vec::from([
            IdpfInput::from_bools(&[false]),
        ]))
        .unwrap();
        let transcript = run_vdaf(
            vdaf.as_ref(),
            verify_key.as_bytes(),
            &aggregation_param,
            report_metadata.id(),
            &IdpfInput::from_bools(&[true]),
        );

        let agg_auth_token = task.primary_aggregator_auth_token();
        let helper_hpke_keypair = generate_test_hpke_config_and_private_key();
        let report = generate_report::<VERIFY_KEY_LEN, Poplar1<PrgSha3, 16>>(
            *task.id(),
            report_metadata,
            helper_hpke_keypair.config(),
            transcript.public_share.clone(),
            Vec::new(),
            transcript.input_shares.clone(),
        );
        let batch_id = random();
        let aggregation_job_id = random();
        let (leader_prep_state, _) = transcript.leader_prep_state(1);
        let leader_aggregate_share = vdaf
            .aggregate(
                &aggregation_param,
                [transcript.output_share(Role::Leader).clone()],
            )
            .unwrap();
        let prep_msg = &transcript.prepare_messages[1];

        let lease = ds
            .run_tx(|tx| {
                let (vdaf, task, report, aggregation_param, leader_prep_state, prep_msg) = (
                    vdaf.clone(),
                    task.clone(),
                    report.clone(),
                    aggregation_param.clone(),
                    leader_prep_state.clone(),
                    prep_msg.clone(),
                );
                Box::pin(async move {
                    tx.put_task(&task).await?;
                    tx.put_client_report(vdaf.borrow(), &report).await?;

                    tx.put_aggregation_job(&AggregationJob::<
                        VERIFY_KEY_LEN,
                        FixedSize,
                        Poplar1<PrgSha3, 16>,
                    >::new(
                        *task.id(),
                        aggregation_job_id,
                        aggregation_param,
                        batch_id,
                        Interval::new(Time::from_seconds_since_epoch(0), Duration::from_seconds(1))
                            .unwrap(),
                        AggregationJobState::InProgress,
                        AggregationJobRound::from(1),
                    ))
                    .await?;
                    tx.put_report_aggregation(&ReportAggregation::<
                        VERIFY_KEY_LEN,
                        Poplar1<PrgSha3, 16>,
                    >::new(
                        *task.id(),
                        aggregation_job_id,
                        *report.metadata().id(),
                        *report.metadata().time(),
                        0,
                        None,
                        ReportAggregationState::Waiting(leader_prep_state, Some(prep_msg)),
                    ))
                    .await?;

                    Ok(tx
                        .acquire_incomplete_aggregation_jobs(&StdDuration::from_secs(60), 1)
                        .await?
                        .remove(0))
                })
            })
            .await
            .unwrap();
        assert_eq!(lease.leased().task_id(), task.id());
        assert_eq!(lease.leased().aggregation_job_id(), &aggregation_job_id);

        // Setup: prepare mocked HTTP responses. (first an error response, then a success)
        // (This is fragile in that it expects the leader request to be deterministically encoded.
        // It would be nicer to retrieve the request bytes from the mock, then do our own parsing &
        // verification -- but mockito does not expose this functionality at time of writing.)
        let leader_request = AggregationJobContinueReq::new(
            AggregationJobRound::from(1),
            Vec::from([PrepareStep::new(
                *report.metadata().id(),
                PrepareStepResult::Finished {
                    prep_msg: prep_msg.get_encoded(),
                },
            )]),
        );
        let helper_response = AggregationJobResp::new(Vec::from([PrepareStep::new(
            *report.metadata().id(),
            PrepareStepResult::Finished {
                prep_msg: Vec::new(),
            },
        )]));
        let mocked_aggregate_failure = server
            .mock(
                "POST",
                task.aggregation_job_uri(&aggregation_job_id)
                    .unwrap()
                    .path(),
            )
            .with_status(500)
            .with_header("Content-Type", "application/problem+json")
            .with_body("{\"type\": \"urn:ietf:params:ppm:dap:error:unrecognizedTask\"}")
            .create_async()
            .await;
        let mocked_aggregate_success = server
            .mock(
                "POST",
                task.aggregation_job_uri(&aggregation_job_id)
                    .unwrap()
                    .path(),
            )
            .match_header(
                "DAP-Auth-Token",
                str::from_utf8(agg_auth_token.as_ref()).unwrap(),
            )
            .match_header(CONTENT_TYPE.as_str(), AggregationJobContinueReq::MEDIA_TYPE)
            .match_body(leader_request.get_encoded())
            .with_status(200)
            .with_header(CONTENT_TYPE.as_str(), AggregationJobResp::MEDIA_TYPE)
            .with_body(helper_response.get_encoded())
            .create_async()
            .await;

        // Run: create an aggregation job driver & try to step the aggregation we've created twice.
        let meter = meter("aggregation_job_driver");
        let aggregation_job_driver =
            AggregationJobDriver::new(reqwest::Client::builder().build().unwrap(), &meter, 32);
        let error = aggregation_job_driver
            .step_aggregation_job(ds.clone(), Arc::new(lease.clone()))
            .await
            .unwrap_err();
        assert_matches!(
            error.downcast().unwrap(),
            Error::Http { problem_details, dap_problem_type } => {
                assert_eq!(problem_details.status.unwrap(), StatusCode::INTERNAL_SERVER_ERROR);
                assert_eq!(dap_problem_type, Some(DapProblemType::UnrecognizedTask));
            }
        );
        aggregation_job_driver
            .step_aggregation_job(ds.clone(), Arc::new(lease))
            .await
            .unwrap();

        // Verify.
        mocked_aggregate_failure.assert_async().await;
        mocked_aggregate_success.assert_async().await;

        let want_aggregation_job =
            AggregationJob::<VERIFY_KEY_LEN, FixedSize, Poplar1<PrgSha3, 16>>::new(
                *task.id(),
                aggregation_job_id,
                aggregation_param.clone(),
                batch_id,
                Interval::new(Time::from_seconds_since_epoch(0), Duration::from_seconds(1))
                    .unwrap(),
                AggregationJobState::Finished,
                AggregationJobRound::from(2),
            );
        let leader_output_share = transcript.output_share(Role::Leader);
<<<<<<< HEAD
        let want_report_aggregation =
            ReportAggregation::<VERIFY_KEY_LEN, Poplar1<PrgSha3, 16>>::new(
                *task.id(),
                aggregation_job_id,
                *report.metadata().id(),
                *report.metadata().time(),
                0,
                None,
                ReportAggregationState::Finished(leader_output_share.clone()),
            );
=======
        let want_report_aggregation = ReportAggregation::<PRIO3_VERIFY_KEY_LENGTH, Prio3Count>::new(
            *task.id(),
            aggregation_job_id,
            *report.metadata().id(),
            *report.metadata().time(),
            0,
            None,
            ReportAggregationState::Finished(leader_output_share.clone()),
        );
>>>>>>> 96f7769b
        let want_batch_aggregations = Vec::from([BatchAggregation::<
            VERIFY_KEY_LEN,
            FixedSize,
            Poplar1<PrgSha3, 16>,
        >::new(
            *task.id(),
            batch_id,
            aggregation_param.clone(),
            0,
            leader_aggregate_share,
            1,
            Interval::from_time(report.metadata().time()).unwrap(),
            ReportIdChecksum::for_report_id(report.metadata().id()),
        )]);

        let (got_aggregation_job, got_report_aggregation, got_batch_aggregations) = ds
            .run_tx(|tx| {
                let (vdaf, task, report_metadata, aggregation_param) = (
                    Arc::clone(&vdaf),
                    task.clone(),
                    report.metadata().clone(),
                    aggregation_param.clone(),
                );
                Box::pin(async move {
                    let aggregation_job = tx
                        .get_aggregation_job::<VERIFY_KEY_LEN, FixedSize, Poplar1<PrgSha3, 16>>(
                            task.id(),
                            &aggregation_job_id,
                        )
                        .await?
                        .unwrap();
                    let report_aggregation = tx
                        .get_report_aggregation(
                            vdaf.as_ref(),
                            &Role::Leader,
                            task.id(),
                            &aggregation_job_id,
                            report_metadata.id(),
                        )
                        .await?
                        .unwrap();
                    let batch_aggregations =
                        FixedSize::get_batch_aggregations_for_collect_identifier::<
                            VERIFY_KEY_LEN,
                            Poplar1<PrgSha3, 16>,
                            _,
                        >(tx, &task, &vdaf, &batch_id, &aggregation_param)
                        .await?;
                    Ok((aggregation_job, report_aggregation, batch_aggregations))
                })
            })
            .await
            .unwrap();

        // Map the batch aggregation ordinal value to 0, as it may vary due to sharding.
        let got_batch_aggregations: Vec<_> = got_batch_aggregations
            .into_iter()
            .map(|agg| {
                BatchAggregation::new(
                    *agg.task_id(),
                    *agg.batch_identifier(),
                    aggregation_param.clone(),
                    0,
                    agg.aggregate_share().clone(),
                    agg.report_count(),
                    *agg.client_timestamp_interval(),
                    *agg.checksum(),
                )
            })
            .collect();

        assert_eq!(want_aggregation_job, got_aggregation_job);
        assert_eq!(want_report_aggregation, got_report_aggregation);
        assert_eq!(want_batch_aggregations, got_batch_aggregations);
    }

    #[tokio::test]
    async fn cancel_aggregation_job() {
        // Setup: insert a client report and add it to a new aggregation job.
        install_test_trace_subscriber();
        let clock = MockClock::default();
        let ephemeral_datastore = ephemeral_datastore().await;
        let ds = Arc::new(ephemeral_datastore.datastore(clock.clone()));
        let vdaf = Arc::new(Prio3::new_count(2).unwrap());

        let task = TaskBuilder::new(
            QueryType::TimeInterval,
            VdafInstance::Prio3Count,
            Role::Leader,
        )
        .build();
        let time = clock
            .now()
            .to_batch_interval_start(task.time_precision())
            .unwrap();
        let report_metadata = ReportMetadata::new(random(), time);
        let verify_key: VerifyKey<VERIFY_KEY_LEN> = task.primary_vdaf_verify_key().unwrap();

        let transcript = run_vdaf(
            vdaf.as_ref(),
            verify_key.as_bytes(),
            &(),
            report_metadata.id(),
            &0,
        );

        let helper_hpke_keypair = generate_test_hpke_config_and_private_key();
        let report = generate_report::<VERIFY_KEY_LEN, Prio3Count>(
            *task.id(),
            report_metadata,
            helper_hpke_keypair.config(),
            transcript.public_share,
            Vec::new(),
            transcript.input_shares,
        );
        let aggregation_job_id = random();

        let aggregation_job = AggregationJob::<VERIFY_KEY_LEN, TimeInterval, Prio3Count>::new(
            *task.id(),
            aggregation_job_id,
            (),
            (),
            Interval::new(Time::from_seconds_since_epoch(0), Duration::from_seconds(1)).unwrap(),
            AggregationJobState::InProgress,
            AggregationJobRound::from(0),
        );
        let report_aggregation = ReportAggregation::<VERIFY_KEY_LEN, Prio3Count>::new(
            *task.id(),
            aggregation_job_id,
            *report.metadata().id(),
            *report.metadata().time(),
            0,
            None,
            ReportAggregationState::Start,
        );

        let lease = ds
            .run_tx(|tx| {
                let (vdaf, task, report, aggregation_job, report_aggregation) = (
                    vdaf.clone(),
                    task.clone(),
                    report.clone(),
                    aggregation_job.clone(),
                    report_aggregation.clone(),
                );
                Box::pin(async move {
                    tx.put_task(&task).await?;
                    tx.put_client_report(vdaf.borrow(), &report).await?;
                    tx.put_aggregation_job(&aggregation_job).await?;
                    tx.put_report_aggregation(&report_aggregation).await?;

                    Ok(tx
                        .acquire_incomplete_aggregation_jobs(&StdDuration::from_secs(60), 1)
                        .await?
                        .remove(0))
                })
            })
            .await
            .unwrap();
        assert_eq!(lease.leased().task_id(), task.id());
        assert_eq!(lease.leased().aggregation_job_id(), &aggregation_job_id);

        // Run: create an aggregation job driver & cancel the aggregation job.
        let meter = meter("aggregation_job_driver");
        let aggregation_job_driver =
            AggregationJobDriver::new(reqwest::Client::builder().build().unwrap(), &meter, 32);
        aggregation_job_driver
            .cancel_aggregation_job(Arc::clone(&ds), lease)
            .await
            .unwrap();

        // Verify: check that the datastore state is updated as expected (the aggregation job is
        // abandoned, the report aggregation is untouched) and sanity-check that the job can no
        // longer be acquired.
        let want_aggregation_job = aggregation_job.with_state(AggregationJobState::Abandoned);
        let want_report_aggregation = report_aggregation;

        let (got_aggregation_job, got_report_aggregation, got_leases) = ds
            .run_tx(|tx| {
                let (vdaf, task, report_id) =
                    (Arc::clone(&vdaf), task.clone(), *report.metadata().id());
                Box::pin(async move {
                    let aggregation_job = tx
                        .get_aggregation_job::<VERIFY_KEY_LEN, TimeInterval, Prio3Count>(
                            task.id(),
                            &aggregation_job_id,
                        )
                        .await?
                        .unwrap();
                    let report_aggregation = tx
                        .get_report_aggregation(
                            vdaf.as_ref(),
                            &Role::Leader,
                            task.id(),
                            &aggregation_job_id,
                            &report_id,
                        )
                        .await?
                        .unwrap();
                    let leases = tx
                        .acquire_incomplete_aggregation_jobs(&StdDuration::from_secs(60), 1)
                        .await?;
                    Ok((aggregation_job, report_aggregation, leases))
                })
            })
            .await
            .unwrap();
        assert_eq!(want_aggregation_job, got_aggregation_job);
        assert_eq!(want_report_aggregation, got_report_aggregation);
        assert!(got_leases.is_empty());
    }

    /// Returns a [`LeaderStoredReport`] with the given task ID & metadata values and encrypted
    /// input shares corresponding to the given HPKE configs & input shares.
    fn generate_report<const SEED_SIZE: usize, A>(
        task_id: TaskId,
        report_metadata: ReportMetadata,
        helper_hpke_config: &HpkeConfig,
        public_share: A::PublicShare,
        extensions: Vec<Extension>,
        input_shares: Vec<A::InputShare>,
    ) -> LeaderStoredReport<SEED_SIZE, A>
    where
        A: vdaf::Aggregator<SEED_SIZE, 16>,
        A::InputShare: PartialEq,
        A::PublicShare: PartialEq,
    {
        assert_eq!(input_shares.len(), 2);

        let encrypted_helper_input_share = hpke::seal(
            helper_hpke_config,
            &HpkeApplicationInfo::new(&Label::InputShare, &Role::Client, &Role::Helper),
            &PlaintextInputShare::new(
                Vec::new(),
                input_shares
                    .get(Role::Helper.index().unwrap())
                    .unwrap()
                    .get_encoded(),
            )
            .get_encoded(),
            &InputShareAad::new(task_id, report_metadata.clone(), public_share.get_encoded())
                .get_encoded(),
        )
        .unwrap();

        LeaderStoredReport::new(
            task_id,
            report_metadata,
            public_share,
            extensions,
            input_shares
                .get(Role::Leader.index().unwrap())
                .unwrap()
                .clone(),
            encrypted_helper_input_share,
        )
    }

    #[tokio::test]
    async fn abandon_failing_aggregation_job() {
        install_test_trace_subscriber();
        let mut server = mockito::Server::new_async().await;
        let clock = MockClock::default();
        let mut runtime_manager = TestRuntimeManager::new();
        let ephemeral_datastore = ephemeral_datastore().await;
        let ds = Arc::new(ephemeral_datastore.datastore(clock.clone()));

        let task = TaskBuilder::new(
            QueryType::TimeInterval,
            VdafInstance::Prio3Count,
            Role::Leader,
        )
        .with_helper_aggregator_endpoint(server.url().parse().unwrap())
        .build();
        let agg_auth_token = task.primary_aggregator_auth_token();
        let aggregation_job_id = random();
        let verify_key: VerifyKey<VERIFY_KEY_LEN> = task.primary_vdaf_verify_key().unwrap();

        let helper_hpke_keypair = generate_test_hpke_config_and_private_key();

        let vdaf = Prio3::new_count(2).unwrap();
        let time = clock
            .now()
            .to_batch_interval_start(task.time_precision())
            .unwrap();
        let report_metadata = ReportMetadata::new(random(), time);
        let transcript = run_vdaf(&vdaf, verify_key.as_bytes(), &(), report_metadata.id(), &0);
        let report = generate_report::<VERIFY_KEY_LEN, Prio3Count>(
            *task.id(),
            report_metadata,
            helper_hpke_keypair.config(),
            transcript.public_share,
            Vec::new(),
            transcript.input_shares,
        );

        // Set up fixtures in the database.
        ds.run_tx(|tx| {
            let vdaf = vdaf.clone();
            let task = task.clone();
            let report = report.clone();
            Box::pin(async move {
                tx.put_task(&task).await?;

                // We need to store a well-formed report, as it will get parsed by the leader and
                // run through initial VDAF preparation before sending a request to the helper.
                tx.put_client_report(&vdaf, &report).await?;

                tx.put_aggregation_job(
                    &AggregationJob::<VERIFY_KEY_LEN, TimeInterval, Prio3Count>::new(
                        *task.id(),
                        aggregation_job_id,
<<<<<<< HEAD
                        (),
                        (),
                        Interval::new(Time::from_seconds_since_epoch(0), Duration::from_seconds(1))
                            .unwrap(),
                        AggregationJobState::InProgress,
                        AggregationJobRound::from(0),
=======
                        *report.metadata().id(),
                        *report.metadata().time(),
                        0,
                        None,
                        ReportAggregationState::Start,
>>>>>>> 96f7769b
                    ),
                )
                .await?;

                tx.put_report_aggregation(&ReportAggregation::<VERIFY_KEY_LEN, Prio3Count>::new(
                    *task.id(),
                    aggregation_job_id,
                    *report.metadata().id(),
                    *report.metadata().time(),
                    0,
                    None,
                    ReportAggregationState::Start,
                ))
                .await?;

                Ok(())
            })
        })
        .await
        .unwrap();

        // Set up the aggregation job driver.
        let meter = meter("aggregation_job_driver");
        let aggregation_job_driver = Arc::new(AggregationJobDriver::new(
            reqwest::Client::new(),
            &meter,
            32,
        ));
        let job_driver = Arc::new(JobDriver::new(
            clock.clone(),
            runtime_manager.with_label("stepper"),
            meter,
            StdDuration::from_secs(1),
            StdDuration::from_secs(1),
            10,
            StdDuration::from_secs(60),
            aggregation_job_driver.make_incomplete_job_acquirer_callback(
                Arc::clone(&ds),
                StdDuration::from_secs(600),
            ),
            aggregation_job_driver.make_job_stepper_callback(Arc::clone(&ds), 3),
        ));

        // Set up three error responses from our mock helper. These will cause errors in the
        // leader, because the response body is empty and cannot be decoded.
        let failure_mock = server
            .mock(
                "PUT",
                task.aggregation_job_uri(&aggregation_job_id)
                    .unwrap()
                    .path(),
            )
            .match_header(
                "DAP-Auth-Token",
                str::from_utf8(agg_auth_token.as_ref()).unwrap(),
            )
            .match_header(
                CONTENT_TYPE.as_str(),
                AggregationJobInitializeReq::<TimeInterval>::MEDIA_TYPE,
            )
            .with_status(500)
            .expect(3)
            .create_async()
            .await;
        // Set up an extra response that should never be used, to make sure the job driver doesn't
        // make more requests than we expect. If there were no remaining mocks, mockito would have
        // respond with a fallback error response instead.
        let no_more_requests_mock = server
            .mock(
                "PUT",
                task.aggregation_job_uri(&aggregation_job_id)
                    .unwrap()
                    .path(),
            )
            .match_header(
                "DAP-Auth-Token",
                str::from_utf8(agg_auth_token.as_ref()).unwrap(),
            )
            .match_header(
                CONTENT_TYPE.as_str(),
                AggregationJobInitializeReq::<TimeInterval>::MEDIA_TYPE,
            )
            .with_status(500)
            .expect(1)
            .create_async()
            .await;

        // Start up the job driver.
        let task_handle = runtime_manager
            .with_label("driver")
            .spawn(async move { job_driver.run().await });

        // Run the job driver until we try to step the collection job four times. The first three
        // attempts make network requests and fail, while the fourth attempt just marks the job
        // as abandoned.
        for i in 1..=4 {
            // Wait for the next task to be spawned and to complete.
            runtime_manager.wait_for_completed_tasks("stepper", i).await;
            // Advance the clock by the lease duration, so that the job driver can pick up the job
            // and try again.
            clock.advance(Duration::from_seconds(600));
        }
        task_handle.abort();

        // Check that the job driver made the HTTP requests we expected.
        failure_mock.assert_async().await;
        assert!(!no_more_requests_mock.matched_async().await);

        // Confirm in the database that the job was abandoned.
        let aggregation_job_after = ds
            .run_tx(|tx| {
                let task = task.clone();
                Box::pin(async move {
                    tx.get_aggregation_job::<VERIFY_KEY_LEN, TimeInterval, Prio3Count>(
                        task.id(),
                        &aggregation_job_id,
                    )
                    .await
                })
            })
            .await
            .unwrap()
            .unwrap();
        assert_eq!(
            aggregation_job_after,
            AggregationJob::<VERIFY_KEY_LEN, TimeInterval, Prio3Count>::new(
                *task.id(),
                aggregation_job_id,
                (),
                (),
                Interval::new(Time::from_seconds_since_epoch(0), Duration::from_seconds(1))
                    .unwrap(),
                AggregationJobState::Abandoned,
                AggregationJobRound::from(0),
            ),
        );
    }
}<|MERGE_RESOLUTION|>--- conflicted
+++ resolved
@@ -446,13 +446,8 @@
                     None => {
                         // This error indicates programmer/system error (i.e. it cannot possibly be
                         // the fault of our co-aggregator). We still record this failure against a
-<<<<<<< HEAD
-                        // single report, rather than failing the entire request, to (safely)
-                        // minimize impact if we ever encounter this bug.
-=======
                         // single report, rather than failing the entire request, to minimize impact
                         // if we ever encounter this bug.
->>>>>>> 96f7769b
                         info!(report_id = %report_aggregation.report_id(), "Report aggregation is missing prepare message");
                         self.aggregate_step_failure_counter.add(
                             &Context::current(),
@@ -600,35 +595,7 @@
                         _,
                     ) = leader_transition
                     {
-<<<<<<< HEAD
                         leader_prep_state
-=======
-                        let leader_prep_state = leader_prep_state.clone();
-                        let helper_prep_share =
-                            A::PrepareShare::get_decoded_with_param(&leader_prep_state, payload)
-                                .context("couldn't decode helper's prepare message");
-                        let prep_msg = helper_prep_share.and_then(|helper_prep_share| {
-                            vdaf.prepare_preprocess([leader_prep_share.clone(), helper_prep_share])
-                                .context(
-                                    "couldn't preprocess leader & helper prepare shares into \
-                                     prepare message",
-                                )
-                        });
-                        match prep_msg {
-                            Ok(prep_msg) => {
-                                ReportAggregationState::Waiting(leader_prep_state, Some(prep_msg))
-                            }
-                            Err(error) => {
-                                info!(report_id = %report_aggregation.report_id(), ?error, "Couldn't compute prepare message");
-                                self.aggregate_step_failure_counter.add(
-                                    &Context::current(),
-                                    1,
-                                    &[KeyValue::new("type", "prepare_message_failure")],
-                                );
-                                ReportAggregationState::Failed(ReportShareError::VdafPrepError)
-                            }
-                        }
->>>>>>> 96f7769b
                     } else {
                         warn!(report_id = %report_aggregation.report_id(), "Helper continued but Leader did not");
                         self.aggregate_step_failure_counter.add(
@@ -1150,20 +1117,12 @@
                     &AggregationJob::<VERIFY_KEY_LEN, TimeInterval, Prio3Count>::new(
                         *task.id(),
                         aggregation_job_id,
-<<<<<<< HEAD
                         (),
                         (),
                         Interval::new(Time::from_seconds_since_epoch(0), Duration::from_seconds(1))
                             .unwrap(),
                         AggregationJobState::InProgress,
                         AggregationJobRound::from(0),
-=======
-                        *report.metadata().id(),
-                        *report.metadata().time(),
-                        0,
-                        None,
-                        ReportAggregationState::Start,
->>>>>>> 96f7769b
                     ),
                 )
                 .await?;
@@ -1393,7 +1352,6 @@
                         AggregationJobRound::from(0),
                     ))
                     .await?;
-<<<<<<< HEAD
                     tx.put_report_aggregation(
                         &ReportAggregation::<VERIFY_KEY_LEN, Prio3Count>::new(
                             *task.id(),
@@ -1417,33 +1375,6 @@
                             ReportAggregationState::Start,
                         ),
                     )
-=======
-                    tx.put_report_aggregation(&ReportAggregation::<
-                        PRIO3_VERIFY_KEY_LENGTH,
-                        Prio3Count,
-                    >::new(
-                        *task.id(),
-                        aggregation_job_id,
-                        *report.metadata().id(),
-                        *report.metadata().time(),
-                        0,
-                        None,
-                        ReportAggregationState::Start,
-                    ))
-                    .await?;
-                    tx.put_report_aggregation(&ReportAggregation::<
-                        PRIO3_VERIFY_KEY_LENGTH,
-                        Prio3Count,
-                    >::new(
-                        *task.id(),
-                        aggregation_job_id,
-                        *repeated_extension_report.metadata().id(),
-                        *repeated_extension_report.metadata().time(),
-                        1,
-                        None,
-                        ReportAggregationState::Start,
-                    ))
->>>>>>> 96f7769b
                     .await?;
 
                     Ok(tx
@@ -1554,11 +1485,7 @@
             *report.metadata().time(),
             0,
             None,
-<<<<<<< HEAD
             ReportAggregationState::Finished(transcript.output_share(Role::Leader).clone()),
-=======
-            ReportAggregationState::Waiting(leader_prep_state, Some(prep_msg)),
->>>>>>> 96f7769b
         );
         let want_repeated_extension_report_aggregation =
             ReportAggregation::<VERIFY_KEY_LEN, Prio3Count>::new(
@@ -1700,7 +1627,6 @@
                         ),
                     )
                     .await?;
-<<<<<<< HEAD
                     tx.put_report_aggregation(
                         &ReportAggregation::<VERIFY_KEY_LEN, Prio3Count>::new(
                             *task.id(),
@@ -1712,20 +1638,6 @@
                             ReportAggregationState::Start,
                         ),
                     )
-=======
-                    tx.put_report_aggregation(&ReportAggregation::<
-                        PRIO3_VERIFY_KEY_LENGTH,
-                        Prio3Count,
-                    >::new(
-                        *task.id(),
-                        aggregation_job_id,
-                        *report.metadata().id(),
-                        *report.metadata().time(),
-                        0,
-                        None,
-                        ReportAggregationState::Start,
-                    ))
->>>>>>> 96f7769b
                     .await?;
 
                     Ok(tx
@@ -1836,14 +1748,7 @@
             *report.metadata().time(),
             0,
             None,
-<<<<<<< HEAD
             ReportAggregationState::Finished(transcript.output_share(Role::Leader).clone()),
-=======
-            ReportAggregationState::Waiting(
-                transcript.leader_prep_state(0).clone(),
-                Some(transcript.prepare_messages[0].clone()),
-            ),
->>>>>>> 96f7769b
         );
 
         let (got_aggregation_job, got_report_aggregation) = ds
@@ -2085,18 +1990,6 @@
                 None,
                 ReportAggregationState::Finished(transcript.output_share(Role::Leader).clone()),
             );
-<<<<<<< HEAD
-=======
-        let want_report_aggregation = ReportAggregation::<PRIO3_VERIFY_KEY_LENGTH, Prio3Count>::new(
-            *task.id(),
-            aggregation_job_id,
-            *report.metadata().id(),
-            *report.metadata().time(),
-            0,
-            None,
-            ReportAggregationState::Finished(transcript.output_share(Role::Leader).clone()),
-        );
->>>>>>> 96f7769b
         let batch_interval_start = report
             .metadata()
             .time()
@@ -2392,7 +2285,6 @@
                 AggregationJobRound::from(2),
             );
         let leader_output_share = transcript.output_share(Role::Leader);
-<<<<<<< HEAD
         let want_report_aggregation =
             ReportAggregation::<VERIFY_KEY_LEN, Poplar1<PrgSha3, 16>>::new(
                 *task.id(),
@@ -2403,17 +2295,6 @@
                 None,
                 ReportAggregationState::Finished(leader_output_share.clone()),
             );
-=======
-        let want_report_aggregation = ReportAggregation::<PRIO3_VERIFY_KEY_LENGTH, Prio3Count>::new(
-            *task.id(),
-            aggregation_job_id,
-            *report.metadata().id(),
-            *report.metadata().time(),
-            0,
-            None,
-            ReportAggregationState::Finished(leader_output_share.clone()),
-        );
->>>>>>> 96f7769b
         let want_batch_aggregations = Vec::from([BatchAggregation::<
             VERIFY_KEY_LEN,
             FixedSize,
@@ -2726,20 +2607,12 @@
                     &AggregationJob::<VERIFY_KEY_LEN, TimeInterval, Prio3Count>::new(
                         *task.id(),
                         aggregation_job_id,
-<<<<<<< HEAD
                         (),
                         (),
                         Interval::new(Time::from_seconds_since_epoch(0), Duration::from_seconds(1))
                             .unwrap(),
                         AggregationJobState::InProgress,
                         AggregationJobRound::from(0),
-=======
-                        *report.metadata().id(),
-                        *report.metadata().time(),
-                        0,
-                        None,
-                        ReportAggregationState::Start,
->>>>>>> 96f7769b
                     ),
                 )
                 .await?;
