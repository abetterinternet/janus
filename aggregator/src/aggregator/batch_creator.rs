//! In-memory data structure to incrementally build fixed-size batches.

use futures::future::try_join_all;
use janus_aggregator_core::datastore::{
    models::{AggregationJob, AggregationJobState, LeaderStoredReport, OutstandingBatch},
    Error, Transaction,
};
use janus_core::time::{Clock, DurationExt, TimeExt};
use janus_messages::{
    query_type::FixedSize, AggregationJobStep, BatchId, Duration, Interval, TaskId, Time,
};
use prio::{codec::Encode, vdaf::Aggregator};
use rand::random;
use std::{
    cmp::{max, min, Ordering},
    collections::{binary_heap::PeekMut, hash_map, BinaryHeap, HashMap, HashSet, VecDeque},
    ops::RangeInclusive,
    sync::Arc,
};
use tokio::try_join;
use tracing::debug;

use super::aggregation_job_writer::AggregationJobWriter;

/// This data structure loads existing outstanding batches, incrementally assigns new reports to
/// outstanding batches and aggregation jobs, and provides unused reports at the end. If time
/// bucketing is enabled, reports will be separated by timestamp into different sets of outstanding
/// reports.
pub struct BatchCreator<'a, const SEED_SIZE: usize, A>
where
    A: Aggregator<SEED_SIZE, 16>,
{
    properties: Properties,
    aggregation_job_writer: &'a mut AggregationJobWriter<SEED_SIZE, FixedSize, A>,
<<<<<<< HEAD
    buckets: HashMap<Option<Time>, Bucket<SEED_SIZE, A>>,
=======
    map: HashMap<Option<Time>, Bucket<SEED_SIZE, A>>,
>>>>>>> f3bab985
    new_batches: Vec<(BatchId, Option<Time>)>,
    report_ids_to_scrub: HashSet<ReportId>,
}

/// Common properties used by [`BatchCreator`]. This is broken out into a separate structure to make
/// them easier to pass to helper associated functions that also take mutable references to map
/// entries.
struct Properties {
    min_aggregation_job_size: usize,
    max_aggregation_job_size: usize,
    task_id: TaskId,
    task_min_batch_size: usize,
    task_max_batch_size: usize,
    task_batch_time_window_size: Option<Duration>,
}

impl<'a, const SEED_SIZE: usize, A> BatchCreator<'a, SEED_SIZE, A>
where
    A: Aggregator<SEED_SIZE, 16, AggregationParam = ()> + Send + Sync + 'a,
    A::PrepareState: Encode,
{
    pub fn new(
        min_aggregation_job_size: usize,
        max_aggregation_job_size: usize,
        task_id: TaskId,
        task_min_batch_size: usize,
        task_max_batch_size: usize,
        task_batch_time_window_size: Option<Duration>,
        aggregation_job_writer: &'a mut AggregationJobWriter<SEED_SIZE, FixedSize, A>,
    ) -> Self {
        Self {
            properties: Properties {
                min_aggregation_job_size,
                max_aggregation_job_size,
                task_id,
                task_min_batch_size,
                task_max_batch_size,
                task_batch_time_window_size,
            },
            aggregation_job_writer,
            buckets: HashMap::new(),
            new_batches: Vec::new(),
            report_ids_to_scrub: HashSet::new(),
        }
    }

    pub async fn add_report<C>(
        &mut self,
        tx: &Transaction<'_, C>,
        report: LeaderStoredReport<SEED_SIZE, A>,
    ) -> Result<(), Error>
    where
        C: Clock,
    {
        let time_bucket_start_opt = self
            .properties
            .task_batch_time_window_size
            .map(|batch_time_window_size| {
                report
                    .metadata()
                    .time()
                    .to_batch_interval_start(&batch_time_window_size)
            })
            .transpose()?;
        let mut map_entry = self.buckets.entry(time_bucket_start_opt);
        let bucket = match &mut map_entry {
            hash_map::Entry::Occupied(occupied) => occupied.get_mut(),
            hash_map::Entry::Vacant(_) => {
                // Lazily find existing unfilled batches.
                let outstanding_batches = tx
                    .get_outstanding_batches(&self.properties.task_id, &time_bucket_start_opt)
                    .await?;
                self.buckets
                    .entry(time_bucket_start_opt)
                    .or_insert_with(|| Bucket::new(outstanding_batches))
            }
        };

        // Add to the list of unaggregated reports for this combination of task and time bucket.
        bucket.unaggregated_reports.push_back(report);

        Self::process_batches(
            &self.properties,
            self.aggregation_job_writer,
            &mut self.report_ids_to_scrub,
            &mut self.new_batches,
            &time_bucket_start_opt,
            bucket,
            false,
        )?;

        Ok(())
    }

    /// Helper function to extract common batch creation and aggregate job creation logic within the
    /// scope of one set of outstanding batches.
    ///
    /// If `greedy` is false, aggregation jobs will be created whenever there are enough reports to
    /// meet the maximum aggregation job size. If `greedy` is true, aggregation jobs will be created
    /// when there are enough reports to meet the minimum aggregation job size. In either case,
    /// aggregation jobs may also be created when there are enough reports to make up the difference
    /// between the task's min_batch_size parameter and the upper limit of an outstanding batch's
    /// size range.
    fn process_batches(
        properties: &Properties,
        aggregation_job_writer: &mut AggregationJobWriter<SEED_SIZE, FixedSize, A>,
        report_ids_to_scrub: &mut HashSet<ReportId>,
        new_batches: &mut Vec<(BatchId, Option<Time>)>,
        time_bucket_start: &Option<Time>,
        bucket: &mut Bucket<SEED_SIZE, A>,
        greedy: bool,
    ) -> Result<(), Error> {
        loop {
            // Consider creating aggregation jobs inside existing batches.
            while let Some(mut largest_outstanding_batch) = bucket.outstanding_batches.peek_mut() {
                // Short-circuit if the reports are exhausted.
                if bucket.unaggregated_reports.is_empty() {
                    return Ok(());
                }
                // Discard any outstanding batches that do not currently have room for more reports.
                if largest_outstanding_batch.max_size() >= properties.task_max_batch_size {
                    PeekMut::pop(largest_outstanding_batch);
                    continue;
                }

                if greedy {
                    let desired_aggregation_job_size = min(
                        min(
                            bucket.unaggregated_reports.len(),
                            properties.max_aggregation_job_size,
                        ),
                        properties.task_max_batch_size - largest_outstanding_batch.max_size(),
                    );
                    if (desired_aggregation_job_size >= properties.min_aggregation_job_size)
                        || (largest_outstanding_batch.max_size() < properties.task_min_batch_size
                            && largest_outstanding_batch.max_size() + desired_aggregation_job_size
                                >= properties.task_min_batch_size)
                    {
                        // First condition: Create an aggregation job with between
                        // min_aggregation_job_size and max_aggregation_job_size reports.
                        //
                        // Second condition: This outstanding batch doesn't meet the minimum batch
                        // size, and an aggregation job with the currently available reports (less
                        // than min_aggregation_job_size) would be sufficient to meet the minimum
                        // batch size (assuming the reports are successfully aggregated). Create
                        // such an aggregation job.

                        Self::create_aggregation_job(
                            properties.task_id,
                            *largest_outstanding_batch.id(),
                            desired_aggregation_job_size,
                            &mut bucket.unaggregated_reports,
                            aggregation_job_writer,
                            report_ids_to_scrub,
                        )?;
                        largest_outstanding_batch.add_reports(desired_aggregation_job_size);
                    } else {
                        // There are not enough reports available to finish this outstanding batch.
                        // Since `greedy` is true, we won't see any more reports in this run of the
                        // aggregation job creator.
                        //
                        // All other outstanding batches will have lesser upper bounds on the number
                        // of reports they contain, so they will not meet the criteria to create
                        // less-than-min_aggregation_job_size jobs in order to finish out batches.
                        // Exit now, to skip looping over them.
                        return Ok(());
                    }
                } else {
                    // Create an aggregation job if there are enough reports that we couldn't use
                    // any more.
                    let desired_aggregation_job_size = min(
                        properties.max_aggregation_job_size,
                        properties.task_max_batch_size - largest_outstanding_batch.max_size(),
                    );
                    if bucket.unaggregated_reports.len() >= desired_aggregation_job_size {
                        Self::create_aggregation_job(
                            properties.task_id,
                            *largest_outstanding_batch.id(),
                            desired_aggregation_job_size,
                            &mut bucket.unaggregated_reports,
                            aggregation_job_writer,
                            report_ids_to_scrub,
                        )?;
                        largest_outstanding_batch.add_reports(desired_aggregation_job_size);
                    } else {
                        // Cannot yet fill an aggregation job for the most-full outstanding batch.
                        // Exit now, as we do not need to create any more batches.
                        return Ok(());
                    }
                }
            }

            // If there are enough reports, create a new batch and a new full aggregation job.
            let new_batch_threshold = if greedy {
                properties.min_aggregation_job_size
            } else {
                properties.max_aggregation_job_size
            };
            let desired_aggregation_job_size = min(
                min(
                    bucket.unaggregated_reports.len(),
                    properties.max_aggregation_job_size,
                ),
                properties.task_max_batch_size,
            );
            if desired_aggregation_job_size >= new_batch_threshold {
                let batch_id = random();
                new_batches.push((batch_id, *time_bucket_start));
                let outstanding_batch = OutstandingBatch::new(
                    properties.task_id,
                    batch_id,
                    RangeInclusive::new(0, desired_aggregation_job_size),
                );
                bucket
                    .outstanding_batches
                    .push(UpdatedOutstandingBatch::new(outstanding_batch));
                Self::create_aggregation_job(
                    properties.task_id,
                    batch_id,
                    desired_aggregation_job_size,
                    &mut bucket.unaggregated_reports,
                    aggregation_job_writer,
                    report_ids_to_scrub,
                )?;

                // Loop to the top of this method to create more aggregation jobs in this newly
                // outstanding batch.
                continue;
            } else {
                // Done adding reports to existing batches, and do not need to create a new batch
                // yet. Exit.
                return Ok(());
            }
        }
    }

    fn create_aggregation_job(
        task_id: TaskId,
        batch_id: BatchId,
        aggregation_job_size: usize,
        unaggregated_reports: &mut VecDeque<LeaderStoredReport<SEED_SIZE, A>>,
        aggregation_job_writer: &mut AggregationJobWriter<SEED_SIZE, FixedSize, A>,
        report_ids_to_scrub: &mut HashSet<ReportId>,
    ) -> Result<(), Error> {
        let aggregation_job_id = random();
        debug!(
            task_id = %task_id,
            %batch_id,
            %aggregation_job_id,
            report_count = aggregation_job_size,
            "Creating aggregation job"
        );
        let mut min_client_timestamp = None;
        let mut max_client_timestamp = None;

<<<<<<< HEAD
        let report_aggregations: Vec<_> = (0u64..)
=======
        let report_aggregations = (0u64..)
>>>>>>> f3bab985
            .zip(unaggregated_reports.drain(..aggregation_job_size))
            .map(|(ord, report)| {
                let client_timestamp = *report.metadata().time();
                min_client_timestamp = Some(
                    min_client_timestamp.map_or(client_timestamp, |ts| min(ts, client_timestamp)),
                );
                max_client_timestamp = Some(
                    max_client_timestamp.map_or(client_timestamp, |ts| max(ts, client_timestamp)),
                );

                report.as_start_leader_report_aggregation(aggregation_job_id, ord)
            })
            .collect();
        report_ids_to_scrub.extend(report_aggregations.iter().map(|ra| *ra.report_id()));

        let min_client_timestamp = min_client_timestamp.unwrap(); // unwrap safety: aggregation_job_size > 0
        let max_client_timestamp = max_client_timestamp.unwrap(); // unwrap safety: aggregation_job_size > 0
        let client_timestamp_interval = Interval::new(
            min_client_timestamp,
            max_client_timestamp
                .difference(&min_client_timestamp)?
                .add(&Duration::from_seconds(1))?,
        )?;
        let aggregation_job = AggregationJob::<SEED_SIZE, FixedSize, A>::new(
            task_id,
            aggregation_job_id,
            (),
            batch_id,
            client_timestamp_interval,
            AggregationJobState::InProgress,
            AggregationJobStep::from(0),
        );
        aggregation_job_writer.put(aggregation_job, report_aggregations)?;

        Ok(())
    }

    /// Finish creating aggregation jobs with the remaining reports where possible. Marks remaining
    /// unused reports as unaggregated.
    pub async fn finish<C>(mut self, tx: &Transaction<'_, C>, vdaf: Arc<A>) -> Result<(), Error>
    where
        C: Clock,
    {
        let mut unaggregated_report_ids = Vec::new();

        // Create additional aggregation jobs with the remaining reports where possible. These will
        // be smaller than max_aggregation_job_size. We will only create jobs smaller than
        // min_aggregation_job_size if the remaining headroom in a batch requires it, otherwise
        // remaining reports will be added to unaggregated_report_ids, to be marked as unaggregated.
        for (time_bucket_start, mut bucket) in self.buckets.into_iter() {
            Self::process_batches(
                &self.properties,
                self.aggregation_job_writer,
                &mut self.report_ids_to_scrub,
                &mut self.new_batches,
                &time_bucket_start,
                &mut bucket,
                true,
            )?;
            unaggregated_report_ids.extend(
                bucket
                    .unaggregated_reports
                    .into_iter()
                    .map(|report| *report.metadata().id()),
            );
        }

        try_join!(
            self.aggregation_job_writer.write(tx, vdaf),
            try_join_all(
                self.report_ids_to_scrub
                    .iter()
                    .map(|report_id| tx.scrub_client_report(&self.properties.task_id, report_id))
            ),
            try_join_all(
                self.new_batches
                    .iter()
                    .map(|(batch_id, time_bucket_start)| tx.put_outstanding_batch(
                        &self.properties.task_id,
                        batch_id,
                        time_bucket_start,
                    ))
            ),
            async move {
                if !unaggregated_report_ids.is_empty() {
                    tx.mark_reports_unaggregated(
                        &self.properties.task_id,
                        &unaggregated_report_ids,
                    )
                    .await?;
                }
                Ok(())
            }
        )?;
        Ok(())
    }
}

/// Tracks reports and batches for one partition of a task.
struct Bucket<const SEED_SIZE: usize, A>
where
    A: Aggregator<SEED_SIZE, 16>,
{
    outstanding_batches: BinaryHeap<UpdatedOutstandingBatch>,
    unaggregated_reports: VecDeque<LeaderStoredReport<SEED_SIZE, A>>,
}

impl<const SEED_SIZE: usize, A> Bucket<SEED_SIZE, A>
where
    A: Aggregator<SEED_SIZE, 16>,
{
    fn new(outstanding_batches: Vec<OutstandingBatch>) -> Self {
        Self {
            outstanding_batches: outstanding_batches
                .into_iter()
                .map(UpdatedOutstandingBatch::new)
                .collect(),
            unaggregated_reports: VecDeque::new(),
        }
    }
}

/// This serves as both a wrapper type for sorting outstanding batches by their current maximum
/// size, and as in-memory storage for pending changes to a batch's maximum size.
struct UpdatedOutstandingBatch {
    inner: OutstandingBatch,
    new_max_size: usize,
}

impl UpdatedOutstandingBatch {
    fn new(outstanding_batch: OutstandingBatch) -> Self {
        Self {
            new_max_size: *outstanding_batch.size().end(),
            inner: outstanding_batch,
        }
    }

    fn add_reports(&mut self, count: usize) {
        self.new_max_size += count;
    }

    fn max_size(&self) -> usize {
        self.new_max_size
    }

    fn id(&self) -> &BatchId {
        self.inner.id()
    }
}

impl PartialEq for UpdatedOutstandingBatch {
    fn eq(&self, other: &Self) -> bool {
        self.new_max_size == other.new_max_size
    }
}

impl Eq for UpdatedOutstandingBatch {}

impl PartialOrd for UpdatedOutstandingBatch {
    fn partial_cmp(&self, other: &Self) -> Option<Ordering> {
        Some(self.new_max_size.cmp(&other.new_max_size))
    }
}

impl Ord for UpdatedOutstandingBatch {
    fn cmp(&self, other: &Self) -> Ordering {
        self.new_max_size.cmp(&other.new_max_size)
    }
}<|MERGE_RESOLUTION|>--- conflicted
+++ resolved
@@ -7,7 +7,7 @@
 };
 use janus_core::time::{Clock, DurationExt, TimeExt};
 use janus_messages::{
-    query_type::FixedSize, AggregationJobStep, BatchId, Duration, Interval, TaskId, Time,
+    query_type::FixedSize, AggregationJobStep, BatchId, Duration, Interval, ReportId, TaskId, Time
 };
 use prio::{codec::Encode, vdaf::Aggregator};
 use rand::random;
@@ -32,11 +32,7 @@
 {
     properties: Properties,
     aggregation_job_writer: &'a mut AggregationJobWriter<SEED_SIZE, FixedSize, A>,
-<<<<<<< HEAD
     buckets: HashMap<Option<Time>, Bucket<SEED_SIZE, A>>,
-=======
-    map: HashMap<Option<Time>, Bucket<SEED_SIZE, A>>,
->>>>>>> f3bab985
     new_batches: Vec<(BatchId, Option<Time>)>,
     report_ids_to_scrub: HashSet<ReportId>,
 }
@@ -292,11 +288,7 @@
         let mut min_client_timestamp = None;
         let mut max_client_timestamp = None;
 
-<<<<<<< HEAD
         let report_aggregations: Vec<_> = (0u64..)
-=======
-        let report_aggregations = (0u64..)
->>>>>>> f3bab985
             .zip(unaggregated_reports.drain(..aggregation_job_size))
             .map(|(ord, report)| {
                 let client_timestamp = *report.metadata().time();
