use super::{Aggregator, Config, Error};
use crate::aggregator::problem_details::ProblemDetailsConnExt;
use async_trait::async_trait;
use janus_aggregator_core::{datastore::Datastore, instrumented};
use janus_core::{
    http::extract_bearer_token,
<<<<<<< HEAD
    task::{AuthenticationToken, DapAuthToken, DAP_AUTH_HEADER},
    taskprov::TASKPROV_HEADER,
=======
    task::{AuthenticationToken, DAP_AUTH_HEADER},
>>>>>>> d4dde004
    time::Clock,
};
use janus_messages::{
    problem_type::DapProblemType, query_type::TimeInterval, AggregateShare, AggregateShareReq,
    AggregationJobContinueReq, AggregationJobId, AggregationJobInitializeReq, AggregationJobResp,
    Collection, CollectionJobId, CollectionReq, HpkeConfigList, Report, TaskId,
};
use opentelemetry::{
    metrics::{Counter, Meter},
    Context, KeyValue,
};
use prio::codec::Encode;
use routefinder::Captures;
use serde::Deserialize;
use std::sync::Arc;
use std::time::Duration as StdDuration;
use tracing::warn;
use trillium::{Conn, Handler, KnownHeaderName, Status};
use trillium_api::{api, State};
use trillium_caching_headers::CacheControlDirective;
use trillium_opentelemetry::metrics;
use trillium_router::{Router, RouterConnExt};

/// Newtype holding a textual error code, to be stored in a Trillium connection's state.
struct ErrorCode(&'static str);

#[async_trait]
impl Handler for Error {
    async fn run(&self, mut conn: Conn) -> Conn {
        let error_code = self.error_code();
        conn.set_state(ErrorCode(error_code));
        warn!(error_code, error=?self, "Error handling endpoint");
        match self {
            Error::InvalidConfiguration(_) => conn.with_status(Status::InternalServerError),
            Error::MessageDecode(_) => {
                conn.with_problem_details(DapProblemType::UnrecognizedMessage, None)
            }
            Error::ReportRejected(task_id, _, _) => {
                conn.with_problem_details(DapProblemType::ReportRejected, Some(task_id))
            }
            Error::UnrecognizedMessage(task_id, _) => {
                conn.with_problem_details(DapProblemType::UnrecognizedMessage, task_id.as_ref())
            }
            Error::RoundMismatch { task_id, .. } => {
                conn.with_problem_details(DapProblemType::RoundMismatch, Some(task_id))
            }
            Error::UnrecognizedTask(task_id) => {
                conn.with_problem_details(DapProblemType::UnrecognizedTask, Some(task_id))
            }
            Error::MissingTaskId => conn.with_problem_details(DapProblemType::MissingTaskId, None),
            Error::UnrecognizedAggregationJob(task_id, _) => {
                conn.with_problem_details(DapProblemType::UnrecognizedAggregationJob, Some(task_id))
            }
            Error::DeletedCollectionJob(_) => conn.with_status(Status::NoContent),
            Error::UnrecognizedCollectionJob(_) => conn.with_status(Status::NotFound),
            Error::OutdatedHpkeConfig(task_id, _) => {
                conn.with_problem_details(DapProblemType::OutdatedConfig, Some(task_id))
            }
            Error::ReportTooEarly(task_id, _, _) => {
                conn.with_problem_details(DapProblemType::ReportTooEarly, Some(task_id))
            }
            Error::UnauthorizedRequest(task_id) => {
                conn.with_problem_details(DapProblemType::UnauthorizedRequest, Some(task_id))
            }
            Error::InvalidBatchSize(task_id, _) => {
                conn.with_problem_details(DapProblemType::InvalidBatchSize, Some(task_id))
            }
            Error::BatchInvalid(task_id, _) => {
                conn.with_problem_details(DapProblemType::BatchInvalid, Some(task_id))
            }
            Error::BatchOverlap(task_id, _) => {
                conn.with_problem_details(DapProblemType::BatchOverlap, Some(task_id))
            }
            Error::BatchMismatch(inner) => {
                conn.with_problem_details(DapProblemType::BatchMismatch, Some(&inner.task_id))
            }
            Error::BatchQueriedTooManyTimes(task_id, _) => {
                conn.with_problem_details(DapProblemType::BatchQueriedTooManyTimes, Some(task_id))
            }
            Error::Hpke(_)
            | Error::Datastore(_)
            | Error::Vdaf(_)
            | Error::Internal(_)
            | Error::Url(_)
            | Error::Message(_)
            | Error::HttpClient(_)
            | Error::Http { .. }
            | Error::TaskParameters(_) => conn.with_status(Status::InternalServerError),
            Error::AggregateShareRequestRejected(_, _) => conn.with_status(Status::BadRequest),
            Error::EmptyAggregation(task_id) => {
                conn.with_problem_details(DapProblemType::UnrecognizedMessage, Some(task_id))
            }
            Error::ForbiddenMutation { .. } => conn.with_status(Status::Conflict),
            Error::BadRequest(_) => conn.with_status(Status::BadRequest),
            Error::InvalidTask(error) => match error {
                // inahga: get the task id in here somehow
                _ => conn.with_problem_details(DapProblemType::InvalidTask, None),
            },
        }
    }
}

/// The number of seconds we send in the Access-Control-Max-Age header. This determines for how
/// long clients will cache the results of CORS preflight requests. Of popular browsers, Mozilla
/// Firefox has the highest Max-Age cap, at 24 hours, so we use that. Our CORS preflight handlers
/// are tightly scoped to relevant endpoints, and our CORS settings are unlikely to change.
/// See: https://developer.mozilla.org/en-US/docs/Web/HTTP/Headers/Access-Control-Max-Age
const CORS_PREFLIGHT_CACHE_AGE: u32 = 24 * 60 * 60;

/// Wrapper around a type that implements [`Encode`]. It acts as a Trillium handler, encoding the
/// inner object and sending it as the response body, setting the Content-Type header to the
/// provided media type, and setting the status to 200.
struct EncodedBody<T> {
    object: T,
    media_type: &'static str,
}

impl<T> EncodedBody<T>
where
    T: Encode,
{
    fn new(object: T, media_type: &'static str) -> Self {
        Self { object, media_type }
    }
}

#[async_trait]
impl<T> Handler for EncodedBody<T>
where
    T: Encode + Sync + Send + 'static,
{
    async fn run(&self, conn: Conn) -> Conn {
        conn.with_header(KnownHeaderName::ContentType, self.media_type)
            .ok(self.object.get_encoded())
    }
}

/// A Trillium handler that checks for state set when sending an error response, and updates an
/// OpenTelemetry counter accordingly.
struct StatusCounter(Counter<u64>);

impl StatusCounter {
    fn new(meter: &Meter) -> Self {
        Self(
            meter
                .u64_counter("janus_aggregator_responses")
                .with_description(
                    "Count of requests handled by the aggregator, by method, route, and response status.",
                )
                .init(),
        )
    }
}

#[async_trait]
impl Handler for StatusCounter {
    async fn run(&self, conn: Conn) -> Conn {
        conn
    }

    async fn before_send(&self, conn: Conn) -> Conn {
        // Check for the error code set by the Error handler implementation.
        let error_code_opt = conn.state::<ErrorCode>().map(|error_code| error_code.0);
        let error_code = if let Some(status) = conn.status() {
            if status.is_client_error() || status.is_server_error() {
                error_code_opt.unwrap_or("unknown")
            } else {
                // Set the label to an empty string on success.
                ""
            }
        } else {
            // No status is set, it will fall back to 404.
            error_code_opt.unwrap_or("unknown")
        };
        // Fetch the method.
        let method = conn.method().as_str();
        // Check for the route set by the router.
        let route = conn
            .route()
            .map(ToString::to_string)
            .unwrap_or_else(|| "unknown".to_owned());
        self.0.add(
            &Context::current(),
            1,
            &[
                KeyValue::new("method", method),
                KeyValue::new("route", route),
                KeyValue::new("error_code", error_code),
            ],
        );
        conn
    }
}

pub(crate) static AGGREGATION_JOB_ROUTE: &str =
    "tasks/:task_id/aggregation_jobs/:aggregation_job_id";
pub(crate) static COLLECTION_JOB_ROUTE: &str = "tasks/:task_id/collection_jobs/:collection_job_id";
pub(crate) static AGGREGATE_SHARES_ROUTE: &str = "tasks/:task_id/aggregate_shares";

/// Constructs a Trillium handler for the aggregator.
pub async fn aggregator_handler<C: Clock>(
    datastore: Arc<Datastore<C>>,
    clock: C,
    meter: &Meter,
    cfg: Config,
) -> Result<impl Handler, Error> {
    let aggregator = Arc::new(Aggregator::new(datastore, clock, meter, cfg).await?);
    aggregator_handler_with_aggregator(aggregator, meter).await
}

async fn aggregator_handler_with_aggregator<C: Clock>(
    aggregator: Arc<Aggregator<C>>,
    meter: &Meter,
) -> Result<impl Handler, Error> {
    Ok((
        State(aggregator),
        metrics("janus_aggregator").with_route(|conn| conn.route().map(ToString::to_string)),
        Router::new()
            .without_options_handling()
            .get("hpke_config", instrumented(api(hpke_config::<C>)))
            .with_route(
                trillium::Method::Options,
                "hpke_config",
                hpke_config_cors_preflight,
            )
            .put("tasks/:task_id/reports", instrumented(api(upload::<C>)))
            .with_route(
                trillium::Method::Options,
                "tasks/:task_id/reports",
                upload_cors_preflight,
            )
            .put(
                AGGREGATION_JOB_ROUTE,
                instrumented(api(aggregation_jobs_put::<C>)),
            )
            .post(
                AGGREGATION_JOB_ROUTE,
                instrumented(api(aggregation_jobs_post::<C>)),
            )
            .put(
                COLLECTION_JOB_ROUTE,
                instrumented(api(collection_jobs_put::<C>)),
            )
            .post(
                COLLECTION_JOB_ROUTE,
                instrumented(api(collection_jobs_post::<C>)),
            )
            .delete(
                COLLECTION_JOB_ROUTE,
                instrumented(api(collection_jobs_delete::<C>)),
            )
            .post(
                AGGREGATE_SHARES_ROUTE,
                instrumented(api(aggregate_shares::<C>)),
            ),
        StatusCounter::new(meter),
    ))
}

/// Deserialization helper struct to extract a "task_id" parameter from a query string.
#[derive(Deserialize)]
struct HpkeConfigQuery {
    /// The optional "task_id" parameter, in base64url-encoded form.
    #[serde(default)]
    task_id: Option<String>,
}

/// API handler for the "/hpke_config" GET endpoint.
async fn hpke_config<C: Clock>(
    conn: &mut Conn,
    State(aggregator): State<Arc<Aggregator<C>>>,
) -> Result<(CacheControlDirective, EncodedBody<HpkeConfigList>), Error> {
    let query = serde_urlencoded::from_str::<HpkeConfigQuery>(conn.querystring())
        .map_err(|err| Error::BadRequest(format!("couldn't parse query string: {err}")))?;
    let hpke_config_list = aggregator
        .handle_hpke_config(query.task_id.as_ref().map(AsRef::as_ref))
        .await?;

    // Handle CORS, if the request header is present.
    if let Some(origin) = conn.request_headers().get(KnownHeaderName::Origin) {
        // Unconditionally allow CORS requests from all origins.
        let origin = origin.clone();
        conn.headers_mut()
            .insert(KnownHeaderName::AccessControlAllowOrigin, origin);
    }

    Ok((
        CacheControlDirective::MaxAge(StdDuration::from_secs(86400)),
        EncodedBody::new(hpke_config_list, HpkeConfigList::MEDIA_TYPE),
    ))
}

/// Handler for CORS preflight requests to "/hpke_config".
async fn hpke_config_cors_preflight(mut conn: Conn) -> Conn {
    conn.headers_mut().insert(KnownHeaderName::Allow, "GET");
    if let Some(origin) = conn.request_headers().get(KnownHeaderName::Origin) {
        let origin = origin.clone();
        let request_headers = conn.headers_mut();
        request_headers.insert(KnownHeaderName::AccessControlAllowOrigin, origin);
        request_headers.insert(KnownHeaderName::AccessControlAllowMethods, "GET");
        request_headers.insert(
            KnownHeaderName::AccessControlMaxAge,
            format!("{CORS_PREFLIGHT_CACHE_AGE}"),
        );
    }
    conn.set_status(Status::Ok);
    conn
}

/// API handler for the "/tasks/.../reports" PUT endpoint.
async fn upload<C: Clock>(
    conn: &mut Conn,
    (State(aggregator), State(captures), body): (
        State<Arc<Aggregator<C>>>,
        State<Captures<'static, 'static>>,
        Vec<u8>,
    ),
) -> Result<Status, Arc<Error>> {
    validate_content_type(conn, Report::MEDIA_TYPE).map_err(Arc::new)?;

    let task_id = parse_task_id(&captures).map_err(Arc::new)?;
    aggregator.handle_upload(&task_id, &body).await?;

    // Handle CORS, if the request header is present.
    if let Some(origin) = conn.request_headers().get(KnownHeaderName::Origin) {
        // Unconditionally allow CORS requests from all origins.
        let origin = origin.clone();
        conn.headers_mut()
            .insert(KnownHeaderName::AccessControlAllowOrigin, origin);
    }

    Ok(Status::Ok)
}

/// Handler for CORS preflight requests to "/tasks/.../reports".
async fn upload_cors_preflight(mut conn: Conn) -> Conn {
    conn.headers_mut().insert(KnownHeaderName::Allow, "PUT");
    if let Some(origin) = conn.request_headers().get(KnownHeaderName::Origin) {
        let origin = origin.clone();
        let request_headers = conn.headers_mut();
        request_headers.insert(KnownHeaderName::AccessControlAllowOrigin, origin);
        request_headers.insert(KnownHeaderName::AccessControlAllowMethods, "PUT");
        request_headers.insert(KnownHeaderName::AccessControlAllowHeaders, "content-type");
        request_headers.insert(
            KnownHeaderName::AccessControlMaxAge,
            format!("{CORS_PREFLIGHT_CACHE_AGE}"),
        );
    }
    conn.set_status(Status::Ok);
    conn
}

/// API handler for the "/tasks/.../aggregation_jobs/..." PUT endpoint.
async fn aggregation_jobs_put<C: Clock>(
    conn: &mut Conn,
    (State(aggregator), State(captures), body): (
        State<Arc<Aggregator<C>>>,
        State<Captures<'static, 'static>>,
        Vec<u8>,
    ),
) -> Result<EncodedBody<AggregationJobResp>, Error> {
    validate_content_type(
        conn,
        AggregationJobInitializeReq::<TimeInterval>::MEDIA_TYPE,
    )?;

    let task_id = parse_task_id(&captures)?;
    let aggregation_job_id = parse_aggregation_job_id(&captures)?;
    let auth_token = parse_auth_token(&task_id, conn)?;
    let taskprov_header = conn
        .request_headers()
        .get(TASKPROV_HEADER)
        .map(|header| header.as_ref());
    let response = aggregator
        .handle_aggregate_init(
            &task_id,
            &aggregation_job_id,
            &body,
            auth_token,
            taskprov_header,
        )
        .await?;

    Ok(EncodedBody::new(response, AggregationJobResp::MEDIA_TYPE))
}

/// API handler for the "/tasks/.../aggregation_jobs/..." POST endpoint.
async fn aggregation_jobs_post<C: Clock>(
    conn: &mut Conn,
    (State(aggregator), State(captures), body): (
        State<Arc<Aggregator<C>>>,
        State<Captures<'static, 'static>>,
        Vec<u8>,
    ),
) -> Result<EncodedBody<AggregationJobResp>, Error> {
    validate_content_type(conn, AggregationJobContinueReq::MEDIA_TYPE)?;

    let task_id = parse_task_id(&captures)?;
    let aggregation_job_id = parse_aggregation_job_id(&captures)?;
    let auth_token = parse_auth_token(&task_id, conn)?;
    let taskprov_header = conn
        .request_headers()
        .get(TASKPROV_HEADER)
        .map(|header| header.as_ref());
    let response = aggregator
        .handle_aggregate_continue(
            &task_id,
            &aggregation_job_id,
            &body,
            auth_token,
            taskprov_header,
        )
        .await?;

    Ok(EncodedBody::new(response, AggregationJobResp::MEDIA_TYPE))
}

/// API handler for the "/tasks/.../collection_jobs/..." PUT endpoint.
async fn collection_jobs_put<C: Clock>(
    conn: &mut Conn,
    (State(aggregator), State(captures), body): (
        State<Arc<Aggregator<C>>>,
        State<Captures<'static, 'static>>,
        Vec<u8>,
    ),
) -> Result<Status, Error> {
    validate_content_type(conn, CollectionReq::<TimeInterval>::MEDIA_TYPE)?;

    let task_id = parse_task_id(&captures)?;
    let collection_job_id = parse_collection_job_id(&captures)?;
    let auth_token = parse_auth_token(&task_id, conn)?;
    aggregator
        .handle_create_collection_job(&task_id, &collection_job_id, &body, auth_token)
        .await?;

    Ok(Status::Created)
}

/// API handler for the "/tasks/.../collection_jobs/..." POST endpoint.
async fn collection_jobs_post<C: Clock>(
    conn: &mut Conn,
    (State(aggregator), State(captures)): (
        State<Arc<Aggregator<C>>>,
        State<Captures<'static, 'static>>,
    ),
) -> Result<(), Error> {
    let task_id = parse_task_id(&captures)?;
    let collection_job_id = parse_collection_job_id(&captures)?;
    let auth_token = parse_auth_token(&task_id, conn)?;
    let response_opt = aggregator
        .handle_get_collection_job(&task_id, &collection_job_id, auth_token)
        .await?;
    match response_opt {
        Some(response_bytes) => {
            conn.headers_mut().insert(
                KnownHeaderName::ContentType,
                Collection::<TimeInterval>::MEDIA_TYPE,
            );
            conn.set_status(Status::Ok);
            conn.set_body(response_bytes);
        }
        None => conn.set_status(Status::Accepted),
    }
    Ok(())
}

/// API handler for the "/tasks/.../collection_jobs/..." DELETE endpoint.
async fn collection_jobs_delete<C: Clock>(
    conn: &mut Conn,
    (State(aggregator), State(captures)): (
        State<Arc<Aggregator<C>>>,
        State<Captures<'static, 'static>>,
    ),
) -> Result<Status, Error> {
    let task_id = parse_task_id(&captures)?;
    let collection_job_id = parse_collection_job_id(&captures)?;
    let auth_token = parse_auth_token(&task_id, conn)?;
    aggregator
        .handle_delete_collection_job(&task_id, &collection_job_id, auth_token)
        .await?;
    Ok(Status::NoContent)
}

/// API handler for the "/tasks/.../aggregate_shares" POST endpoint.
async fn aggregate_shares<C: Clock>(
    conn: &mut Conn,
    (State(aggregator), State(captures), body): (
        State<Arc<Aggregator<C>>>,
        State<Captures<'static, 'static>>,
        Vec<u8>,
    ),
) -> Result<EncodedBody<AggregateShare>, Error> {
    validate_content_type(conn, AggregateShareReq::<TimeInterval>::MEDIA_TYPE)?;

    let task_id = parse_task_id(&captures)?;
    let auth_token = parse_auth_token(&task_id, conn)?;
    let taskprov_header = conn
        .request_headers()
        .get(TASKPROV_HEADER)
        .map(|header| header.as_ref());
    let share = aggregator
        .handle_aggregate_share(&task_id, &body, auth_token, taskprov_header)
        .await?;

    Ok(EncodedBody::new(share, AggregateShare::MEDIA_TYPE))
}

/// Check the request's Content-Type header, and return an error if it is missing or not equal to
/// the expected value.
fn validate_content_type(conn: &Conn, expected_media_type: &'static str) -> Result<(), Error> {
    if let Some(content_type) = conn.request_headers().get(KnownHeaderName::ContentType) {
        if content_type != expected_media_type {
            Err(Error::BadRequest(format!(
                "wrong Content-Type header: {content_type}"
            )))
        } else {
            Ok(())
        }
    } else {
        Err(Error::BadRequest("no Content-Type header".to_owned()))
    }
}

/// Parse a [`TaskId`] from the "task_id" parameter in a set of path parameter [`Captures`].
fn parse_task_id(captures: &Captures) -> Result<TaskId, Error> {
    let encoded = captures
        .get("task_id")
        .ok_or_else(|| Error::Internal("task_id parameter is missing from captures".to_string()))?;
    encoded
        .parse()
        .map_err(|_| Error::BadRequest("invalid TaskId".to_owned()))
}

/// Parse an [`AggregationJobId`] from the "aggregation_job_id" parameter in a set of path parameter
/// [`Captures`].
fn parse_aggregation_job_id(captures: &Captures) -> Result<AggregationJobId, Error> {
    let encoded = captures.get("aggregation_job_id").ok_or_else(|| {
        Error::Internal("aggregation_job_id parameter is missing from captures".to_string())
    })?;
    encoded
        .parse()
        .map_err(|_| Error::BadRequest("invalid AggregationJobId".to_owned()))
}

/// Parse an [`CollectionJobId`] from the "collection_job_id" parameter in a set of path parameter
/// [`Captures`].
fn parse_collection_job_id(captures: &Captures) -> Result<CollectionJobId, Error> {
    let encoded = captures.get("collection_job_id").ok_or_else(|| {
        Error::Internal("collection_job_id parameter is missing from captures".to_string())
    })?;
    encoded
        .parse()
        .map_err(|_| Error::BadRequest("invalid CollectionJobId".to_owned()))
}

/// Get an [`AuthenticationToken`] from the request.
fn parse_auth_token(task_id: &TaskId, conn: &Conn) -> Result<Option<AuthenticationToken>, Error> {
    // Prefer a bearer token, then fall back to DAP-Auth-Token
    if let Some(bearer_token) =
        extract_bearer_token(conn).map_err(|_| Error::UnauthorizedRequest(*task_id))?
    {
        return Ok(Some(bearer_token));
    }

    conn.request_headers()
        .get(DAP_AUTH_HEADER)
        .map(|value| {
            AuthenticationToken::new_dap_auth_token_from_bytes(value.as_ref())
                .map_err(|e| Error::BadRequest(format!("bad DAP-Auth-Token header: {e}")))
        })
        .transpose()
}

#[cfg(test)]
mod tests {
    use crate::aggregator::{
        aggregate_init_tests::{put_aggregation_job, setup_aggregate_init_test},
        aggregation_job_continue::test_util::{
            post_aggregation_job_and_decode, post_aggregation_job_expecting_error,
        },
        collection_job_tests::setup_collection_job_test_case,
        empty_batch_aggregations,
        http_handlers::{aggregator_handler, aggregator_handler_with_aggregator},
        tests::{
            create_report, create_report_custom, default_aggregator_config,
            generate_helper_report_share, generate_helper_report_share_for_plaintext,
            BATCH_AGGREGATION_SHARD_COUNT,
        },
        Config,
    };
    use assert_matches::assert_matches;
    use futures::future::try_join_all;
    use janus_aggregator_core::{
        datastore::{
            models::{
                AggregateShareJob, AggregationJob, AggregationJobState, Batch, BatchAggregation,
                BatchAggregationState, BatchState, CollectionJob, CollectionJobState, HpkeKeyState,
                ReportAggregation, ReportAggregationState,
            },
            test_util::ephemeral_datastore,
        },
        query_type::{AccumulableQueryType, CollectableQueryType},
        task::{test_util::TaskBuilder, QueryType, VerifyKey},
        test_util::noop_meter,
    };
    use janus_core::{
        hpke::{
            self,
            test_util::{
                generate_test_hpke_config_and_private_key,
                generate_test_hpke_config_and_private_key_with_id,
            },
            HpkeApplicationInfo, HpkeKeypair, Label,
        },
        report_id::ReportIdChecksumExt,
        task::{AuthenticationToken, VdafInstance, PRIO3_VERIFY_KEY_LENGTH},
        test_util::{dummy_vdaf, install_test_trace_subscriber, run_vdaf},
        time::{Clock, DurationExt, IntervalExt, MockClock, TimeExt},
    };
    use janus_messages::{
        query_type::TimeInterval, AggregateShare as AggregateShareMessage, AggregateShareAad,
        AggregateShareReq, AggregationJobContinueReq, AggregationJobId,
        AggregationJobInitializeReq, AggregationJobResp, AggregationJobRound, BatchSelector,
        Collection, CollectionJobId, CollectionReq, Duration, Extension, ExtensionType,
        HpkeCiphertext, HpkeConfigId, HpkeConfigList, InputShareAad, Interval,
        PartialBatchSelector, PrepareStep, PrepareStepResult, Query, Report, ReportId,
        ReportIdChecksum, ReportMetadata, ReportShare, ReportShareError, Role, TaskId, Time,
    };
    use prio::{
        codec::{Decode, Encode},
        field::Field64,
        vdaf::{
            prio3::{Prio3, Prio3Count},
            AggregateShare, Aggregator, OutputShare,
        },
    };
    use rand::random;
    use serde_json::json;
    use std::{
        borrow::Cow, collections::HashMap, io::Cursor, sync::Arc, time::Duration as StdDuration,
    };
    use trillium::{KnownHeaderName, Status};
    use trillium_testing::{
        assert_headers,
        prelude::{delete, get, post, put},
        TestConn,
    };

    #[tokio::test]
    async fn hpke_config() {
        install_test_trace_subscriber();

        let task = TaskBuilder::new(
            QueryType::TimeInterval,
            VdafInstance::Prio3Count,
            Role::Leader,
        )
        .build();
        let unknown_task_id: TaskId = random();
        let clock = MockClock::default();
        let ephemeral_datastore = ephemeral_datastore().await;
        let datastore = ephemeral_datastore.datastore(clock.clone()).await;

        datastore.put_task(&task).await.unwrap();

        let want_hpke_key = task.current_hpke_key().clone();

        let handler = aggregator_handler(
            Arc::new(datastore),
            clock,
            &noop_meter(),
            default_aggregator_config(),
        )
        .await
        .unwrap();

        // No task ID provided and no global keys are configured.
        let mut test_conn = get("/hpke_config").run_async(&handler).await;
        assert_eq!(test_conn.status(), Some(Status::BadRequest));
        assert_eq!(
            take_problem_details(&mut test_conn).await,
            json!({
                "status": 400u16,
                "type": "urn:ietf:params:ppm:dap:error:missingTaskID",
                "title": "HPKE configuration was requested without specifying a task ID.",
            })
        );

        // Unknown task ID provided
        let mut test_conn = get(&format!("/hpke_config?task_id={unknown_task_id}"))
            .run_async(&handler)
            .await;
        // Expected status and problem type should be per the protocol
        // https://www.ietf.org/archive/id/draft-ietf-ppm-dap-02.html#section-4.3.1
        assert_eq!(test_conn.status(), Some(Status::BadRequest));
        assert_eq!(
            take_problem_details(&mut test_conn).await,
            json!({
                "status": 400u16,
                "type": "urn:ietf:params:ppm:dap:error:unrecognizedTask",
                "title": "An endpoint received a message with an unknown task ID.",
                "taskid": format!("{unknown_task_id}"),
            })
        );

        // Recognized task ID provided
        let mut test_conn = get(&format!("/hpke_config?task_id={}", task.id()))
            .run_async(&handler)
            .await;

        assert_eq!(test_conn.status(), Some(Status::Ok));
        assert_headers!(
            &test_conn,
            "cache-control" => "max-age=86400",
            "content-type" => (HpkeConfigList::MEDIA_TYPE),
        );

        let bytes = take_response_body(&mut test_conn).await;
        let hpke_config_list = HpkeConfigList::decode(&mut Cursor::new(&bytes)).unwrap();
        assert_eq!(
            hpke_config_list.hpke_configs(),
            &[want_hpke_key.config().clone()]
        );
        check_hpke_config_is_usable(&hpke_config_list, &want_hpke_key);
    }

    #[tokio::test]
    async fn global_hpke_config() {
        install_test_trace_subscriber();
        let clock = MockClock::default();
        let ephemeral_datastore = ephemeral_datastore().await;
        let datastore = Arc::new(ephemeral_datastore.datastore(clock.clone()).await);

        // Insert an HPKE config, i.e. start the application with a keypair already
        // in the database.
        let first_hpke_keypair = generate_test_hpke_config_and_private_key_with_id(1);
        datastore
            .run_tx(|tx| {
                let keypair = first_hpke_keypair.clone();
                Box::pin(async move {
                    tx.put_global_hpke_keypair(&keypair).await?;
                    tx.set_global_hpke_keypair_state(keypair.config().id(), &HpkeKeyState::Active)
                        .await?;
                    Ok(())
                })
            })
            .await
            .unwrap();

        let cfg = Config {
            global_hpke_configs_refresh_interval: StdDuration::from_millis(500),
            ..Default::default()
        };

        let aggregator = Arc::new(
            crate::aggregator::Aggregator::new(
                datastore.clone(),
                clock.clone(),
                &noop_meter(),
                cfg,
            )
            .await
            .unwrap(),
        );
        let handler = aggregator_handler_with_aggregator(aggregator.clone(), &noop_meter())
            .await
            .unwrap();

        // No task ID provided
        let mut test_conn = get("/hpke_config").run_async(&handler).await;
        assert_eq!(test_conn.status(), Some(Status::Ok));
        assert_headers!(
            &test_conn,
            "cache-control" => "max-age=86400",
            "content-type" => (HpkeConfigList::MEDIA_TYPE),
        );
        let bytes = take_response_body(&mut test_conn).await;
        let hpke_config_list = HpkeConfigList::decode(&mut Cursor::new(&bytes)).unwrap();
        assert_eq!(
            hpke_config_list.hpke_configs(),
            &[first_hpke_keypair.config().clone()]
        );
        check_hpke_config_is_usable(&hpke_config_list, &first_hpke_keypair);

        // Insert an inactive HPKE config.
        let second_hpke_keypair = generate_test_hpke_config_and_private_key_with_id(2);
        datastore
            .run_tx(|tx| {
                let keypair = second_hpke_keypair.clone();
                Box::pin(async move { tx.put_global_hpke_keypair(&keypair).await })
            })
            .await
            .unwrap();
        aggregator.refresh_caches().await.unwrap();
        let mut test_conn = get("/hpke_config").run_async(&handler).await;
        assert_eq!(test_conn.status(), Some(Status::Ok));
        let bytes = take_response_body(&mut test_conn).await;
        let hpke_config_list = HpkeConfigList::decode(&mut Cursor::new(&bytes)).unwrap();
        assert_eq!(
            hpke_config_list.hpke_configs(),
            &[first_hpke_keypair.config().clone()]
        );

        // Set key active.
        datastore
            .run_tx(|tx| {
                let keypair = second_hpke_keypair.clone();
                Box::pin(async move {
                    tx.set_global_hpke_keypair_state(keypair.config().id(), &HpkeKeyState::Active)
                        .await
                })
            })
            .await
            .unwrap();
        aggregator.refresh_caches().await.unwrap();
        let mut test_conn = get("/hpke_config").run_async(&handler).await;
        assert_eq!(test_conn.status(), Some(Status::Ok));
        let bytes = take_response_body(&mut test_conn).await;
        let hpke_config_list = HpkeConfigList::decode(&mut Cursor::new(&bytes)).unwrap();
        // Unordered comparison.
        assert_eq!(
            HashMap::from_iter(
                hpke_config_list
                    .hpke_configs()
                    .iter()
                    .map(|config| (config.id(), config))
            ),
            HashMap::from([
                (
                    first_hpke_keypair.config().id(),
                    &first_hpke_keypair.config().clone()
                ),
                (
                    second_hpke_keypair.config().id(),
                    &second_hpke_keypair.config().clone()
                ),
            ]),
        );

        // Expire a key.
        datastore
            .run_tx(|tx| {
                let keypair = second_hpke_keypair.clone();
                Box::pin(async move {
                    tx.set_global_hpke_keypair_state(keypair.config().id(), &HpkeKeyState::Expired)
                        .await
                })
            })
            .await
            .unwrap();
        aggregator.refresh_caches().await.unwrap();
        let mut test_conn = get("/hpke_config").run_async(&handler).await;
        assert_eq!(test_conn.status(), Some(Status::Ok));
        let bytes = take_response_body(&mut test_conn).await;
        let hpke_config_list = HpkeConfigList::decode(&mut Cursor::new(&bytes)).unwrap();
        assert_eq!(
            hpke_config_list.hpke_configs(),
            &[first_hpke_keypair.config().clone()]
        );

        // Delete a key, no keys left.
        datastore
            .run_tx(|tx| {
                let keypair = first_hpke_keypair.clone();
                Box::pin(async move { tx.delete_global_hpke_keypair(keypair.config().id()).await })
            })
            .await
            .unwrap();
        aggregator.refresh_caches().await.unwrap();
        let test_conn = get("/hpke_config").run_async(&handler).await;
        assert_eq!(test_conn.status(), Some(Status::BadRequest));
    }

    fn check_hpke_config_is_usable(hpke_config_list: &HpkeConfigList, hpke_keypair: &HpkeKeypair) {
        let application_info =
            HpkeApplicationInfo::new(&Label::InputShare, &Role::Client, &Role::Leader);
        let message = b"this is a message";
        let associated_data = b"some associated data";

        let ciphertext = hpke::seal(
            &hpke_config_list.hpke_configs()[0],
            &application_info,
            message,
            associated_data,
        )
        .unwrap();
        let plaintext = hpke::open(
            hpke_keypair.config(),
            hpke_keypair.private_key(),
            &application_info,
            &ciphertext,
            associated_data,
        )
        .unwrap();
        assert_eq!(&plaintext, message);
    }

    #[tokio::test]
    async fn hpke_config_cors_headers() {
        install_test_trace_subscriber();

        let task = TaskBuilder::new(
            QueryType::TimeInterval,
            VdafInstance::Prio3Count,
            Role::Leader,
        )
        .build();
        let clock = MockClock::default();
        let ephemeral_datastore = ephemeral_datastore().await;
        let datastore = ephemeral_datastore.datastore(clock.clone()).await;

        datastore.put_task(&task).await.unwrap();

        let handler = aggregator_handler(
            Arc::new(datastore),
            clock,
            &noop_meter(),
            default_aggregator_config(),
        )
        .await
        .unwrap();

        // Check for appropriate CORS headers in response to a preflight request.
        let test_conn = TestConn::build(
            trillium::Method::Options,
            &format!("/hpke_config?task_id={}", task.id()),
            (),
        )
        .with_request_header(KnownHeaderName::Origin, "https://example.com/")
        .with_request_header(KnownHeaderName::AccessControlRequestMethod, "GET")
        .run_async(&handler)
        .await;
        assert!(test_conn.status().unwrap().is_success());
        assert_headers!(
            &test_conn,
            "access-control-allow-origin" => "https://example.com/",
            "access-control-allow-methods"=> "GET",
            "access-control-max-age"=> "86400",
        );

        // Check for appropriate CORS headers with a simple GET request.
        let test_conn = get(&format!("/hpke_config?task_id={}", task.id()))
            .with_request_header(KnownHeaderName::Origin, "https://example.com/")
            .run_async(&handler)
            .await;
        assert!(test_conn.status().unwrap().is_success());
        assert_headers!(
            &test_conn,
            "access-control-allow-origin" => "https://example.com/",
        );
    }

    #[tokio::test]
    async fn upload_handler() {
        async fn check_response(
            test_conn: &mut TestConn,
            desired_status: Status,
            desired_type: &str,
            desired_title: &str,
            desired_task_id: &TaskId,
        ) {
            assert_eq!(test_conn.status(), Some(desired_status));
            assert_eq!(
                take_problem_details(test_conn).await,
                json!({
                    "status": desired_status as u16,
                    "type": format!("urn:ietf:params:ppm:dap:error:{desired_type}"),
                    "title": desired_title,
                    "taskid": format!("{desired_task_id}"),
                }),
            )
        }

        install_test_trace_subscriber();

        const REPORT_EXPIRY_AGE: u64 = 1_000_000;
        let task = TaskBuilder::new(
            QueryType::TimeInterval,
            VdafInstance::Prio3Count,
            Role::Leader,
        )
        .with_report_expiry_age(Some(Duration::from_seconds(REPORT_EXPIRY_AGE)))
        .build();
        let clock = MockClock::default();
        let ephemeral_datastore = ephemeral_datastore().await;
        let datastore = Arc::new(ephemeral_datastore.datastore(clock.clone()).await);

        datastore.put_task(&task).await.unwrap();
        let report = create_report(&task, clock.now());
        let handler = aggregator_handler(
            Arc::clone(&datastore),
            clock.clone(),
            &noop_meter(),
            default_aggregator_config(),
        )
        .await
        .unwrap();

        // Upload a report. Do this twice to prove that PUT is idempotent.
        for _ in 0..2 {
            let mut test_conn = put(task.report_upload_uri().unwrap().path())
                .with_request_header(KnownHeaderName::ContentType, Report::MEDIA_TYPE)
                .with_request_body(report.get_encoded())
                .run_async(&handler)
                .await;

            assert_eq!(test_conn.status(), Some(Status::Ok));
            assert!(test_conn.take_response_body().is_none());
        }

        let accepted_report_id = report.metadata().id();

        // Verify that new reports using an existing report ID are rejected with reportRejected
        let duplicate_id_report = create_report_custom(
            &task,
            clock.now(),
            *accepted_report_id,
            task.current_hpke_key(),
        );
        let mut test_conn = put(task.report_upload_uri().unwrap().path())
            .with_request_header(KnownHeaderName::ContentType, Report::MEDIA_TYPE)
            .with_request_body(duplicate_id_report.get_encoded())
            .run_async(&handler)
            .await;
        check_response(
            &mut test_conn,
            Status::BadRequest,
            "reportRejected",
            "Report could not be processed.",
            task.id(),
        )
        .await;

        // Verify that reports older than the report expiry age are rejected with the reportRejected
        // error type.
        let gc_eligible_report = Report::new(
            ReportMetadata::new(
                random(),
                clock
                    .now()
                    .sub(&Duration::from_seconds(REPORT_EXPIRY_AGE + 30000))
                    .unwrap(),
            ),
            report.public_share().to_vec(),
            report.encrypted_input_shares().to_vec(),
        );
        let mut test_conn = put(task.report_upload_uri().unwrap().path())
            .with_request_header(KnownHeaderName::ContentType, Report::MEDIA_TYPE)
            .with_request_body(gc_eligible_report.get_encoded())
            .run_async(&handler)
            .await;
        check_response(
            &mut test_conn,
            Status::BadRequest,
            "reportRejected",
            "Report could not be processed.",
            task.id(),
        )
        .await;

        // should reject a report with only one share with the unrecognizedMessage type.
        let bad_report = Report::new(
            report.metadata().clone(),
            report.public_share().to_vec(),
            Vec::from([report.encrypted_input_shares()[0].clone()]),
        );
        let mut test_conn = put(task.report_upload_uri().unwrap().path())
            .with_request_header(KnownHeaderName::ContentType, Report::MEDIA_TYPE)
            .with_request_body(bad_report.get_encoded())
            .run_async(&handler)
            .await;
        check_response(
            &mut test_conn,
            Status::BadRequest,
            "unrecognizedMessage",
            "The message type for a response was incorrect or the payload was malformed.",
            task.id(),
        )
        .await;

        // should reject a report using the wrong HPKE config for the leader, and reply with
        // the error type outdatedConfig.
        let unused_hpke_config_id = (0..)
            .map(HpkeConfigId::from)
            .find(|id| !task.hpke_keys().contains_key(id))
            .unwrap();
        let bad_report = Report::new(
            report.metadata().clone(),
            report.public_share().to_vec(),
            Vec::from([
                HpkeCiphertext::new(
                    unused_hpke_config_id,
                    report.encrypted_input_shares()[0]
                        .encapsulated_key()
                        .to_vec(),
                    report.encrypted_input_shares()[0].payload().to_vec(),
                ),
                report.encrypted_input_shares()[1].clone(),
            ]),
        );
        let mut test_conn = put(task.report_upload_uri().unwrap().path())
            .with_request_header(KnownHeaderName::ContentType, Report::MEDIA_TYPE)
            .with_request_body(bad_report.get_encoded())
            .run_async(&handler)
            .await;
        check_response(
            &mut test_conn,
            Status::BadRequest,
            "outdatedConfig",
            "The message was generated using an outdated configuration.",
            task.id(),
        )
        .await;

        // Reports from the future should be rejected.
        let bad_report_time = clock
            .now()
            .add(&Duration::from_minutes(10).unwrap())
            .unwrap()
            .add(&Duration::from_seconds(1))
            .unwrap();
        let bad_report = Report::new(
            ReportMetadata::new(*report.metadata().id(), bad_report_time),
            report.public_share().to_vec(),
            report.encrypted_input_shares().to_vec(),
        );
        let mut test_conn = put(task.report_upload_uri().unwrap().path())
            .with_request_header(KnownHeaderName::ContentType, Report::MEDIA_TYPE)
            .with_request_body(bad_report.get_encoded())
            .run_async(&handler)
            .await;
        check_response(
            &mut test_conn,
            Status::BadRequest,
            "reportTooEarly",
            "Report could not be processed because it arrived too early.",
            task.id(),
        )
        .await;

        // Reports with timestamps past the task's expiration should be rejected.
        let task_expire_soon = TaskBuilder::new(
            QueryType::TimeInterval,
            VdafInstance::Prio3Count,
            Role::Leader,
        )
        .with_task_expiration(Some(clock.now().add(&Duration::from_seconds(60)).unwrap()))
        .build();
        datastore.put_task(&task_expire_soon).await.unwrap();
        let report_2 = create_report(
            &task_expire_soon,
            clock.now().add(&Duration::from_seconds(120)).unwrap(),
        );
        let mut test_conn = put(task_expire_soon.report_upload_uri().unwrap().path())
            .with_request_header(KnownHeaderName::ContentType, Report::MEDIA_TYPE)
            .with_request_body(report_2.get_encoded())
            .run_async(&handler)
            .await;
        check_response(
            &mut test_conn,
            Status::BadRequest,
            "reportRejected",
            "Report could not be processed.",
            task_expire_soon.id(),
        )
        .await;

        // Check for appropriate CORS headers in response to a preflight request.
        let test_conn = TestConn::build(
            trillium::Method::Options,
            task.report_upload_uri().unwrap().path(),
            (),
        )
        .with_request_header(KnownHeaderName::Origin, "https://example.com/")
        .with_request_header(KnownHeaderName::AccessControlRequestMethod, "PUT")
        .with_request_header(KnownHeaderName::AccessControlRequestHeaders, "content-type")
        .run_async(&handler)
        .await;
        assert!(test_conn.status().unwrap().is_success());
        assert_headers!(
            &test_conn,
            "access-control-allow-origin" => "https://example.com/",
            "access-control-allow-methods"=> "PUT",
            "access-control-allow-headers" => "content-type",
            "access-control-max-age"=> "86400",
        );

        // Check for appropriate CORS headers in response to the main request.
        let test_conn = put(task.report_upload_uri().unwrap().path())
            .with_request_header(KnownHeaderName::Origin, "https://example.com/")
            .with_request_header(KnownHeaderName::ContentType, Report::MEDIA_TYPE)
            .with_request_body(
                Report::new(
                    ReportMetadata::new(
                        random(),
                        clock
                            .now()
                            .to_batch_interval_start(task.time_precision())
                            .unwrap(),
                    ),
                    report.public_share().to_vec(),
                    report.encrypted_input_shares().to_vec(),
                )
                .get_encoded(),
            )
            .run_async(&handler)
            .await;
        assert!(test_conn.status().unwrap().is_success());
        assert_headers!(
            &test_conn,
            "access-control-allow-origin" => "https://example.com/"
        );
    }

    // Helper should not expose /upload endpoint
    #[tokio::test]
    async fn upload_handler_helper() {
        install_test_trace_subscriber();

        let clock = MockClock::default();
        let ephemeral_datastore = ephemeral_datastore().await;
        let datastore = ephemeral_datastore.datastore(clock.clone()).await;

        let task = TaskBuilder::new(
            QueryType::TimeInterval,
            VdafInstance::Prio3Count,
            Role::Helper,
        )
        .build();
        datastore.put_task(&task).await.unwrap();
        let report = create_report(&task, clock.now());

        let handler = aggregator_handler(
            Arc::new(datastore),
            clock,
            &noop_meter(),
            default_aggregator_config(),
        )
        .await
        .unwrap();

        let mut test_conn = put(task.report_upload_uri().unwrap().path())
            .with_request_header(KnownHeaderName::ContentType, Report::MEDIA_TYPE)
            .with_request_body(report.get_encoded())
            .run_async(&handler)
            .await;

        assert!(!test_conn.status().unwrap().is_success());
        let problem_details = take_problem_details(&mut test_conn).await;
        assert_eq!(
            problem_details,
            json!({
                "status": 400,
                "type": "urn:ietf:params:ppm:dap:error:unrecognizedTask",
                "title": "An endpoint received a message with an unknown task ID.",
                "taskid": format!("{}", task.id()),
            })
        );
        assert_eq!(
            problem_details
                .as_object()
                .unwrap()
                .get("status")
                .unwrap()
                .as_u64()
                .unwrap(),
            test_conn.status().unwrap() as u16 as u64
        );
    }

    #[tokio::test]
    async fn aggregate_leader() {
        install_test_trace_subscriber();

        let task = TaskBuilder::new(
            QueryType::TimeInterval,
            VdafInstance::Prio3Count,
            Role::Leader,
        )
        .build();
        let clock = MockClock::default();
        let ephemeral_datastore = ephemeral_datastore().await;
        let datastore = ephemeral_datastore.datastore(clock.clone()).await;

        datastore.put_task(&task).await.unwrap();

        let request = AggregationJobInitializeReq::new(
            Vec::new(),
            PartialBatchSelector::new_time_interval(),
            Vec::new(),
        );

        let handler = aggregator_handler(
            Arc::new(datastore),
            clock,
            &noop_meter(),
            default_aggregator_config(),
        )
        .await
        .unwrap();
        let aggregation_job_id: AggregationJobId = random();

        let mut test_conn =
            put_aggregation_job(&task, &aggregation_job_id, &request, &handler).await;
        assert!(!test_conn.status().unwrap().is_success());

        let problem_details = take_problem_details(&mut test_conn).await;
        assert_eq!(
            problem_details,
            json!({
                "status": 400,
                "type": "urn:ietf:params:ppm:dap:error:unrecognizedTask",
                "title": "An endpoint received a message with an unknown task ID.",
                "taskid": format!("{}", task.id()),
            })
        );
        assert_eq!(
            problem_details
                .as_object()
                .unwrap()
                .get("status")
                .unwrap()
                .as_u64()
                .unwrap(),
            test_conn.status().unwrap() as u16 as u64
        );

        // Check that CORS headers don't bleed over to other routes.
        assert!(test_conn
            .response_headers()
            .get("access-control-allow-origin")
            .is_none());
        assert!(test_conn
            .response_headers()
            .get("access-control-allow-methods")
            .is_none());
        assert!(test_conn
            .response_headers()
            .get("access-control-max-age")
            .is_none());

        let test_conn = TestConn::build(
            trillium::Method::Options,
            task.aggregation_job_uri(&aggregation_job_id)
                .unwrap()
                .path(),
            (),
        )
        .with_request_header(KnownHeaderName::Origin, "https://example.com/")
        .with_request_header(KnownHeaderName::AccessControlRequestMethod, "PUT")
        .run_async(&handler)
        .await;
        assert!(test_conn
            .response_headers()
            .get(KnownHeaderName::AccessControlAllowMethods)
            .is_none());
    }

    #[tokio::test]
    async fn aggregate_wrong_agg_auth_token() {
        install_test_trace_subscriber();

        let task = TaskBuilder::new(
            QueryType::TimeInterval,
            VdafInstance::Prio3Count,
            Role::Helper,
        )
        .build();
        let clock = MockClock::default();
        let ephemeral_datastore = ephemeral_datastore().await;
        let datastore = ephemeral_datastore.datastore(clock.clone()).await;

        datastore.put_task(&task).await.unwrap();

        let request = AggregationJobInitializeReq::new(
            Vec::new(),
            PartialBatchSelector::new_time_interval(),
            Vec::new(),
        );

        let handler = aggregator_handler(
            Arc::new(datastore),
            clock,
            &noop_meter(),
            default_aggregator_config(),
        )
        .await
        .unwrap();
        let aggregation_job_id: AggregationJobId = random();

        let wrong_token_value = random();

        // Send the right token, but the wrong format: we find a DapAuth token in the task's
        // aggregator tokens and convert it to an equivalent Bearer token, which should be rejected.
        let wrong_token_format = task
            .aggregator_auth_tokens()
            .iter()
            .find(|token| matches!(token, AuthenticationToken::DapAuth(_)))
            .map(|token| AuthenticationToken::new_bearer_token_from_bytes(token.as_ref()).unwrap())
            .unwrap();

        for auth_token in [Some(wrong_token_value), Some(wrong_token_format), None] {
            let mut test_conn = put(task
                .aggregation_job_uri(&aggregation_job_id)
                .unwrap()
                .path())
            .with_request_header(
                KnownHeaderName::ContentType,
                AggregationJobInitializeReq::<TimeInterval>::MEDIA_TYPE,
            )
            .with_request_body(request.get_encoded());

            if let Some(auth_token) = auth_token {
                let (auth_header, auth_value) = auth_token.request_authentication();
                test_conn = test_conn.with_request_header(auth_header, auth_value);
            }

            let mut test_conn = test_conn.run_async(&handler).await;

            let want_status = 400;
            assert_eq!(
                take_problem_details(&mut test_conn).await,
                json!({
                    "status": want_status,
                    "type": "urn:ietf:params:ppm:dap:error:unauthorizedRequest",
                    "title": "The request's authorization is not valid.",
                    "taskid": format!("{}", task.id()),
                })
            );
            assert_eq!(want_status, test_conn.status().unwrap() as u16);
        }
    }

    #[tokio::test]
    // Silence the unit_arg lint so that we can work with dummy_vdaf::Vdaf::InputShare values (whose
    // type is ()).
    #[allow(clippy::unit_arg)]
    async fn aggregate_init() {
        // Prepare datastore & request.
        install_test_trace_subscriber();

        let task =
            TaskBuilder::new(QueryType::TimeInterval, VdafInstance::Fake, Role::Helper).build();
        let clock = MockClock::default();
        let ephemeral_datastore = ephemeral_datastore().await;
        let datastore = Arc::new(ephemeral_datastore.datastore(clock.clone()).await);

        let vdaf = dummy_vdaf::Vdaf::new();
        let verify_key: VerifyKey<0> = task.primary_vdaf_verify_key().unwrap();
        let hpke_key = task.current_hpke_key();

        // report_share_0 is a "happy path" report.
        let report_metadata_0 = ReportMetadata::new(
            random(),
            clock
                .now()
                .to_batch_interval_start(task.time_precision())
                .unwrap(),
        );
        let transcript = run_vdaf(
            &vdaf,
            verify_key.as_bytes(),
            &dummy_vdaf::AggregationParam(0),
            report_metadata_0.id(),
            &(),
        );
        let report_share_0 = generate_helper_report_share::<dummy_vdaf::Vdaf>(
            *task.id(),
            report_metadata_0,
            hpke_key.config(),
            &transcript.public_share,
            Vec::new(),
            &transcript.input_shares[1],
        );

        // report_share_1 fails decryption.
        let report_metadata_1 = ReportMetadata::new(
            random(),
            clock
                .now()
                .to_batch_interval_start(task.time_precision())
                .unwrap(),
        );
        let transcript = run_vdaf(
            &vdaf,
            verify_key.as_bytes(),
            &dummy_vdaf::AggregationParam(0),
            report_metadata_1.id(),
            &(),
        );
        let report_share_1 = generate_helper_report_share::<dummy_vdaf::Vdaf>(
            *task.id(),
            report_metadata_1.clone(),
            hpke_key.config(),
            &transcript.public_share,
            Vec::new(),
            &transcript.input_shares[1],
        );
        let encrypted_input_share = report_share_1.encrypted_input_share();
        let mut corrupted_payload = encrypted_input_share.payload().to_vec();
        corrupted_payload[0] ^= 0xFF;
        let corrupted_input_share = HpkeCiphertext::new(
            *encrypted_input_share.config_id(),
            encrypted_input_share.encapsulated_key().to_vec(),
            corrupted_payload,
        );
        let encoded_public_share = transcript.public_share.get_encoded();
        let report_share_1 = ReportShare::new(
            report_metadata_1,
            encoded_public_share.clone(),
            corrupted_input_share,
        );

        // report_share_2 fails decoding due to an issue with the input share.
        let report_metadata_2 = ReportMetadata::new(
            random(),
            clock
                .now()
                .to_batch_interval_start(task.time_precision())
                .unwrap(),
        );
        let transcript = run_vdaf(
            &vdaf,
            verify_key.as_bytes(),
            &dummy_vdaf::AggregationParam(0),
            report_metadata_2.id(),
            &(),
        );
        let mut input_share_bytes = transcript.input_shares[1].get_encoded();
        input_share_bytes.push(0); // can no longer be decoded.
        let report_share_2 = generate_helper_report_share_for_plaintext(
            report_metadata_2.clone(),
            hpke_key.config(),
            encoded_public_share.clone(),
            &input_share_bytes,
            &InputShareAad::new(*task.id(), report_metadata_2, encoded_public_share).get_encoded(),
        );

        // report_share_3 has an unknown HPKE config ID.
        let report_metadata_3 = ReportMetadata::new(
            random(),
            clock
                .now()
                .to_batch_interval_start(task.time_precision())
                .unwrap(),
        );
        let transcript = run_vdaf(
            &vdaf,
            verify_key.as_bytes(),
            &dummy_vdaf::AggregationParam(0),
            report_metadata_3.id(),
            &(),
        );
        let wrong_hpke_config = loop {
            let hpke_config = generate_test_hpke_config_and_private_key().config().clone();
            if task.hpke_keys().contains_key(hpke_config.id()) {
                continue;
            }
            break hpke_config;
        };
        let report_share_3 = generate_helper_report_share::<dummy_vdaf::Vdaf>(
            *task.id(),
            report_metadata_3,
            &wrong_hpke_config,
            &transcript.public_share,
            Vec::new(),
            &transcript.input_shares[1],
        );

        // report_share_4 has already been aggregated in another aggregation job, with the same
        // aggregation parameter.
        let report_metadata_4 = ReportMetadata::new(
            random(),
            clock
                .now()
                .to_batch_interval_start(task.time_precision())
                .unwrap(),
        );
        let transcript = run_vdaf(
            &vdaf,
            verify_key.as_bytes(),
            &dummy_vdaf::AggregationParam(0),
            report_metadata_4.id(),
            &(),
        );
        let report_share_4 = generate_helper_report_share::<dummy_vdaf::Vdaf>(
            *task.id(),
            report_metadata_4,
            hpke_key.config(),
            &transcript.public_share,
            Vec::new(),
            &transcript.input_shares[1],
        );

        // report_share_5 falls into a batch that has already been collected.
        let past_clock = MockClock::new(Time::from_seconds_since_epoch(
            task.time_precision().as_seconds() / 2,
        ));
        let report_metadata_5 = ReportMetadata::new(
            random(),
            past_clock
                .now()
                .to_batch_interval_start(task.time_precision())
                .unwrap(),
        );
        let transcript = run_vdaf(
            &vdaf,
            verify_key.as_bytes(),
            &dummy_vdaf::AggregationParam(0),
            report_metadata_5.id(),
            &(),
        );
        let report_share_5 = generate_helper_report_share::<dummy_vdaf::Vdaf>(
            *task.id(),
            report_metadata_5,
            hpke_key.config(),
            &transcript.public_share,
            Vec::new(),
            &transcript.input_shares[1],
        );

        // report_share_6 fails decoding due to an issue with the public share.
        let public_share_6 = Vec::from([0]);
        let report_metadata_6 = ReportMetadata::new(
            random(),
            clock
                .now()
                .to_batch_interval_start(task.time_precision())
                .unwrap(),
        );
        let transcript = run_vdaf(
            &vdaf,
            verify_key.as_bytes(),
            &dummy_vdaf::AggregationParam(0),
            report_metadata_6.id(),
            &(),
        );
        let report_share_6 = generate_helper_report_share_for_plaintext(
            report_metadata_6.clone(),
            hpke_key.config(),
            public_share_6.clone(),
            &transcript.input_shares[1].get_encoded(),
            &InputShareAad::new(*task.id(), report_metadata_6, public_share_6).get_encoded(),
        );

        // report_share_7 fails due to having repeated extensions.
        let report_metadata_7 = ReportMetadata::new(
            random(),
            clock
                .now()
                .to_batch_interval_start(task.time_precision())
                .unwrap(),
        );
        let transcript = run_vdaf(
            &vdaf,
            verify_key.as_bytes(),
            &dummy_vdaf::AggregationParam(0),
            report_metadata_7.id(),
            &(),
        );
        let report_share_7 = generate_helper_report_share::<dummy_vdaf::Vdaf>(
            *task.id(),
            report_metadata_7,
            hpke_key.config(),
            &transcript.public_share,
            Vec::from([
                Extension::new(ExtensionType::Tbd, Vec::new()),
                Extension::new(ExtensionType::Tbd, Vec::new()),
            ]),
            &transcript.input_shares[0],
        );

        // report_share_8 has already been aggregated in another aggregation job, with a different
        // aggregation parameter.
        let report_metadata_8 = ReportMetadata::new(
            random(),
            clock
                .now()
                .to_batch_interval_start(task.time_precision())
                .unwrap(),
        );
        let transcript = run_vdaf(
            &vdaf,
            verify_key.as_bytes(),
            &dummy_vdaf::AggregationParam(1),
            report_metadata_8.id(),
            &(),
        );
        let report_share_8 = generate_helper_report_share::<dummy_vdaf::Vdaf>(
            *task.id(),
            report_metadata_8,
            hpke_key.config(),
            &transcript.public_share,
            Vec::new(),
            &transcript.input_shares[1],
        );

        let (conflicting_aggregation_job, non_conflicting_aggregation_job) = datastore
            .run_tx(|tx| {
                let task = task.clone();
                let report_share_4 = report_share_4.clone();
                let report_share_5 = report_share_5.clone();
                let report_share_8 = report_share_8.clone();
                Box::pin(async move {
                    tx.put_task(&task).await?;

                    // report_share_4 and report_share_8 are already in the datastore as they were
                    // referenced by existing aggregation jobs.
                    tx.put_report_share(task.id(), &report_share_4).await?;
                    tx.put_report_share(task.id(), &report_share_8).await?;

                    // Put in an aggregation job and report aggregation for report_share_4. It uses
                    // the same aggregation parameter as the aggregation job this test will later
                    // add and so should cause report_share_4 to fail to prepare.
                    let conflicting_aggregation_job = AggregationJob::new(
                        *task.id(),
                        random(),
                        dummy_vdaf::AggregationParam(0),
                        (),
                        Interval::new(Time::from_seconds_since_epoch(0), Duration::from_seconds(1))
                            .unwrap(),
                        AggregationJobState::InProgress,
                        AggregationJobRound::from(0),
                    );
                    tx.put_aggregation_job::<0, TimeInterval, dummy_vdaf::Vdaf>(
                        &conflicting_aggregation_job,
                    )
                    .await
                    .unwrap();
                    tx.put_report_aggregation::<0, dummy_vdaf::Vdaf>(&ReportAggregation::new(
                        *task.id(),
                        *conflicting_aggregation_job.id(),
                        *report_share_4.metadata().id(),
                        *report_share_4.metadata().time(),
                        0,
                        None,
                        ReportAggregationState::Start,
                    ))
                    .await
                    .unwrap();

                    // Put in an aggregation job and report aggregation for report_share_8, using a
                    // a different aggregation parameter. As the aggregation parameter differs,
                    // report_share_8 should prepare successfully in the aggregation job we'll PUT
                    // later.
                    let non_conflicting_aggregation_job = AggregationJob::new(
                        *task.id(),
                        random(),
                        dummy_vdaf::AggregationParam(1),
                        (),
                        Interval::new(Time::from_seconds_since_epoch(0), Duration::from_seconds(1))
                            .unwrap(),
                        AggregationJobState::InProgress,
                        AggregationJobRound::from(0),
                    );
                    tx.put_aggregation_job::<0, TimeInterval, dummy_vdaf::Vdaf>(
                        &non_conflicting_aggregation_job,
                    )
                    .await
                    .unwrap();
                    tx.put_report_aggregation::<0, dummy_vdaf::Vdaf>(&ReportAggregation::new(
                        *task.id(),
                        *non_conflicting_aggregation_job.id(),
                        *report_share_8.metadata().id(),
                        *report_share_8.metadata().time(),
                        0,
                        None,
                        ReportAggregationState::Start,
                    ))
                    .await
                    .unwrap();

                    // Put in an aggregate share job for the interval that report_share_5 falls into
                    // which should cause it to later fail to prepare.
                    tx.put_aggregate_share_job::<0, TimeInterval, dummy_vdaf::Vdaf>(
                        &AggregateShareJob::new(
                            *task.id(),
                            Interval::new(
                                Time::from_seconds_since_epoch(0),
                                *task.time_precision(),
                            )
                            .unwrap(),
                            dummy_vdaf::AggregationParam(0),
                            dummy_vdaf::AggregateShare(0),
                            1,
                            ReportIdChecksum::for_report_id(report_share_5.metadata().id()),
                        ),
                    )
                    .await?;

                    Ok((conflicting_aggregation_job, non_conflicting_aggregation_job))
                })
            })
            .await
            .unwrap();

        let request = AggregationJobInitializeReq::new(
            dummy_vdaf::AggregationParam(0).get_encoded(),
            PartialBatchSelector::new_time_interval(),
            Vec::from([
                report_share_0.clone(),
                report_share_1.clone(),
                report_share_2.clone(),
                report_share_3.clone(),
                report_share_4.clone(),
                report_share_5.clone(),
                report_share_6.clone(),
                report_share_7.clone(),
                report_share_8.clone(),
            ]),
        );

        // Create aggregator handler, send request, and parse response. Do this twice to prove that
        // the request is idempotent.
        let handler = aggregator_handler(
            Arc::clone(&datastore),
            clock,
            &noop_meter(),
            default_aggregator_config(),
        )
        .await
        .unwrap();
        let aggregation_job_id: AggregationJobId = random();

        for _ in 0..2 {
            let mut test_conn =
                put_aggregation_job(&task, &aggregation_job_id, &request, &handler).await;
            assert_eq!(test_conn.status(), Some(Status::Ok));
            assert_headers!(
                &test_conn,
                "content-type" => (AggregationJobResp::MEDIA_TYPE)
            );
            let body_bytes = take_response_body(&mut test_conn).await;
            let aggregate_resp = AggregationJobResp::get_decoded(&body_bytes).unwrap();

            // Validate response.
            assert_eq!(aggregate_resp.prepare_steps().len(), 9);

            let prepare_step_0 = aggregate_resp.prepare_steps().get(0).unwrap();
            assert_eq!(prepare_step_0.report_id(), report_share_0.metadata().id());
            assert_matches!(prepare_step_0.result(), &PrepareStepResult::Continued(..));

            let prepare_step_1 = aggregate_resp.prepare_steps().get(1).unwrap();
            assert_eq!(prepare_step_1.report_id(), report_share_1.metadata().id());
            assert_matches!(
                prepare_step_1.result(),
                &PrepareStepResult::Failed(ReportShareError::HpkeDecryptError)
            );

            let prepare_step_2 = aggregate_resp.prepare_steps().get(2).unwrap();
            assert_eq!(prepare_step_2.report_id(), report_share_2.metadata().id());
            assert_matches!(
                prepare_step_2.result(),
                &PrepareStepResult::Failed(ReportShareError::UnrecognizedMessage)
            );

            let prepare_step_3 = aggregate_resp.prepare_steps().get(3).unwrap();
            assert_eq!(prepare_step_3.report_id(), report_share_3.metadata().id());
            assert_matches!(
                prepare_step_3.result(),
                &PrepareStepResult::Failed(ReportShareError::HpkeUnknownConfigId)
            );

            let prepare_step_4 = aggregate_resp.prepare_steps().get(4).unwrap();
            assert_eq!(prepare_step_4.report_id(), report_share_4.metadata().id());
            assert_eq!(
                prepare_step_4.result(),
                &PrepareStepResult::Failed(ReportShareError::ReportReplayed)
            );

            let prepare_step_5 = aggregate_resp.prepare_steps().get(5).unwrap();
            assert_eq!(prepare_step_5.report_id(), report_share_5.metadata().id());
            assert_eq!(
                prepare_step_5.result(),
                &PrepareStepResult::Failed(ReportShareError::BatchCollected)
            );

            let prepare_step_6 = aggregate_resp.prepare_steps().get(6).unwrap();
            assert_eq!(prepare_step_6.report_id(), report_share_6.metadata().id());
            assert_eq!(
                prepare_step_6.result(),
                &PrepareStepResult::Failed(ReportShareError::UnrecognizedMessage),
            );

            let prepare_step_7 = aggregate_resp.prepare_steps().get(7).unwrap();
            assert_eq!(prepare_step_7.report_id(), report_share_7.metadata().id());
            assert_eq!(
                prepare_step_7.result(),
                &PrepareStepResult::Failed(ReportShareError::UnrecognizedMessage),
            );

            let prepare_step_8 = aggregate_resp.prepare_steps().get(8).unwrap();
            assert_eq!(prepare_step_8.report_id(), report_share_8.metadata().id());
            assert_matches!(prepare_step_8.result(), &PrepareStepResult::Continued(..));

            // Check aggregation job in datastore.
            let aggregation_jobs = datastore
                .run_tx(|tx| {
                    let task = task.clone();
                    Box::pin(async move {
                        tx.get_aggregation_jobs_for_task::<0, TimeInterval, dummy_vdaf::Vdaf>(
                            task.id(),
                        )
                        .await
                    })
                })
                .await
                .unwrap();

            assert_eq!(aggregation_jobs.len(), 3);

            let mut saw_conflicting_aggregation_job = false;
            let mut saw_non_conflicting_aggregation_job = false;
            let mut saw_new_aggregation_job = false;
            for aggregation_job in aggregation_jobs {
                if aggregation_job.eq(&conflicting_aggregation_job) {
                    saw_conflicting_aggregation_job = true;
                } else if aggregation_job.eq(&non_conflicting_aggregation_job) {
                    saw_non_conflicting_aggregation_job = true;
                } else if aggregation_job.task_id().eq(task.id())
                    && aggregation_job.id().eq(&aggregation_job_id)
                    && aggregation_job.partial_batch_identifier().eq(&())
                    && aggregation_job.state().eq(&AggregationJobState::InProgress)
                {
                    saw_new_aggregation_job = true;
                }
            }

            assert!(saw_conflicting_aggregation_job);
            assert!(saw_non_conflicting_aggregation_job);
            assert!(saw_new_aggregation_job);
        }
    }

    #[tokio::test]
    #[allow(clippy::unit_arg)]
    async fn aggregate_init_with_reports_encrypted_by_global_key() {
        install_test_trace_subscriber();

        let task =
            TaskBuilder::new(QueryType::TimeInterval, VdafInstance::Fake, Role::Helper).build();
        let clock = MockClock::default();
        let ephemeral_datastore = ephemeral_datastore().await;
        let datastore = Arc::new(ephemeral_datastore.datastore(clock.clone()).await);

        // Insert some global HPKE keys.
        // Same ID as the task to test having both keys to choose from.
        let global_hpke_keypair_same_id = generate_test_hpke_config_and_private_key_with_id(
            (*task.current_hpke_key().config().id()).into(),
        );
        // Different ID to test misses on the task key.
        let global_hpke_keypair_different_id = generate_test_hpke_config_and_private_key_with_id(
            (0..)
                .map(HpkeConfigId::from)
                .find(|id| !task.hpke_keys().contains_key(id))
                .unwrap()
                .into(),
        );
        datastore
            .run_tx(|tx| {
                let global_hpke_keypair_same_id = global_hpke_keypair_same_id.clone();
                let global_hpke_keypair_different_id = global_hpke_keypair_different_id.clone();
                Box::pin(async move {
                    // Leave these in the PENDING state--they should still be decryptable.
                    tx.put_global_hpke_keypair(&global_hpke_keypair_same_id)
                        .await?;
                    tx.put_global_hpke_keypair(&global_hpke_keypair_different_id)
                        .await?;
                    Ok(())
                })
            })
            .await
            .unwrap();

        datastore.put_task(&task).await.unwrap();

        let vdaf = dummy_vdaf::Vdaf::new();
        let verify_key: VerifyKey<0> = task.primary_vdaf_verify_key().unwrap();

        // This report was encrypted with a global HPKE config that has the same config
        // ID as the task's HPKE config.
        let report_metadata_same_id = ReportMetadata::new(
            random(),
            clock
                .now()
                .to_batch_interval_start(task.time_precision())
                .unwrap(),
        );
        let transcript = run_vdaf(
            &vdaf,
            verify_key.as_bytes(),
            &dummy_vdaf::AggregationParam(0),
            report_metadata_same_id.id(),
            &(),
        );
        let report_share_same_id = generate_helper_report_share::<dummy_vdaf::Vdaf>(
            *task.id(),
            report_metadata_same_id,
            global_hpke_keypair_same_id.config(),
            &transcript.public_share,
            Vec::new(),
            &transcript.input_shares[1],
        );

        // This report was encrypted with a global HPKE config that has the same config
        // ID as the task's HPKE config, but will fail to decrypt.
        let report_metadata_same_id_corrupted = ReportMetadata::new(
            random(),
            clock
                .now()
                .to_batch_interval_start(task.time_precision())
                .unwrap(),
        );
        let transcript = run_vdaf(
            &vdaf,
            verify_key.as_bytes(),
            &dummy_vdaf::AggregationParam(0),
            report_metadata_same_id_corrupted.id(),
            &(),
        );
        let report_share_same_id_corrupted = generate_helper_report_share::<dummy_vdaf::Vdaf>(
            *task.id(),
            report_metadata_same_id_corrupted.clone(),
            global_hpke_keypair_same_id.config(),
            &transcript.public_share,
            Vec::new(),
            &transcript.input_shares[1],
        );
        let encrypted_input_share = report_share_same_id_corrupted.encrypted_input_share();
        let mut corrupted_payload = encrypted_input_share.payload().to_vec();
        corrupted_payload[0] ^= 0xFF;
        let corrupted_input_share = HpkeCiphertext::new(
            *encrypted_input_share.config_id(),
            encrypted_input_share.encapsulated_key().to_vec(),
            corrupted_payload,
        );
        let encoded_public_share = transcript.public_share.get_encoded();
        let report_share_same_id_corrupted = ReportShare::new(
            report_metadata_same_id_corrupted,
            encoded_public_share.clone(),
            corrupted_input_share,
        );

        // This report was encrypted with a global HPKE config that doesn't collide
        // with the task HPKE config's ID.
        let report_metadata_different_id = ReportMetadata::new(
            random(),
            clock
                .now()
                .to_batch_interval_start(task.time_precision())
                .unwrap(),
        );
        let transcript = run_vdaf(
            &vdaf,
            verify_key.as_bytes(),
            &dummy_vdaf::AggregationParam(0),
            report_metadata_different_id.id(),
            &(),
        );
        let report_share_different_id = generate_helper_report_share::<dummy_vdaf::Vdaf>(
            *task.id(),
            report_metadata_different_id,
            global_hpke_keypair_different_id.config(),
            &transcript.public_share,
            Vec::new(),
            &transcript.input_shares[1],
        );

        // This report was encrypted with a global HPKE config that doesn't collide
        // with the task HPKE config's ID, but will fail decryption.
        let report_metadata_different_id_corrupted = ReportMetadata::new(
            random(),
            clock
                .now()
                .to_batch_interval_start(task.time_precision())
                .unwrap(),
        );
        let transcript = run_vdaf(
            &vdaf,
            verify_key.as_bytes(),
            &dummy_vdaf::AggregationParam(0),
            report_metadata_different_id_corrupted.id(),
            &(),
        );
        let report_share_different_id_corrupted = generate_helper_report_share::<dummy_vdaf::Vdaf>(
            *task.id(),
            report_metadata_different_id_corrupted.clone(),
            global_hpke_keypair_different_id.config(),
            &transcript.public_share,
            Vec::new(),
            &transcript.input_shares[1],
        );
        let encrypted_input_share = report_share_different_id_corrupted.encrypted_input_share();
        let mut corrupted_payload = encrypted_input_share.payload().to_vec();
        corrupted_payload[0] ^= 0xFF;
        let corrupted_input_share = HpkeCiphertext::new(
            *encrypted_input_share.config_id(),
            encrypted_input_share.encapsulated_key().to_vec(),
            corrupted_payload,
        );
        let encoded_public_share = transcript.public_share.get_encoded();
        let report_share_different_id_corrupted = ReportShare::new(
            report_metadata_different_id_corrupted,
            encoded_public_share.clone(),
            corrupted_input_share,
        );

        let handler = aggregator_handler(
            Arc::clone(&datastore),
            clock,
            &noop_meter(),
            default_aggregator_config(),
        )
        .await
        .unwrap();
        let aggregation_job_id: AggregationJobId = random();

        let request = AggregationJobInitializeReq::new(
            dummy_vdaf::AggregationParam(0).get_encoded(),
            PartialBatchSelector::new_time_interval(),
            Vec::from([
                report_share_same_id.clone(),
                report_share_different_id.clone(),
                report_share_same_id_corrupted.clone(),
                report_share_different_id_corrupted.clone(),
            ]),
        );

        let mut test_conn =
            put_aggregation_job(&task, &aggregation_job_id, &request, &handler).await;
        assert_eq!(test_conn.status(), Some(Status::Ok));
        let body_bytes = take_response_body(&mut test_conn).await;
        let aggregate_resp = AggregationJobResp::get_decoded(&body_bytes).unwrap();

        // Validate response.
        assert_eq!(aggregate_resp.prepare_steps().len(), 4);

        let prepare_step_same_id = aggregate_resp.prepare_steps().get(0).unwrap();
        assert_eq!(
            prepare_step_same_id.report_id(),
            report_share_same_id.metadata().id()
        );
        assert_matches!(
            prepare_step_same_id.result(),
            &PrepareStepResult::Continued(..)
        );

        let prepare_step_different_id = aggregate_resp.prepare_steps().get(1).unwrap();
        assert_eq!(
            prepare_step_different_id.report_id(),
            report_share_different_id.metadata().id()
        );
        assert_matches!(
            prepare_step_different_id.result(),
            &PrepareStepResult::Continued(..)
        );

        let prepare_step_same_id_corrupted = aggregate_resp.prepare_steps().get(2).unwrap();
        assert_eq!(
            prepare_step_same_id_corrupted.report_id(),
            report_share_same_id_corrupted.metadata().id()
        );
        assert_matches!(
            prepare_step_same_id_corrupted.result(),
            &PrepareStepResult::Failed(ReportShareError::HpkeDecryptError)
        );

        let prepare_step_different_id_corrupted = aggregate_resp.prepare_steps().get(3).unwrap();
        assert_eq!(
            prepare_step_different_id_corrupted.report_id(),
            report_share_different_id_corrupted.metadata().id()
        );
        assert_matches!(
            prepare_step_different_id_corrupted.result(),
            &PrepareStepResult::Failed(ReportShareError::HpkeDecryptError)
        );
    }

    #[allow(clippy::unit_arg)]
    #[tokio::test]
    async fn aggregate_init_change_report_timestamp() {
        let test_case = setup_aggregate_init_test().await;

        let other_aggregation_parameter = dummy_vdaf::AggregationParam(1);
        assert_ne!(test_case.aggregation_param, other_aggregation_parameter);

        // This report has the same ID as the previous one, but a different timestamp.
        let mutated_timestamp_report_metadata = ReportMetadata::new(
            *test_case.report_shares[0].metadata().id(),
            test_case
                .clock
                .now()
                .add(test_case.task.time_precision())
                .unwrap(),
        );
        let mutated_timestamp_report_share = test_case
            .report_share_generator
            .next_with_metadata(mutated_timestamp_report_metadata)
            .0;

        // Send another aggregate job re-using the same report ID but with a different timestamp. It
        // should be flagged as a replay.
        let request = AggregationJobInitializeReq::new(
            other_aggregation_parameter.get_encoded(),
            PartialBatchSelector::new_time_interval(),
            Vec::from([mutated_timestamp_report_share.clone()]),
        );

        let mut test_conn =
            put_aggregation_job(&test_case.task, &random(), &request, &test_case.handler).await;
        assert_eq!(test_conn.status(), Some(Status::Ok));
        let body_bytes = take_response_body(&mut test_conn).await;
        let aggregate_resp = AggregationJobResp::get_decoded(&body_bytes).unwrap();

        assert_eq!(aggregate_resp.prepare_steps().len(), 1);

        let prepare_step = aggregate_resp.prepare_steps().get(0).unwrap();
        assert_eq!(
            prepare_step.report_id(),
            mutated_timestamp_report_share.metadata().id()
        );
        assert_matches!(
            prepare_step.result(),
            &PrepareStepResult::Failed(ReportShareError::ReportReplayed)
        );

        // The attempt to mutate the report share timestamp should not cause any change in the
        // datastore.
        let client_reports = test_case
            .datastore
            .run_tx(|tx| {
                let task_id = *test_case.task.id();
                Box::pin(async move {
                    let reports = tx.get_report_metadatas_for_task(&task_id).await.unwrap();

                    Ok(reports)
                })
            })
            .await
            .unwrap();
        assert_eq!(client_reports.len(), 2);
        assert_eq!(&client_reports[0], test_case.report_shares[0].metadata());
        assert_eq!(&client_reports[1], test_case.report_shares[1].metadata());
    }

    #[tokio::test]
    async fn aggregate_init_prep_init_failed() {
        // Prepare datastore & request.
        install_test_trace_subscriber();

        let task = TaskBuilder::new(
            QueryType::TimeInterval,
            VdafInstance::FakeFailsPrepInit,
            Role::Helper,
        )
        .build();
        let clock = MockClock::default();
        let ephemeral_datastore = ephemeral_datastore().await;
        let datastore = ephemeral_datastore.datastore(clock.clone()).await;
        let hpke_key = task.current_hpke_key();

        datastore.put_task(&task).await.unwrap();

        let report_share = generate_helper_report_share::<dummy_vdaf::Vdaf>(
            *task.id(),
            ReportMetadata::new(
                random(),
                clock
                    .now()
                    .to_batch_interval_start(task.time_precision())
                    .unwrap(),
            ),
            hpke_key.config(),
            &(),
            Vec::new(),
            &dummy_vdaf::InputShare::default(),
        );
        let request = AggregationJobInitializeReq::new(
            dummy_vdaf::AggregationParam(0).get_encoded(),
            PartialBatchSelector::new_time_interval(),
            Vec::from([report_share.clone()]),
        );

        // Create aggregator handler, send request, and parse response.
        let handler = aggregator_handler(
            Arc::new(datastore),
            clock,
            &noop_meter(),
            default_aggregator_config(),
        )
        .await
        .unwrap();
        let aggregation_job_id: AggregationJobId = random();

        let mut test_conn =
            put_aggregation_job(&task, &aggregation_job_id, &request, &handler).await;
        assert_eq!(test_conn.status(), Some(Status::Ok));
        assert_headers!(
            &test_conn,
            "content-type" => (AggregationJobResp::MEDIA_TYPE)
        );
        let body_bytes = take_response_body(&mut test_conn).await;
        let aggregate_resp = AggregationJobResp::get_decoded(&body_bytes).unwrap();

        // Validate response.
        assert_eq!(aggregate_resp.prepare_steps().len(), 1);

        let prepare_step = aggregate_resp.prepare_steps().get(0).unwrap();
        assert_eq!(prepare_step.report_id(), report_share.metadata().id());
        assert_matches!(
            prepare_step.result(),
            &PrepareStepResult::Failed(ReportShareError::VdafPrepError)
        );
    }

    #[tokio::test]
    async fn aggregate_init_prep_step_failed() {
        // Prepare datastore & request.
        install_test_trace_subscriber();

        let task = TaskBuilder::new(
            QueryType::TimeInterval,
            VdafInstance::FakeFailsPrepInit,
            Role::Helper,
        )
        .build();
        let clock = MockClock::default();
        let ephemeral_datastore = ephemeral_datastore().await;
        let datastore = ephemeral_datastore.datastore(clock.clone()).await;
        let hpke_key = task.current_hpke_key();

        datastore.put_task(&task).await.unwrap();

        let report_share = generate_helper_report_share::<dummy_vdaf::Vdaf>(
            *task.id(),
            ReportMetadata::new(
                random(),
                clock
                    .now()
                    .to_batch_interval_start(task.time_precision())
                    .unwrap(),
            ),
            hpke_key.config(),
            &(),
            Vec::new(),
            &dummy_vdaf::InputShare::default(),
        );
        let request = AggregationJobInitializeReq::new(
            dummy_vdaf::AggregationParam(0).get_encoded(),
            PartialBatchSelector::new_time_interval(),
            Vec::from([report_share.clone()]),
        );

        // Create aggregator filter, send request, and parse response.
        let handler = aggregator_handler(
            Arc::new(datastore),
            clock,
            &noop_meter(),
            default_aggregator_config(),
        )
        .await
        .unwrap();
        let aggregation_job_id: AggregationJobId = random();

        let mut test_conn =
            put_aggregation_job(&task, &aggregation_job_id, &request, &handler).await;
        assert_eq!(test_conn.status(), Some(Status::Ok));
        assert_headers!(
            &test_conn,
            "content-type" => (AggregationJobResp::MEDIA_TYPE)
        );
        let body_bytes = take_response_body(&mut test_conn).await;
        let aggregate_resp = AggregationJobResp::get_decoded(&body_bytes).unwrap();

        // Validate response.
        assert_eq!(aggregate_resp.prepare_steps().len(), 1);

        let prepare_step = aggregate_resp.prepare_steps().get(0).unwrap();
        assert_eq!(prepare_step.report_id(), report_share.metadata().id());
        assert_matches!(
            prepare_step.result(),
            &PrepareStepResult::Failed(ReportShareError::VdafPrepError)
        );
    }

    #[tokio::test]
    async fn aggregate_init_duplicated_report_id() {
        install_test_trace_subscriber();

        let task = TaskBuilder::new(
            QueryType::TimeInterval,
            VdafInstance::FakeFailsPrepInit,
            Role::Helper,
        )
        .build();
        let clock = MockClock::default();
        let ephemeral_datastore = ephemeral_datastore().await;
        let datastore = ephemeral_datastore.datastore(clock.clone()).await;

        datastore.put_task(&task).await.unwrap();

        let report_share = ReportShare::new(
            ReportMetadata::new(
                ReportId::from([1, 2, 3, 4, 5, 6, 7, 8, 9, 10, 11, 12, 13, 14, 15, 16]),
                Time::from_seconds_since_epoch(54321),
            ),
            Vec::from("PUBLIC"),
            HpkeCiphertext::new(
                // bogus, but we never get far enough to notice
                HpkeConfigId::from(42),
                Vec::from("012345"),
                Vec::from("543210"),
            ),
        );

        let request = AggregationJobInitializeReq::new(
            dummy_vdaf::AggregationParam(0).get_encoded(),
            PartialBatchSelector::new_time_interval(),
            Vec::from([report_share.clone(), report_share]),
        );

        let handler = aggregator_handler(
            Arc::new(datastore),
            clock,
            &noop_meter(),
            default_aggregator_config(),
        )
        .await
        .unwrap();
        let aggregation_job_id: AggregationJobId = random();

        let mut test_conn =
            put_aggregation_job(&task, &aggregation_job_id, &request, &handler).await;

        let want_status = 400;
        assert_eq!(
            take_problem_details(&mut test_conn).await,
            json!({
                "status": want_status,
                "type": "urn:ietf:params:ppm:dap:error:unrecognizedMessage",
                "title": "The message type for a response was incorrect or the payload was malformed.",
                "taskid": format!("{}", task.id()),
            })
        );
        assert_eq!(want_status, test_conn.status().unwrap());
    }

    #[tokio::test]
    async fn aggregate_continue() {
        // Prepare datastore & request.
        install_test_trace_subscriber();

        let aggregation_job_id = random();
        let task = TaskBuilder::new(
            QueryType::TimeInterval,
            VdafInstance::Prio3Count,
            Role::Helper,
        )
        .build();
        let clock = MockClock::default();
        let ephemeral_datastore = ephemeral_datastore().await;
        let datastore = Arc::new(ephemeral_datastore.datastore(clock.clone()).await);

        let vdaf = Arc::new(Prio3::new_count(2).unwrap());
        let verify_key: VerifyKey<PRIO3_VERIFY_KEY_LENGTH> =
            task.primary_vdaf_verify_key().unwrap();
        let hpke_key = task.current_hpke_key();

        // report_share_0 is a "happy path" report.
        let report_metadata_0 = ReportMetadata::new(
            random(),
            clock
                .now()
                .to_batch_interval_start(task.time_precision())
                .unwrap(),
        );
        let transcript_0 = run_vdaf(
            vdaf.as_ref(),
            verify_key.as_bytes(),
            &(),
            report_metadata_0.id(),
            &0,
        );
        let (prep_state_0, _) = transcript_0.helper_prep_state(0);
        let prep_msg_0 = transcript_0.prepare_messages[0].clone();
        let report_share_0 = generate_helper_report_share::<Prio3Count>(
            *task.id(),
            report_metadata_0.clone(),
            hpke_key.config(),
            &transcript_0.public_share,
            Vec::new(),
            &transcript_0.input_shares[1],
        );

        // report_share_1 is omitted by the leader's request.
        let report_metadata_1 = ReportMetadata::new(
            random(),
            clock
                .now()
                .to_batch_interval_start(task.time_precision())
                .unwrap(),
        );
        let transcript_1 = run_vdaf(
            vdaf.as_ref(),
            verify_key.as_bytes(),
            &(),
            report_metadata_1.id(),
            &0,
        );

        let (prep_state_1, _) = transcript_1.helper_prep_state(0);
        let report_share_1 = generate_helper_report_share::<Prio3Count>(
            *task.id(),
            report_metadata_1.clone(),
            hpke_key.config(),
            &transcript_1.public_share,
            Vec::new(),
            &transcript_1.input_shares[1],
        );

        // report_share_2 falls into a batch that has already been collected.
        let past_clock = MockClock::new(Time::from_seconds_since_epoch(
            task.time_precision().as_seconds() / 2,
        ));
        let report_metadata_2 = ReportMetadata::new(
            random(),
            past_clock
                .now()
                .to_batch_interval_start(task.time_precision())
                .unwrap(),
        );
        let transcript_2 = run_vdaf(
            vdaf.as_ref(),
            verify_key.as_bytes(),
            &(),
            report_metadata_2.id(),
            &0,
        );
        let (prep_state_2, _) = transcript_2.helper_prep_state(0);
        let prep_msg_2 = transcript_2.prepare_messages[0].clone();
        let report_share_2 = generate_helper_report_share::<Prio3Count>(
            *task.id(),
            report_metadata_2.clone(),
            hpke_key.config(),
            &transcript_2.public_share,
            Vec::new(),
            &transcript_2.input_shares[1],
        );

        datastore
            .run_tx(|tx| {
                let task = task.clone();
                let (report_share_0, report_share_1, report_share_2) = (
                    report_share_0.clone(),
                    report_share_1.clone(),
                    report_share_2.clone(),
                );
                let (prep_state_0, prep_state_1, prep_state_2) = (
                    prep_state_0.clone(),
                    prep_state_1.clone(),
                    prep_state_2.clone(),
                );
                let (report_metadata_0, report_metadata_1, report_metadata_2) = (
                    report_metadata_0.clone(),
                    report_metadata_1.clone(),
                    report_metadata_2.clone(),
                );

                Box::pin(async move {
                    tx.put_task(&task).await?;

                    tx.put_report_share(task.id(), &report_share_0).await?;
                    tx.put_report_share(task.id(), &report_share_1).await?;
                    tx.put_report_share(task.id(), &report_share_2).await?;

                    tx.put_aggregation_job(&AggregationJob::<
                        PRIO3_VERIFY_KEY_LENGTH,
                        TimeInterval,
                        Prio3Count,
                    >::new(
                        *task.id(),
                        aggregation_job_id,
                        (),
                        (),
                        Interval::new(Time::from_seconds_since_epoch(0), Duration::from_seconds(1))
                            .unwrap(),
                        AggregationJobState::InProgress,
                        AggregationJobRound::from(0),
                    ))
                    .await?;

                    tx.put_report_aggregation::<PRIO3_VERIFY_KEY_LENGTH, Prio3Count>(
                        &ReportAggregation::new(
                            *task.id(),
                            aggregation_job_id,
                            *report_metadata_0.id(),
                            *report_metadata_0.time(),
                            0,
                            None,
                            ReportAggregationState::Waiting(prep_state_0, None),
                        ),
                    )
                    .await?;
                    tx.put_report_aggregation::<PRIO3_VERIFY_KEY_LENGTH, Prio3Count>(
                        &ReportAggregation::new(
                            *task.id(),
                            aggregation_job_id,
                            *report_metadata_1.id(),
                            *report_metadata_1.time(),
                            1,
                            None,
                            ReportAggregationState::Waiting(prep_state_1, None),
                        ),
                    )
                    .await?;
                    tx.put_report_aggregation::<PRIO3_VERIFY_KEY_LENGTH, Prio3Count>(
                        &ReportAggregation::new(
                            *task.id(),
                            aggregation_job_id,
                            *report_metadata_2.id(),
                            *report_metadata_2.time(),
                            2,
                            None,
                            ReportAggregationState::Waiting(prep_state_2, None),
                        ),
                    )
                    .await?;

                    tx.put_aggregate_share_job::<PRIO3_VERIFY_KEY_LENGTH, TimeInterval, Prio3Count>(
                        &AggregateShareJob::new(
                            *task.id(),
                            Interval::new(
                                Time::from_seconds_since_epoch(0),
                                *task.time_precision(),
                            )
                            .unwrap(),
                            (),
                            AggregateShare::from(OutputShare::from(Vec::from([Field64::from(7)]))),
                            0,
                            ReportIdChecksum::default(),
                        ),
                    )
                    .await
                })
            })
            .await
            .unwrap();

        let request = AggregationJobContinueReq::new(
            AggregationJobRound::from(1),
            Vec::from([
                PrepareStep::new(
                    *report_metadata_0.id(),
                    PrepareStepResult::Continued(prep_msg_0.get_encoded()),
                ),
                PrepareStep::new(
                    *report_metadata_2.id(),
                    PrepareStepResult::Continued(prep_msg_2.get_encoded()),
                ),
            ]),
        );

        // Create aggregator handler, send request, and parse response.
        let handler = aggregator_handler(
            Arc::clone(&datastore),
            clock,
            &noop_meter(),
            default_aggregator_config(),
        )
        .await
        .unwrap();

        let aggregate_resp =
            post_aggregation_job_and_decode(&task, &aggregation_job_id, &request, &handler).await;

        // Validate response.
        assert_eq!(
            aggregate_resp,
            AggregationJobResp::new(Vec::from([
                PrepareStep::new(*report_metadata_0.id(), PrepareStepResult::Finished),
                PrepareStep::new(
                    *report_metadata_2.id(),
                    PrepareStepResult::Failed(ReportShareError::BatchCollected),
                )
            ]))
        );

        // Validate datastore.
        let (aggregation_job, report_aggregations) =
            datastore
                .run_tx(|tx| {
                    let (vdaf, task) = (Arc::clone(&vdaf), task.clone());
                    Box::pin(async move {
                        let aggregation_job = tx
                        .get_aggregation_job::<PRIO3_VERIFY_KEY_LENGTH, TimeInterval, Prio3Count>(
                            task.id(),
                            &aggregation_job_id,
                        )
                        .await.unwrap().unwrap();
                        let report_aggregations = tx
                            .get_report_aggregations_for_aggregation_job(
                                vdaf.as_ref(),
                                &Role::Helper,
                                task.id(),
                                &aggregation_job_id,
                            )
                            .await
                            .unwrap();
                        Ok((aggregation_job, report_aggregations))
                    })
                })
                .await
                .unwrap();

        assert_eq!(
            aggregation_job,
            AggregationJob::new(
                *task.id(),
                aggregation_job_id,
                (),
                (),
                Interval::new(Time::from_seconds_since_epoch(0), Duration::from_seconds(1))
                    .unwrap(),
                AggregationJobState::Finished,
                AggregationJobRound::from(1),
            )
            .with_last_continue_request_hash(aggregation_job.last_continue_request_hash().unwrap())
        );
        assert_eq!(
            report_aggregations,
            Vec::from([
                ReportAggregation::new(
                    *task.id(),
                    aggregation_job_id,
                    *report_metadata_0.id(),
                    *report_metadata_0.time(),
                    0,
                    Some(PrepareStep::new(
                        *report_metadata_0.id(),
                        PrepareStepResult::Finished
                    )),
                    ReportAggregationState::Finished,
                ),
                ReportAggregation::new(
                    *task.id(),
                    aggregation_job_id,
                    *report_metadata_1.id(),
                    *report_metadata_1.time(),
                    1,
                    None,
                    ReportAggregationState::Failed(ReportShareError::ReportDropped),
                ),
                ReportAggregation::new(
                    *task.id(),
                    aggregation_job_id,
                    *report_metadata_2.id(),
                    *report_metadata_2.time(),
                    2,
                    Some(PrepareStep::new(
                        *report_metadata_2.id(),
                        PrepareStepResult::Failed(ReportShareError::BatchCollected)
                    )),
                    ReportAggregationState::Failed(ReportShareError::BatchCollected),
                )
            ])
        );
    }

    #[tokio::test]
    async fn aggregate_continue_accumulate_batch_aggregation() {
        install_test_trace_subscriber();

        let task = TaskBuilder::new(
            QueryType::TimeInterval,
            VdafInstance::Prio3Count,
            Role::Helper,
        )
        .build();
        let aggregation_job_id_0 = random();
        let aggregation_job_id_1 = random();
        let ephemeral_datastore = ephemeral_datastore().await;
        let datastore = Arc::new(ephemeral_datastore.datastore(MockClock::default()).await);
        let first_batch_interval_clock = MockClock::default();
        let second_batch_interval_clock = MockClock::new(
            first_batch_interval_clock
                .now()
                .add(task.time_precision())
                .unwrap(),
        );

        let vdaf = Prio3::new_count(2).unwrap();
        let verify_key: VerifyKey<PRIO3_VERIFY_KEY_LENGTH> =
            task.primary_vdaf_verify_key().unwrap();
        let hpke_key = task.current_hpke_key();

        // report_share_0 is a "happy path" report.
        let report_metadata_0 = ReportMetadata::new(
            random(),
            first_batch_interval_clock
                .now()
                .to_batch_interval_start(task.time_precision())
                .unwrap(),
        );
        let transcript_0 = run_vdaf(
            &vdaf,
            verify_key.as_bytes(),
            &(),
            report_metadata_0.id(),
            &0,
        );
        let (prep_state_0, _) = transcript_0.helper_prep_state(0);
        let out_share_0 = transcript_0.output_share(Role::Helper);
        let prep_msg_0 = transcript_0.prepare_messages[0].clone();
        let report_share_0 = generate_helper_report_share::<Prio3Count>(
            *task.id(),
            report_metadata_0.clone(),
            hpke_key.config(),
            &transcript_0.public_share,
            Vec::new(),
            &transcript_0.input_shares[1],
        );

        // report_share_1 is another "happy path" report to exercise in-memory accumulation of
        // output shares
        let report_metadata_1 = ReportMetadata::new(
            random(),
            first_batch_interval_clock
                .now()
                .to_batch_interval_start(task.time_precision())
                .unwrap(),
        );
        let transcript_1 = run_vdaf(
            &vdaf,
            verify_key.as_bytes(),
            &(),
            report_metadata_1.id(),
            &0,
        );
        let (prep_state_1, _) = transcript_1.helper_prep_state(0);
        let out_share_1 = transcript_1.output_share(Role::Helper);
        let prep_msg_1 = transcript_1.prepare_messages[0].clone();
        let report_share_1 = generate_helper_report_share::<Prio3Count>(
            *task.id(),
            report_metadata_1.clone(),
            hpke_key.config(),
            &transcript_1.public_share,
            Vec::new(),
            &transcript_1.input_shares[1],
        );

        // report_share_2 aggregates successfully, but into a distinct batch aggregation which has
        // already been collected.
        let report_metadata_2 = ReportMetadata::new(
            random(),
            second_batch_interval_clock
                .now()
                .to_batch_interval_start(task.time_precision())
                .unwrap(),
        );
        let transcript_2 = run_vdaf(
            &vdaf,
            verify_key.as_bytes(),
            &(),
            report_metadata_2.id(),
            &0,
        );
        let (prep_state_2, _) = transcript_2.helper_prep_state(0);
        let prep_msg_2 = transcript_2.prepare_messages[0].clone();
        let report_share_2 = generate_helper_report_share::<Prio3Count>(
            *task.id(),
            report_metadata_2.clone(),
            hpke_key.config(),
            &transcript_2.public_share,
            Vec::new(),
            &transcript_2.input_shares[1],
        );

        let first_batch_identifier = Interval::new(
            report_metadata_0
                .time()
                .to_batch_interval_start(task.time_precision())
                .unwrap(),
            *task.time_precision(),
        )
        .unwrap();
        let second_batch_identifier = Interval::new(
            report_metadata_2
                .time()
                .to_batch_interval_start(task.time_precision())
                .unwrap(),
            *task.time_precision(),
        )
        .unwrap();
        let second_batch_want_batch_aggregations =
            empty_batch_aggregations::<PRIO3_VERIFY_KEY_LENGTH, TimeInterval, Prio3Count>(
                &task,
                BATCH_AGGREGATION_SHARD_COUNT,
                &second_batch_identifier,
                &(),
                &[],
            );

        datastore
            .run_tx(|tx| {
                let task = task.clone();
                let (report_share_0, report_share_1, report_share_2) = (
                    report_share_0.clone(),
                    report_share_1.clone(),
                    report_share_2.clone(),
                );
                let (prep_state_0, prep_state_1, prep_state_2) = (
                    prep_state_0.clone(),
                    prep_state_1.clone(),
                    prep_state_2.clone(),
                );
                let (report_metadata_0, report_metadata_1, report_metadata_2) = (
                    report_metadata_0.clone(),
                    report_metadata_1.clone(),
                    report_metadata_2.clone(),
                );
                let second_batch_want_batch_aggregations =
                    second_batch_want_batch_aggregations.clone();

                Box::pin(async move {
                    tx.put_task(&task).await?;

                    tx.put_report_share(task.id(), &report_share_0).await?;
                    tx.put_report_share(task.id(), &report_share_1).await?;
                    tx.put_report_share(task.id(), &report_share_2).await?;

                    tx.put_aggregation_job(&AggregationJob::<
                        PRIO3_VERIFY_KEY_LENGTH,
                        TimeInterval,
                        Prio3Count,
                    >::new(
                        *task.id(),
                        aggregation_job_id_0,
                        (),
                        (),
                        Interval::new(Time::from_seconds_since_epoch(0), Duration::from_seconds(1))
                            .unwrap(),
                        AggregationJobState::InProgress,
                        AggregationJobRound::from(0),
                    ))
                    .await?;

                    tx.put_report_aggregation(&ReportAggregation::<
                        PRIO3_VERIFY_KEY_LENGTH,
                        Prio3Count,
                    >::new(
                        *task.id(),
                        aggregation_job_id_0,
                        *report_metadata_0.id(),
                        *report_metadata_0.time(),
                        0,
                        None,
                        ReportAggregationState::Waiting(prep_state_0, None),
                    ))
                    .await?;
                    tx.put_report_aggregation(&ReportAggregation::<
                        PRIO3_VERIFY_KEY_LENGTH,
                        Prio3Count,
                    >::new(
                        *task.id(),
                        aggregation_job_id_0,
                        *report_metadata_1.id(),
                        *report_metadata_1.time(),
                        1,
                        None,
                        ReportAggregationState::Waiting(prep_state_1, None),
                    ))
                    .await?;
                    tx.put_report_aggregation(&ReportAggregation::<
                        PRIO3_VERIFY_KEY_LENGTH,
                        Prio3Count,
                    >::new(
                        *task.id(),
                        aggregation_job_id_0,
                        *report_metadata_2.id(),
                        *report_metadata_2.time(),
                        2,
                        None,
                        ReportAggregationState::Waiting(prep_state_2, None),
                    ))
                    .await?;

                    for batch_identifier in [first_batch_identifier, second_batch_identifier] {
                        tx.put_batch(
                            &Batch::<PRIO3_VERIFY_KEY_LENGTH, TimeInterval, Prio3Count>::new(
                                *task.id(),
                                batch_identifier,
                                (),
                                BatchState::Closed,
                                0,
                                batch_identifier,
                            ),
                        )
                        .await
                        .unwrap()
                    }

                    try_join_all(
                        second_batch_want_batch_aggregations
                            .iter()
                            .map(|ba| tx.put_batch_aggregation(ba)),
                    )
                    .await
                    .unwrap();

                    Ok(())
                })
            })
            .await
            .unwrap();

        let request = AggregationJobContinueReq::new(
            AggregationJobRound::from(1),
            Vec::from([
                PrepareStep::new(
                    *report_metadata_0.id(),
                    PrepareStepResult::Continued(prep_msg_0.get_encoded()),
                ),
                PrepareStep::new(
                    *report_metadata_1.id(),
                    PrepareStepResult::Continued(prep_msg_1.get_encoded()),
                ),
                PrepareStep::new(
                    *report_metadata_2.id(),
                    PrepareStepResult::Continued(prep_msg_2.get_encoded()),
                ),
            ]),
        );

        // Create aggregator handler, send request, and parse response.
        let handler = aggregator_handler(
            Arc::clone(&datastore),
            first_batch_interval_clock.clone(),
            &noop_meter(),
            default_aggregator_config(),
        )
        .await
        .unwrap();

        let _ =
            post_aggregation_job_and_decode(&task, &aggregation_job_id_0, &request, &handler).await;

        // Map the batch aggregation ordinal value to 0, as it may vary due to sharding.
        let first_batch_got_batch_aggregations: Vec<_> = datastore
            .run_tx(|tx| {
                let (task, vdaf, report_metadata_0) =
                    (task.clone(), vdaf.clone(), report_metadata_0.clone());
                Box::pin(async move {
                    TimeInterval::get_batch_aggregations_for_collection_identifier::<
                        PRIO3_VERIFY_KEY_LENGTH,
                        Prio3Count,
                        _,
                    >(
                        tx,
                        &task,
                        &vdaf,
                        &Interval::new(
                            report_metadata_0
                                .time()
                                .to_batch_interval_start(task.time_precision())
                                .unwrap(),
                            *task.time_precision(),
                        )
                        .unwrap(),
                        &(),
                    )
                    .await
                })
            })
            .await
            .unwrap()
            .into_iter()
            .map(|agg| {
                BatchAggregation::<PRIO3_VERIFY_KEY_LENGTH, TimeInterval, Prio3Count>::new(
                    *agg.task_id(),
                    *agg.batch_identifier(),
                    (),
                    0,
                    BatchAggregationState::Aggregating,
                    agg.aggregate_share().cloned(),
                    agg.report_count(),
                    *agg.client_timestamp_interval(),
                    *agg.checksum(),
                )
            })
            .collect();

        let aggregate_share = vdaf
            .aggregate(&(), [out_share_0.clone(), out_share_1.clone()])
            .unwrap();
        let checksum = ReportIdChecksum::for_report_id(report_metadata_0.id())
            .updated_with(report_metadata_1.id());

        assert_eq!(
            first_batch_got_batch_aggregations,
            Vec::from([BatchAggregation::new(
                *task.id(),
                Interval::new(
                    report_metadata_0
                        .time()
                        .to_batch_interval_start(task.time_precision())
                        .unwrap(),
                    *task.time_precision()
                )
                .unwrap(),
                (),
                0,
                BatchAggregationState::Aggregating,
                Some(aggregate_share),
                2,
                Interval::from_time(report_metadata_0.time()).unwrap(),
                checksum,
            ),])
        );

        let second_batch_got_batch_aggregations = datastore
            .run_tx(|tx| {
                let (task, vdaf, report_metadata_2) =
                    (task.clone(), vdaf.clone(), report_metadata_2.clone());
                Box::pin(async move {
                    TimeInterval::get_batch_aggregations_for_collection_identifier::<
                        PRIO3_VERIFY_KEY_LENGTH,
                        Prio3Count,
                        _,
                    >(
                        tx,
                        &task,
                        &vdaf,
                        &Interval::new(
                            report_metadata_2
                                .time()
                                .to_batch_interval_start(task.time_precision())
                                .unwrap(),
                            Duration::from_seconds(task.time_precision().as_seconds()),
                        )
                        .unwrap(),
                        &(),
                    )
                    .await
                })
            })
            .await
            .unwrap();
        assert_eq!(
            second_batch_got_batch_aggregations,
            second_batch_want_batch_aggregations
        );

        // Aggregate some more reports, which should get accumulated into the
        // batch_aggregations rows created earlier.
        // report_share_3 gets aggreated into the first batch interval.
        let report_metadata_3 = ReportMetadata::new(
            random(),
            first_batch_interval_clock
                .now()
                .to_batch_interval_start(task.time_precision())
                .unwrap(),
        );
        let transcript_3 = run_vdaf(
            &vdaf,
            verify_key.as_bytes(),
            &(),
            report_metadata_3.id(),
            &0,
        );
        let (prep_state_3, _) = transcript_3.helper_prep_state(0);
        let out_share_3 = transcript_3.output_share(Role::Helper);
        let prep_msg_3 = transcript_3.prepare_messages[0].clone();
        let report_share_3 = generate_helper_report_share::<Prio3Count>(
            *task.id(),
            report_metadata_3.clone(),
            hpke_key.config(),
            &transcript_3.public_share,
            Vec::new(),
            &transcript_3.input_shares[1],
        );

        // report_share_4 gets aggregated into the second batch interval (which has already been
        // collected).
        let report_metadata_4 = ReportMetadata::new(
            random(),
            second_batch_interval_clock
                .now()
                .to_batch_interval_start(task.time_precision())
                .unwrap(),
        );
        let transcript_4 = run_vdaf(
            &vdaf,
            verify_key.as_bytes(),
            &(),
            report_metadata_4.id(),
            &0,
        );
        let (prep_state_4, _) = transcript_4.helper_prep_state(0);
        let prep_msg_4 = transcript_4.prepare_messages[0].clone();
        let report_share_4 = generate_helper_report_share::<Prio3Count>(
            *task.id(),
            report_metadata_4.clone(),
            hpke_key.config(),
            &transcript_4.public_share,
            Vec::new(),
            &transcript_4.input_shares[1],
        );

        // report_share_5 also gets aggregated into the second batch interval (which has already
        // been collected).
        let report_metadata_5 = ReportMetadata::new(
            random(),
            second_batch_interval_clock
                .now()
                .to_batch_interval_start(task.time_precision())
                .unwrap(),
        );
        let transcript_5 = run_vdaf(
            &vdaf,
            verify_key.as_bytes(),
            &(),
            report_metadata_5.id(),
            &0,
        );
        let (prep_state_5, _) = transcript_5.helper_prep_state(0);
        let prep_msg_5 = transcript_5.prepare_messages[0].clone();
        let report_share_5 = generate_helper_report_share::<Prio3Count>(
            *task.id(),
            report_metadata_5.clone(),
            hpke_key.config(),
            &transcript_5.public_share,
            Vec::new(),
            &transcript_5.input_shares[1],
        );

        datastore
            .run_tx(|tx| {
                let task = task.clone();
                let (report_share_3, report_share_4, report_share_5) = (
                    report_share_3.clone(),
                    report_share_4.clone(),
                    report_share_5.clone(),
                );
                let (prep_state_3, prep_state_4, prep_state_5) = (
                    prep_state_3.clone(),
                    prep_state_4.clone(),
                    prep_state_5.clone(),
                );
                let (report_metadata_3, report_metadata_4, report_metadata_5) = (
                    report_metadata_3.clone(),
                    report_metadata_4.clone(),
                    report_metadata_5.clone(),
                );

                Box::pin(async move {
                    tx.put_report_share(task.id(), &report_share_3).await?;
                    tx.put_report_share(task.id(), &report_share_4).await?;
                    tx.put_report_share(task.id(), &report_share_5).await?;

                    tx.put_aggregation_job(&AggregationJob::<
                        PRIO3_VERIFY_KEY_LENGTH,
                        TimeInterval,
                        Prio3Count,
                    >::new(
                        *task.id(),
                        aggregation_job_id_1,
                        (),
                        (),
                        Interval::new(Time::from_seconds_since_epoch(0), Duration::from_seconds(1))
                            .unwrap(),
                        AggregationJobState::InProgress,
                        AggregationJobRound::from(0),
                    ))
                    .await?;

                    tx.put_report_aggregation(&ReportAggregation::<
                        PRIO3_VERIFY_KEY_LENGTH,
                        Prio3Count,
                    >::new(
                        *task.id(),
                        aggregation_job_id_1,
                        *report_metadata_3.id(),
                        *report_metadata_3.time(),
                        3,
                        None,
                        ReportAggregationState::Waiting(prep_state_3, None),
                    ))
                    .await?;
                    tx.put_report_aggregation(&ReportAggregation::<
                        PRIO3_VERIFY_KEY_LENGTH,
                        Prio3Count,
                    >::new(
                        *task.id(),
                        aggregation_job_id_1,
                        *report_metadata_4.id(),
                        *report_metadata_4.time(),
                        4,
                        None,
                        ReportAggregationState::Waiting(prep_state_4, None),
                    ))
                    .await?;
                    tx.put_report_aggregation(&ReportAggregation::<
                        PRIO3_VERIFY_KEY_LENGTH,
                        Prio3Count,
                    >::new(
                        *task.id(),
                        aggregation_job_id_1,
                        *report_metadata_5.id(),
                        *report_metadata_5.time(),
                        5,
                        None,
                        ReportAggregationState::Waiting(prep_state_5, None),
                    ))
                    .await?;

                    Ok(())
                })
            })
            .await
            .unwrap();

        let request = AggregationJobContinueReq::new(
            AggregationJobRound::from(1),
            Vec::from([
                PrepareStep::new(
                    *report_metadata_3.id(),
                    PrepareStepResult::Continued(prep_msg_3.get_encoded()),
                ),
                PrepareStep::new(
                    *report_metadata_4.id(),
                    PrepareStepResult::Continued(prep_msg_4.get_encoded()),
                ),
                PrepareStep::new(
                    *report_metadata_5.id(),
                    PrepareStepResult::Continued(prep_msg_5.get_encoded()),
                ),
            ]),
        );

        // Create aggregator handler, send request, and parse response.
        let handler = aggregator_handler(
            Arc::clone(&datastore),
            first_batch_interval_clock,
            &noop_meter(),
            default_aggregator_config(),
        )
        .await
        .unwrap();

        let _ =
            post_aggregation_job_and_decode(&task, &aggregation_job_id_1, &request, &handler).await;

        // Map the batch aggregation ordinal value to 0, as it may vary due to sharding, and merge
        // batch aggregations over the same interval. (the task & aggregation parameter will always
        // be the same)
        let merged_first_batch_aggregation = datastore
            .run_tx(|tx| {
                let (task, vdaf, report_metadata_0) =
                    (task.clone(), vdaf.clone(), report_metadata_0.clone());
                Box::pin(async move {
                    TimeInterval::get_batch_aggregations_for_collection_identifier::<
                        PRIO3_VERIFY_KEY_LENGTH,
                        Prio3Count,
                        _,
                    >(
                        tx,
                        &task,
                        &vdaf,
                        &Interval::new(
                            report_metadata_0
                                .time()
                                .to_batch_interval_start(task.time_precision())
                                .unwrap(),
                            Duration::from_seconds(task.time_precision().as_seconds()),
                        )
                        .unwrap(),
                        &(),
                    )
                    .await
                })
            })
            .await
            .unwrap()
            .into_iter()
            .map(|agg| {
                BatchAggregation::<PRIO3_VERIFY_KEY_LENGTH, TimeInterval, Prio3Count>::new(
                    *agg.task_id(),
                    *agg.batch_identifier(),
                    (),
                    0,
                    BatchAggregationState::Aggregating,
                    agg.aggregate_share().cloned(),
                    agg.report_count(),
                    *agg.client_timestamp_interval(),
                    *agg.checksum(),
                )
            })
            .reduce(|left, right| left.merged_with(&right).unwrap())
            .unwrap();

        let first_aggregate_share = vdaf
            .aggregate(
                &(),
                [out_share_0, out_share_1, out_share_3].into_iter().cloned(),
            )
            .unwrap();
        let first_checksum = ReportIdChecksum::for_report_id(report_metadata_0.id())
            .updated_with(report_metadata_1.id())
            .updated_with(report_metadata_3.id());

        assert_eq!(
            merged_first_batch_aggregation,
            BatchAggregation::new(
                *task.id(),
                Interval::new(
                    report_metadata_0
                        .time()
                        .to_batch_interval_start(task.time_precision())
                        .unwrap(),
                    *task.time_precision()
                )
                .unwrap(),
                (),
                0,
                BatchAggregationState::Aggregating,
                Some(first_aggregate_share),
                3,
                Interval::from_time(report_metadata_0.time()).unwrap(),
                first_checksum,
            ),
        );

        let second_batch_got_batch_aggregations = datastore
            .run_tx(|tx| {
                let (task, vdaf, report_metadata_2) =
                    (task.clone(), vdaf.clone(), report_metadata_2.clone());
                Box::pin(async move {
                    TimeInterval::get_batch_aggregations_for_collection_identifier::<
                        PRIO3_VERIFY_KEY_LENGTH,
                        Prio3Count,
                        _,
                    >(
                        tx,
                        &task,
                        &vdaf,
                        &Interval::new(
                            report_metadata_2
                                .time()
                                .to_batch_interval_start(task.time_precision())
                                .unwrap(),
                            Duration::from_seconds(task.time_precision().as_seconds()),
                        )
                        .unwrap(),
                        &(),
                    )
                    .await
                })
            })
            .await
            .unwrap();
        assert_eq!(
            second_batch_got_batch_aggregations,
            second_batch_want_batch_aggregations
        );
    }

    #[tokio::test]
    async fn aggregate_continue_leader_sends_non_continue_transition() {
        // Prepare datastore & request.
        install_test_trace_subscriber();

        // Prepare parameters.
        let task =
            TaskBuilder::new(QueryType::TimeInterval, VdafInstance::Fake, Role::Helper).build();
        let aggregation_job_id = random();
        let report_metadata = ReportMetadata::new(
            ReportId::from([1, 2, 3, 4, 5, 6, 7, 8, 9, 10, 11, 12, 13, 14, 15, 16]),
            Time::from_seconds_since_epoch(54321),
        );
        let clock = MockClock::default();
        let ephemeral_datastore = ephemeral_datastore().await;
        let datastore = Arc::new(ephemeral_datastore.datastore(clock.clone()).await);

        // Setup datastore.
        datastore
            .run_tx(|tx| {
                let (task, report_metadata) = (task.clone(), report_metadata.clone());
                Box::pin(async move {
                    tx.put_task(&task).await?;
                    tx.put_report_share(
                        task.id(),
                        &ReportShare::new(
                            report_metadata.clone(),
                            Vec::from("Public Share"),
                            HpkeCiphertext::new(
                                HpkeConfigId::from(42),
                                Vec::from("012345"),
                                Vec::from("543210"),
                            ),
                        ),
                    )
                    .await?;

                    tx.put_aggregation_job(
                        &AggregationJob::<0, TimeInterval, dummy_vdaf::Vdaf>::new(
                            *task.id(),
                            aggregation_job_id,
                            dummy_vdaf::AggregationParam(0),
                            (),
                            Interval::new(
                                Time::from_seconds_since_epoch(0),
                                Duration::from_seconds(1),
                            )
                            .unwrap(),
                            AggregationJobState::InProgress,
                            AggregationJobRound::from(0),
                        ),
                    )
                    .await?;
                    tx.put_report_aggregation(&ReportAggregation::<0, dummy_vdaf::Vdaf>::new(
                        *task.id(),
                        aggregation_job_id,
                        *report_metadata.id(),
                        *report_metadata.time(),
                        0,
                        None,
                        ReportAggregationState::Waiting(dummy_vdaf::PrepareState::default(), None),
                    ))
                    .await
                })
            })
            .await
            .unwrap();

        // Make request.
        let request = AggregationJobContinueReq::new(
            AggregationJobRound::from(1),
            Vec::from([PrepareStep::new(
                *report_metadata.id(),
                PrepareStepResult::Finished,
            )]),
        );

        let handler = aggregator_handler(
            Arc::clone(&datastore),
            clock,
            &noop_meter(),
            default_aggregator_config(),
        )
        .await
        .unwrap();

        post_aggregation_job_expecting_error(
            &task,
            &aggregation_job_id,
            &request,
            &handler,
            Status::BadRequest,
            "urn:ietf:params:ppm:dap:error:unrecognizedMessage",
            "The message type for a response was incorrect or the payload was malformed.",
        )
        .await;
    }

    #[tokio::test]
    async fn aggregate_continue_prep_step_fails() {
        // Prepare datastore & request.
        install_test_trace_subscriber();

        // Prepare parameters.
        let task = TaskBuilder::new(
            QueryType::TimeInterval,
            VdafInstance::FakeFailsPrepStep,
            Role::Helper,
        )
        .build();
        let aggregation_job_id = random();
        let report_metadata = ReportMetadata::new(
            ReportId::from([1, 2, 3, 4, 5, 6, 7, 8, 9, 10, 11, 12, 13, 14, 15, 16]),
            Time::from_seconds_since_epoch(54321),
        );
        let clock = MockClock::default();
        let ephemeral_datastore = ephemeral_datastore().await;
        let datastore = Arc::new(ephemeral_datastore.datastore(clock.clone()).await);

        // Setup datastore.
        datastore
            .run_tx(|tx| {
                let (task, report_metadata) = (task.clone(), report_metadata.clone());

                Box::pin(async move {
                    tx.put_task(&task).await?;
                    tx.put_report_share(
                        task.id(),
                        &ReportShare::new(
                            report_metadata.clone(),
                            Vec::from("public share"),
                            HpkeCiphertext::new(
                                HpkeConfigId::from(42),
                                Vec::from("012345"),
                                Vec::from("543210"),
                            ),
                        ),
                    )
                    .await?;
                    tx.put_aggregation_job(
                        &AggregationJob::<0, TimeInterval, dummy_vdaf::Vdaf>::new(
                            *task.id(),
                            aggregation_job_id,
                            dummy_vdaf::AggregationParam(0),
                            (),
                            Interval::new(
                                Time::from_seconds_since_epoch(0),
                                Duration::from_seconds(1),
                            )
                            .unwrap(),
                            AggregationJobState::InProgress,
                            AggregationJobRound::from(0),
                        ),
                    )
                    .await?;
                    tx.put_report_aggregation(&ReportAggregation::<0, dummy_vdaf::Vdaf>::new(
                        *task.id(),
                        aggregation_job_id,
                        *report_metadata.id(),
                        *report_metadata.time(),
                        0,
                        None,
                        ReportAggregationState::Waiting(dummy_vdaf::PrepareState::default(), None),
                    ))
                    .await
                })
            })
            .await
            .unwrap();

        // Make request.
        let request = AggregationJobContinueReq::new(
            AggregationJobRound::from(1),
            Vec::from([PrepareStep::new(
                *report_metadata.id(),
                PrepareStepResult::Continued(Vec::new()),
            )]),
        );

        let handler = aggregator_handler(
            Arc::clone(&datastore),
            clock,
            &noop_meter(),
            default_aggregator_config(),
        )
        .await
        .unwrap();

        let aggregate_resp =
            post_aggregation_job_and_decode(&task, &aggregation_job_id, &request, &handler).await;
        assert_eq!(
            aggregate_resp,
            AggregationJobResp::new(Vec::from([PrepareStep::new(
                *report_metadata.id(),
                PrepareStepResult::Failed(ReportShareError::VdafPrepError),
            )]),)
        );

        // Check datastore state.
        let (aggregation_job, report_aggregation) = datastore
            .run_tx(|tx| {
                let (task, report_metadata) = (task.clone(), report_metadata.clone());
                Box::pin(async move {
                    let aggregation_job = tx
                        .get_aggregation_job::<0, TimeInterval, dummy_vdaf::Vdaf>(
                            task.id(),
                            &aggregation_job_id,
                        )
                        .await
                        .unwrap()
                        .unwrap();
                    let report_aggregation = tx
                        .get_report_aggregation(
                            &dummy_vdaf::Vdaf::default(),
                            &Role::Helper,
                            task.id(),
                            &aggregation_job_id,
                            report_metadata.id(),
                        )
                        .await
                        .unwrap()
                        .unwrap();
                    Ok((aggregation_job, report_aggregation))
                })
            })
            .await
            .unwrap();

        assert_eq!(
            aggregation_job,
            AggregationJob::new(
                *task.id(),
                aggregation_job_id,
                dummy_vdaf::AggregationParam(0),
                (),
                Interval::new(Time::from_seconds_since_epoch(0), Duration::from_seconds(1))
                    .unwrap(),
                AggregationJobState::Finished,
                AggregationJobRound::from(1),
            )
            .with_last_continue_request_hash(aggregation_job.last_continue_request_hash().unwrap())
        );
        assert_eq!(
            report_aggregation,
            ReportAggregation::new(
                *task.id(),
                aggregation_job_id,
                *report_metadata.id(),
                *report_metadata.time(),
                0,
                Some(PrepareStep::new(
                    *report_metadata.id(),
                    PrepareStepResult::Failed(ReportShareError::VdafPrepError)
                )),
                ReportAggregationState::Failed(ReportShareError::VdafPrepError),
            )
        );
    }

    #[tokio::test]
    async fn aggregate_continue_unexpected_transition() {
        // Prepare datastore & request.
        install_test_trace_subscriber();

        // Prepare parameters.
        let task =
            TaskBuilder::new(QueryType::TimeInterval, VdafInstance::Fake, Role::Helper).build();
        let aggregation_job_id = random();
        let report_metadata = ReportMetadata::new(
            ReportId::from([1, 2, 3, 4, 5, 6, 7, 8, 9, 10, 11, 12, 13, 14, 15, 16]),
            Time::from_seconds_since_epoch(54321),
        );
        let clock = MockClock::default();
        let ephemeral_datastore = ephemeral_datastore().await;
        let datastore = ephemeral_datastore.datastore(clock.clone()).await;

        // Setup datastore.
        datastore
            .run_tx(|tx| {
                let (task, report_metadata) = (task.clone(), report_metadata.clone());

                Box::pin(async move {
                    tx.put_task(&task).await?;
                    tx.put_report_share(
                        task.id(),
                        &ReportShare::new(
                            report_metadata.clone(),
                            Vec::from("PUBLIC"),
                            HpkeCiphertext::new(
                                HpkeConfigId::from(42),
                                Vec::from("012345"),
                                Vec::from("543210"),
                            ),
                        ),
                    )
                    .await?;
                    tx.put_aggregation_job(
                        &AggregationJob::<0, TimeInterval, dummy_vdaf::Vdaf>::new(
                            *task.id(),
                            aggregation_job_id,
                            dummy_vdaf::AggregationParam(0),
                            (),
                            Interval::new(
                                Time::from_seconds_since_epoch(0),
                                Duration::from_seconds(1),
                            )
                            .unwrap(),
                            AggregationJobState::InProgress,
                            AggregationJobRound::from(0),
                        ),
                    )
                    .await?;
                    tx.put_report_aggregation(&ReportAggregation::<0, dummy_vdaf::Vdaf>::new(
                        *task.id(),
                        aggregation_job_id,
                        *report_metadata.id(),
                        *report_metadata.time(),
                        0,
                        None,
                        ReportAggregationState::Waiting(dummy_vdaf::PrepareState::default(), None),
                    ))
                    .await
                })
            })
            .await
            .unwrap();

        // Make request.
        let request = AggregationJobContinueReq::new(
            AggregationJobRound::from(1),
            Vec::from([PrepareStep::new(
                ReportId::from(
                    [16, 15, 14, 13, 12, 11, 10, 9, 8, 7, 6, 5, 4, 3, 2, 1], // not the same as above
                ),
                PrepareStepResult::Continued(Vec::new()),
            )]),
        );

        let handler = aggregator_handler(
            Arc::new(datastore),
            clock,
            &noop_meter(),
            default_aggregator_config(),
        )
        .await
        .unwrap();

        post_aggregation_job_expecting_error(
            &task,
            &aggregation_job_id,
            &request,
            &handler,
            Status::BadRequest,
            "urn:ietf:params:ppm:dap:error:unrecognizedMessage",
            "The message type for a response was incorrect or the payload was malformed.",
        )
        .await;
    }

    #[tokio::test]
    async fn aggregate_continue_out_of_order_transition() {
        // Prepare datastore & request.
        install_test_trace_subscriber();

        // Prepare parameters.
        let task =
            TaskBuilder::new(QueryType::TimeInterval, VdafInstance::Fake, Role::Helper).build();
        let aggregation_job_id = random();
        let report_metadata_0 = ReportMetadata::new(
            ReportId::from([1, 2, 3, 4, 5, 6, 7, 8, 9, 10, 11, 12, 13, 14, 15, 16]),
            Time::from_seconds_since_epoch(54321),
        );
        let report_metadata_1 = ReportMetadata::new(
            ReportId::from([16, 15, 14, 13, 12, 11, 10, 9, 8, 7, 6, 5, 4, 3, 2, 1]),
            Time::from_seconds_since_epoch(54321),
        );

        let clock = MockClock::default();
        let ephemeral_datastore = ephemeral_datastore().await;
        let datastore = ephemeral_datastore.datastore(clock.clone()).await;

        // Setup datastore.
        datastore
            .run_tx(|tx| {
                let (task, report_metadata_0, report_metadata_1) = (
                    task.clone(),
                    report_metadata_0.clone(),
                    report_metadata_1.clone(),
                );

                Box::pin(async move {
                    tx.put_task(&task).await?;

                    tx.put_report_share(
                        task.id(),
                        &ReportShare::new(
                            report_metadata_0.clone(),
                            Vec::from("public"),
                            HpkeCiphertext::new(
                                HpkeConfigId::from(42),
                                Vec::from("012345"),
                                Vec::from("543210"),
                            ),
                        ),
                    )
                    .await?;
                    tx.put_report_share(
                        task.id(),
                        &ReportShare::new(
                            report_metadata_1.clone(),
                            Vec::from("public"),
                            HpkeCiphertext::new(
                                HpkeConfigId::from(42),
                                Vec::from("012345"),
                                Vec::from("543210"),
                            ),
                        ),
                    )
                    .await?;

                    tx.put_aggregation_job(
                        &AggregationJob::<0, TimeInterval, dummy_vdaf::Vdaf>::new(
                            *task.id(),
                            aggregation_job_id,
                            dummy_vdaf::AggregationParam(0),
                            (),
                            Interval::new(
                                Time::from_seconds_since_epoch(0),
                                Duration::from_seconds(1),
                            )
                            .unwrap(),
                            AggregationJobState::InProgress,
                            AggregationJobRound::from(0),
                        ),
                    )
                    .await?;

                    tx.put_report_aggregation(&ReportAggregation::<0, dummy_vdaf::Vdaf>::new(
                        *task.id(),
                        aggregation_job_id,
                        *report_metadata_0.id(),
                        *report_metadata_0.time(),
                        0,
                        None,
                        ReportAggregationState::Waiting(dummy_vdaf::PrepareState::default(), None),
                    ))
                    .await?;
                    tx.put_report_aggregation(&ReportAggregation::<0, dummy_vdaf::Vdaf>::new(
                        *task.id(),
                        aggregation_job_id,
                        *report_metadata_1.id(),
                        *report_metadata_1.time(),
                        1,
                        None,
                        ReportAggregationState::Waiting(dummy_vdaf::PrepareState::default(), None),
                    ))
                    .await
                })
            })
            .await
            .unwrap();

        // Make request.
        let request = AggregationJobContinueReq::new(
            AggregationJobRound::from(1),
            Vec::from([
                // Report IDs are in opposite order to what was stored in the datastore.
                PrepareStep::new(
                    *report_metadata_1.id(),
                    PrepareStepResult::Continued(Vec::new()),
                ),
                PrepareStep::new(
                    *report_metadata_0.id(),
                    PrepareStepResult::Continued(Vec::new()),
                ),
            ]),
        );

        let handler = aggregator_handler(
            Arc::new(datastore),
            clock,
            &noop_meter(),
            default_aggregator_config(),
        )
        .await
        .unwrap();

        post_aggregation_job_expecting_error(
            &task,
            &aggregation_job_id,
            &request,
            &handler,
            Status::BadRequest,
            "urn:ietf:params:ppm:dap:error:unrecognizedMessage",
            "The message type for a response was incorrect or the payload was malformed.",
        )
        .await;
    }

    #[tokio::test]
    async fn aggregate_continue_for_non_waiting_aggregation() {
        // Prepare datastore & request.
        install_test_trace_subscriber();

        // Prepare parameters.
        let task =
            TaskBuilder::new(QueryType::TimeInterval, VdafInstance::Fake, Role::Helper).build();
        let aggregation_job_id = random();
        let report_metadata = ReportMetadata::new(
            ReportId::from([1, 2, 3, 4, 5, 6, 7, 8, 9, 10, 11, 12, 13, 14, 15, 16]),
            Time::from_seconds_since_epoch(54321),
        );

        let clock = MockClock::default();
        let ephemeral_datastore = ephemeral_datastore().await;
        let datastore = ephemeral_datastore.datastore(clock.clone()).await;

        // Setup datastore.
        datastore
            .run_tx(|tx| {
                let (task, report_metadata) = (task.clone(), report_metadata.clone());
                Box::pin(async move {
                    tx.put_task(&task).await?;
                    tx.put_report_share(
                        task.id(),
                        &ReportShare::new(
                            report_metadata.clone(),
                            Vec::from("public share"),
                            HpkeCiphertext::new(
                                HpkeConfigId::from(42),
                                Vec::from("012345"),
                                Vec::from("543210"),
                            ),
                        ),
                    )
                    .await?;
                    tx.put_aggregation_job(
                        &AggregationJob::<0, TimeInterval, dummy_vdaf::Vdaf>::new(
                            *task.id(),
                            aggregation_job_id,
                            dummy_vdaf::AggregationParam(0),
                            (),
                            Interval::new(
                                Time::from_seconds_since_epoch(0),
                                Duration::from_seconds(1),
                            )
                            .unwrap(),
                            AggregationJobState::InProgress,
                            AggregationJobRound::from(0),
                        ),
                    )
                    .await?;
                    tx.put_report_aggregation(&ReportAggregation::<0, dummy_vdaf::Vdaf>::new(
                        *task.id(),
                        aggregation_job_id,
                        *report_metadata.id(),
                        *report_metadata.time(),
                        0,
                        None,
                        ReportAggregationState::Failed(ReportShareError::VdafPrepError),
                    ))
                    .await
                })
            })
            .await
            .unwrap();

        // Make request.
        let request = AggregationJobContinueReq::new(
            AggregationJobRound::from(1),
            Vec::from([PrepareStep::new(
                ReportId::from([1, 2, 3, 4, 5, 6, 7, 8, 9, 10, 11, 12, 13, 14, 15, 16]),
                PrepareStepResult::Continued(Vec::new()),
            )]),
        );

        let handler = aggregator_handler(
            Arc::new(datastore),
            clock,
            &noop_meter(),
            default_aggregator_config(),
        )
        .await
        .unwrap();

        post_aggregation_job_expecting_error(
            &task,
            &aggregation_job_id,
            &request,
            &handler,
            Status::BadRequest,
            "urn:ietf:params:ppm:dap:error:unrecognizedMessage",
            "The message type for a response was incorrect or the payload was malformed.",
        )
        .await;
    }

    #[tokio::test]
    async fn collection_job_put_request_to_helper() {
        let test_case = setup_collection_job_test_case(Role::Helper, QueryType::TimeInterval).await;

        let collection_job_id: CollectionJobId = random();
        let request = CollectionReq::new(
            Query::new_time_interval(
                Interval::new(
                    Time::from_seconds_since_epoch(0),
                    *test_case.task.time_precision(),
                )
                .unwrap(),
            ),
            dummy_vdaf::AggregationParam::default().get_encoded(),
        );

        let mut test_conn = test_case
            .put_collection_job_with_auth_token(&collection_job_id, &request, Some(&random()))
            .await;

        assert_eq!(test_conn.status(), Some(Status::BadRequest));
        assert_eq!(
            take_problem_details(&mut test_conn).await,
            json!({
                "status": Status::BadRequest as u16,
                "type": "urn:ietf:params:ppm:dap:error:unrecognizedTask",
                "title": "An endpoint received a message with an unknown task ID.",
                "taskid": format!("{}", test_case.task.id()),
            })
        );
    }

    #[tokio::test]
    async fn collection_job_put_request_invalid_batch_interval() {
        let test_case = setup_collection_job_test_case(Role::Leader, QueryType::TimeInterval).await;

        let collection_job_id: CollectionJobId = random();
        let request = CollectionReq::new(
            Query::new_time_interval(
                Interval::new(
                    Time::from_seconds_since_epoch(0),
                    // Collect request will be rejected because batch interval is too small
                    Duration::from_seconds(test_case.task.time_precision().as_seconds() - 1),
                )
                .unwrap(),
            ),
            dummy_vdaf::AggregationParam::default().get_encoded(),
        );

        let mut test_conn = test_case
            .put_collection_job(&collection_job_id, &request)
            .await;

        assert_eq!(test_conn.status(), Some(Status::BadRequest));
        assert_eq!(
            take_problem_details(&mut test_conn).await,
            json!({
                "status": Status::BadRequest as u16,
                "type": "urn:ietf:params:ppm:dap:error:batchInvalid",
                "title": "The batch implied by the query is invalid.",
                "taskid": format!("{}", test_case.task.id()),
            })
        );
    }

    #[tokio::test]
    async fn collection_job_put_request_invalid_aggregation_parameter() {
        let test_case = setup_collection_job_test_case(Role::Leader, QueryType::TimeInterval).await;

        let collection_job_id: CollectionJobId = random();
        let request = CollectionReq::new(
            Query::new_time_interval(
                Interval::new(
                    Time::from_seconds_since_epoch(0),
                    Duration::from_seconds(test_case.task.time_precision().as_seconds()),
                )
                .unwrap(),
            ),
            // dummy_vdaf::AggregationParam is a tuple struct wrapping a u8, so this is not a valid
            // encoding of an aggregation parameter.
            Vec::from([0u8, 0u8]),
        );

        let mut test_conn = test_case
            .put_collection_job(&collection_job_id, &request)
            .await;

        // Collect request will be rejected because the aggregation parameter can't be decoded
        assert_eq!(test_conn.status(), Some(Status::BadRequest));
        assert_eq!(
            take_problem_details(&mut test_conn).await,
            json!({
                "status": Status::BadRequest as u16,
                "type": "urn:ietf:params:ppm:dap:error:unrecognizedMessage",
                "title": "The message type for a response was incorrect or the payload was malformed.",
            })
        );
    }

    #[tokio::test]
    async fn collection_job_put_request_invalid_batch_size() {
        install_test_trace_subscriber();

        // Prepare parameters.
        let task = TaskBuilder::new(QueryType::TimeInterval, VdafInstance::Fake, Role::Leader)
            .with_min_batch_size(1)
            .build();
        let clock = MockClock::default();
        let ephemeral_datastore = ephemeral_datastore().await;
        let datastore = ephemeral_datastore.datastore(clock.clone()).await;

        datastore.put_task(&task).await.unwrap();

        let handler = aggregator_handler(
            Arc::new(datastore),
            clock,
            &noop_meter(),
            default_aggregator_config(),
        )
        .await
        .unwrap();

        let collection_job_id: CollectionJobId = random();
        let request = CollectionReq::new(
            Query::new_time_interval(
                Interval::new(
                    Time::from_seconds_since_epoch(0),
                    Duration::from_seconds(task.time_precision().as_seconds()),
                )
                .unwrap(),
            ),
            dummy_vdaf::AggregationParam::default().get_encoded(),
        );

        let mut test_conn = put(task.collection_job_uri(&collection_job_id).unwrap().path())
            .with_request_header(
                "DAP-Auth-Token",
                task.primary_collector_auth_token().as_ref().to_owned(),
            )
            .with_request_header(
                KnownHeaderName::ContentType,
                CollectionReq::<TimeInterval>::MEDIA_TYPE,
            )
            .with_request_body(request.get_encoded())
            .run_async(&handler)
            .await;

        // Collect request will be rejected because there are no reports in the batch interval
        assert_eq!(test_conn.status(), Some(Status::BadRequest));
        assert_eq!(
            take_problem_details(&mut test_conn).await,
            json!({
                "status": Status::BadRequest as u16,
                "type": "urn:ietf:params:ppm:dap:error:invalidBatchSize",
                "title": "The number of reports included in the batch is invalid.",
                "taskid": format!("{}", task.id()),
            })
        );
    }

    #[tokio::test]
    async fn collection_job_put_request_unauthenticated() {
        let test_case = setup_collection_job_test_case(Role::Leader, QueryType::TimeInterval).await;

        let batch_interval = Interval::new(
            Time::from_seconds_since_epoch(0),
            *test_case.task.time_precision(),
        )
        .unwrap();
        let collection_job_id: CollectionJobId = random();
        let req = CollectionReq::new(
            Query::new_time_interval(batch_interval),
            dummy_vdaf::AggregationParam::default().get_encoded(),
        );

        // Incorrect authentication token.
        let mut test_conn = test_case
            .put_collection_job_with_auth_token(&collection_job_id, &req, Some(&random()))
            .await;

        let want_status = Status::BadRequest;
        assert_eq!(
            take_problem_details(&mut test_conn).await,
            json!({
                "status": want_status as u16,
                "type": "urn:ietf:params:ppm:dap:error:unauthorizedRequest",
                "title": "The request's authorization is not valid.",
                "taskid": format!("{}", test_case.task.id()),
            })
        );
        assert_eq!(want_status, test_conn.status().unwrap());

        // Aggregator authentication token.
        let mut test_conn = test_case
            .put_collection_job_with_auth_token(
                &collection_job_id,
                &req,
                Some(test_case.task.primary_aggregator_auth_token()),
            )
            .await;

        let want_status = Status::BadRequest;
        assert_eq!(
            take_problem_details(&mut test_conn).await,
            json!({
                "status": want_status as u16,
                "type": "urn:ietf:params:ppm:dap:error:unauthorizedRequest",
                "title": "The request's authorization is not valid.",
                "taskid": format!("{}", test_case.task.id()),
            })
        );
        assert_eq!(want_status, test_conn.status().unwrap());

        // Missing authentication token.
        let mut test_conn = test_case
            .put_collection_job_with_auth_token(&collection_job_id, &req, None)
            .await;

        let want_status = Status::BadRequest;
        assert_eq!(
            take_problem_details(&mut test_conn).await,
            json!({
                "status": want_status as u16,
                "type": "urn:ietf:params:ppm:dap:error:unauthorizedRequest",
                "title": "The request's authorization is not valid.",
                "taskid": format!("{}", test_case.task.id()),
            })
        );
        assert_eq!(want_status, test_conn.status().unwrap());
    }

    #[tokio::test]
    async fn collection_job_post_request_unauthenticated_collection_jobs() {
        let test_case = setup_collection_job_test_case(Role::Leader, QueryType::TimeInterval).await;

        let batch_interval = Interval::new(
            Time::from_seconds_since_epoch(0),
            *test_case.task.time_precision(),
        )
        .unwrap();

        let collection_job_id: CollectionJobId = random();
        let request = CollectionReq::new(
            Query::new_time_interval(batch_interval),
            dummy_vdaf::AggregationParam::default().get_encoded(),
        );

        let test_conn = test_case
            .put_collection_job(&collection_job_id, &request)
            .await;

        assert_eq!(test_conn.status().unwrap(), Status::Created);

        // Incorrect authentication token.
        let mut test_conn = test_case
            .post_collection_job_with_auth_token(&collection_job_id, Some(&random()))
            .await;

        let want_status = Status::BadRequest;
        assert_eq!(
            take_problem_details(&mut test_conn).await,
            json!({
                "status": want_status as u16,
                "type": "urn:ietf:params:ppm:dap:error:unauthorizedRequest",
                "title": "The request's authorization is not valid.",
                "taskid": format!("{}", test_case.task.id()),
            })
        );
        assert_eq!(want_status, test_conn.status().unwrap());

        // Aggregator authentication token.
        let mut test_conn = test_case
            .post_collection_job_with_auth_token(
                &collection_job_id,
                Some(test_case.task.primary_aggregator_auth_token()),
            )
            .await;

        let want_status = Status::BadRequest;
        assert_eq!(
            take_problem_details(&mut test_conn).await,
            json!({
                "status": want_status as u16,
                "type": "urn:ietf:params:ppm:dap:error:unauthorizedRequest",
                "title": "The request's authorization is not valid.",
                "taskid": format!("{}", test_case.task.id()),
            })
        );
        assert_eq!(want_status, test_conn.status().unwrap());

        // Missing authentication token.
        let mut test_conn = test_case
            .post_collection_job_with_auth_token(&collection_job_id, None)
            .await;

        let want_status = Status::BadRequest;
        assert_eq!(
            take_problem_details(&mut test_conn).await,
            json!({
                "status": want_status as u16,
                "type": "urn:ietf:params:ppm:dap:error:unauthorizedRequest",
                "title": "The request's authorization is not valid.",
                "taskid": format!("{}", test_case.task.id()),
            })
        );
        assert_eq!(want_status, test_conn.status().unwrap());
    }

    #[tokio::test]
    async fn collection_job_success_time_interval() {
        let test_case = setup_collection_job_test_case(Role::Leader, QueryType::TimeInterval).await;

        let batch_interval = TimeInterval::to_batch_identifier(
            &test_case.task,
            &(),
            &Time::from_seconds_since_epoch(0),
        )
        .unwrap();

        let aggregation_param = dummy_vdaf::AggregationParam::default();
        let leader_aggregate_share = dummy_vdaf::AggregateShare(0);
        let helper_aggregate_share = dummy_vdaf::AggregateShare(1);

        let collection_job_id: CollectionJobId = random();
        let request = CollectionReq::new(
            Query::new_time_interval(batch_interval),
            aggregation_param.get_encoded(),
        );

        test_case
            .datastore
            .run_tx(|tx| {
                let task_id = *test_case.task.id();

                Box::pin(async move {
                    tx.put_batch(&Batch::<0, TimeInterval, dummy_vdaf::Vdaf>::new(
                        task_id,
                        batch_interval,
                        aggregation_param,
                        BatchState::Open,
                        1,
                        batch_interval,
                    ))
                    .await?;
                    Ok(())
                })
            })
            .await
            .unwrap();

        let test_conn = test_case
            .put_collection_job(&collection_job_id, &request)
            .await;

        let want_collection_job = CollectionJob::<0, TimeInterval, dummy_vdaf::Vdaf>::new(
            *test_case.task.id(),
            collection_job_id,
            batch_interval,
            aggregation_param,
            CollectionJobState::Start,
        );
        let want_batches = Vec::from([Batch::<0, TimeInterval, dummy_vdaf::Vdaf>::new(
            *test_case.task.id(),
            batch_interval,
            aggregation_param,
            BatchState::Closing,
            1,
            batch_interval,
        )]);

        let (got_collection_job, got_batches) = test_case
            .datastore
            .run_tx(|tx| {
                let task_id = *test_case.task.id();

                Box::pin(async move {
                    let got_collection_job = tx
                        .get_collection_job(&dummy_vdaf::Vdaf::new(), &collection_job_id)
                        .await?
                        .unwrap();
                    let got_batches = tx.get_batches_for_task(&task_id).await?;
                    Ok((got_collection_job, got_batches))
                })
            })
            .await
            .unwrap();

        assert_eq!(want_collection_job, got_collection_job);
        assert_eq!(want_batches, got_batches);

        assert_eq!(test_conn.status(), Some(Status::Created));

        let test_conn = test_case.post_collection_job(&collection_job_id).await;
        assert_eq!(test_conn.status(), Some(Status::Accepted));

        // Update the collection job with the aggregate shares and some aggregation jobs. collection
        // job should now be complete.
        test_case
            .datastore
            .run_tx(|tx| {
                let task = test_case.task.clone();
                let helper_aggregate_share_bytes = helper_aggregate_share.get_encoded();
                Box::pin(async move {
                    let encrypted_helper_aggregate_share = hpke::seal(
                        task.collector_hpke_config(),
                        &HpkeApplicationInfo::new(
                            &Label::AggregateShare,
                            &Role::Helper,
                            &Role::Collector,
                        ),
                        &helper_aggregate_share_bytes,
                        &AggregateShareAad::new(
                            *task.id(),
                            BatchSelector::new_time_interval(batch_interval),
                        )
                        .get_encoded(),
                    )
                    .unwrap();

                    let collection_job = tx
                        .get_collection_job::<0, TimeInterval, dummy_vdaf::Vdaf>(
                            &dummy_vdaf::Vdaf::new(),
                            &collection_job_id,
                        )
                        .await
                        .unwrap()
                        .unwrap()
                        .with_state(CollectionJobState::Finished {
                            report_count: 12,
                            encrypted_helper_aggregate_share,
                            leader_aggregate_share,
                        });

                    tx.update_collection_job::<0, TimeInterval, dummy_vdaf::Vdaf>(&collection_job)
                        .await
                        .unwrap();
                    Ok(())
                })
            })
            .await
            .unwrap();

        let mut test_conn = test_case.post_collection_job(&collection_job_id).await;

        assert_eq!(test_conn.status(), Some(Status::Ok));
        assert_headers!(
            &test_conn,
            "content-type" => (Collection::<TimeInterval>::MEDIA_TYPE)
        );
        let body_bytes = take_response_body(&mut test_conn).await;
        let collect_resp = Collection::<TimeInterval>::get_decoded(body_bytes.as_ref()).unwrap();

        assert_eq!(collect_resp.report_count(), 12);
        assert_eq!(collect_resp.interval(), &batch_interval);
        assert_eq!(collect_resp.encrypted_aggregate_shares().len(), 2);

        let decrypted_leader_aggregate_share = hpke::open(
            test_case.task.collector_hpke_config(),
            test_case.collector_hpke_keypair.private_key(),
            &HpkeApplicationInfo::new(&Label::AggregateShare, &Role::Leader, &Role::Collector),
            &collect_resp.encrypted_aggregate_shares()[0],
            &AggregateShareAad::new(
                *test_case.task.id(),
                BatchSelector::new_time_interval(batch_interval),
            )
            .get_encoded(),
        )
        .unwrap();
        assert_eq!(
            leader_aggregate_share,
            dummy_vdaf::AggregateShare::get_decoded(decrypted_leader_aggregate_share.as_ref())
                .unwrap()
        );

        let decrypted_helper_aggregate_share = hpke::open(
            test_case.task.collector_hpke_config(),
            test_case.collector_hpke_keypair.private_key(),
            &HpkeApplicationInfo::new(&Label::AggregateShare, &Role::Helper, &Role::Collector),
            &collect_resp.encrypted_aggregate_shares()[1],
            &AggregateShareAad::new(
                *test_case.task.id(),
                BatchSelector::new_time_interval(batch_interval),
            )
            .get_encoded(),
        )
        .unwrap();
        assert_eq!(
            helper_aggregate_share,
            dummy_vdaf::AggregateShare::get_decoded(decrypted_helper_aggregate_share.as_ref())
                .unwrap()
        );
    }

    #[tokio::test]
    async fn collection_job_post_request_no_such_collection_job() {
        let test_case = setup_collection_job_test_case(Role::Leader, QueryType::TimeInterval).await;

        let no_such_collection_job_id: CollectionJobId = random();

        let test_conn = post(&format!(
            "/tasks/{}/collection_jobs/{no_such_collection_job_id}",
            test_case.task.id()
        ))
        .with_request_header(
            "DAP-Auth-Token",
            test_case
                .task
                .primary_collector_auth_token()
                .as_ref()
                .to_owned(),
        )
        .run_async(&test_case.handler)
        .await;
        assert_eq!(test_conn.status(), Some(Status::NotFound));
    }

    #[tokio::test]
    async fn collection_job_put_request_batch_queried_too_many_times() {
        let test_case = setup_collection_job_test_case(Role::Leader, QueryType::TimeInterval).await;
        let interval = Interval::new(
            Time::from_seconds_since_epoch(0),
            *test_case.task.time_precision(),
        )
        .unwrap();

        test_case
            .datastore
            .run_tx(|tx| {
                let task = test_case.task.clone();
                Box::pin(async move {
                    tx.put_batch_aggregation(
                        &BatchAggregation::<0, TimeInterval, dummy_vdaf::Vdaf>::new(
                            *task.id(),
                            Interval::new(
                                Time::from_seconds_since_epoch(0),
                                *task.time_precision(),
                            )
                            .unwrap(),
                            dummy_vdaf::AggregationParam(0),
                            0,
                            BatchAggregationState::Aggregating,
                            Some(dummy_vdaf::AggregateShare(0)),
                            10,
                            interval,
                            ReportIdChecksum::get_decoded(&[2; 32]).unwrap(),
                        ),
                    )
                    .await
                })
            })
            .await
            .unwrap();

        // Sending this request will consume a query for [0, time_precision).
        let request = CollectionReq::new(
            Query::new_time_interval(interval),
            dummy_vdaf::AggregationParam(0).get_encoded(),
        );

        let test_conn = test_case.put_collection_job(&random(), &request).await;

        assert_eq!(test_conn.status(), Some(Status::Created));

        // This request will not be allowed due to the query count already being consumed.
        let invalid_request = CollectionReq::new(
            Query::new_time_interval(interval),
            dummy_vdaf::AggregationParam(1).get_encoded(),
        );

        let mut test_conn = test_case
            .put_collection_job(&random(), &invalid_request)
            .await;
        assert_eq!(test_conn.status(), Some(Status::BadRequest));
        assert_eq!(
            take_problem_details(&mut test_conn).await,
            json!({
                "status": Status::BadRequest as u16,
                "type": "urn:ietf:params:ppm:dap:error:batchQueriedTooManyTimes",
                "title": "The batch described by the query has been queried too many times.",
                "taskid": format!("{}", test_case.task.id()),
            })
        );
    }

    #[tokio::test]
    async fn collection_job_put_request_batch_overlap() {
        let test_case = setup_collection_job_test_case(Role::Leader, QueryType::TimeInterval).await;
        let interval = Interval::new(
            Time::from_seconds_since_epoch(0),
            *test_case.task.time_precision(),
        )
        .unwrap();

        test_case
            .datastore
            .run_tx(|tx| {
                let task = test_case.task.clone();
                Box::pin(async move {
                    tx.put_batch_aggregation(
                        &BatchAggregation::<0, TimeInterval, dummy_vdaf::Vdaf>::new(
                            *task.id(),
                            interval,
                            dummy_vdaf::AggregationParam(0),
                            0,
                            BatchAggregationState::Aggregating,
                            Some(dummy_vdaf::AggregateShare(0)),
                            10,
                            interval,
                            ReportIdChecksum::get_decoded(&[2; 32]).unwrap(),
                        ),
                    )
                    .await
                })
            })
            .await
            .unwrap();

        // Sending this request will consume a query for [0, 2 * time_precision).
        let request = CollectionReq::new(
            Query::new_time_interval(
                Interval::new(
                    Time::from_seconds_since_epoch(0),
                    Duration::from_microseconds(
                        2 * test_case.task.time_precision().as_microseconds().unwrap(),
                    ),
                )
                .unwrap(),
            ),
            dummy_vdaf::AggregationParam(0).get_encoded(),
        );

        let test_conn = test_case.put_collection_job(&random(), &request).await;

        assert_eq!(test_conn.status(), Some(Status::Created));

        // This request will not be allowed due to overlapping with the previous request.
        let invalid_request = CollectionReq::new(
            Query::new_time_interval(interval),
            dummy_vdaf::AggregationParam(1).get_encoded(),
        );

        let mut test_conn = test_case
            .put_collection_job(&random(), &invalid_request)
            .await;
        assert_eq!(test_conn.status(), Some(Status::BadRequest));
        assert_eq!(
            take_problem_details(&mut test_conn).await,
            json!({
                "status": Status::BadRequest as u16,
                "type": "urn:ietf:params:ppm:dap:error:batchOverlap",
                "title": "The queried batch overlaps with a previously queried batch.",
                "taskid": format!("{}", test_case.task.id()),
            })
        );
    }

    #[tokio::test]
    async fn delete_collection_job() {
        let test_case = setup_collection_job_test_case(Role::Leader, QueryType::TimeInterval).await;
        let batch_interval = Interval::new(
            Time::from_seconds_since_epoch(0),
            *test_case.task.time_precision(),
        )
        .unwrap();

        let collection_job_id: CollectionJobId = random();

        // Try to delete a collection job that doesn't exist
        let test_conn = delete(
            test_case
                .task
                .collection_job_uri(&collection_job_id)
                .unwrap()
                .path(),
        )
        .with_request_header(
            "DAP-Auth-Token",
            test_case
                .task
                .primary_collector_auth_token()
                .as_ref()
                .to_owned(),
        )
        .run_async(&test_case.handler)
        .await;
        assert_eq!(test_conn.status(), Some(Status::NotFound));

        // Create a collection job
        let request = CollectionReq::new(
            Query::new_time_interval(batch_interval),
            dummy_vdaf::AggregationParam::default().get_encoded(),
        );

        let test_conn = test_case
            .put_collection_job(&collection_job_id, &request)
            .await;

        assert_eq!(test_conn.status(), Some(Status::Created));

        // Cancel the job
        let test_conn = delete(
            test_case
                .task
                .collection_job_uri(&collection_job_id)
                .unwrap()
                .path(),
        )
        .with_request_header(
            "DAP-Auth-Token",
            test_case
                .task
                .primary_collector_auth_token()
                .as_ref()
                .to_owned(),
        )
        .run_async(&test_case.handler)
        .await;
        assert_eq!(test_conn.status(), Some(Status::NoContent));

        // Get the job again
        let test_conn = test_case.post_collection_job(&collection_job_id).await;
        assert_eq!(test_conn.status(), Some(Status::NoContent));
    }

    #[tokio::test]
    async fn aggregate_share_request_to_leader() {
        install_test_trace_subscriber();

        // Prepare parameters.
        let task =
            TaskBuilder::new(QueryType::TimeInterval, VdafInstance::Fake, Role::Leader).build();
        let clock = MockClock::default();
        let ephemeral_datastore = ephemeral_datastore().await;
        let datastore = ephemeral_datastore.datastore(clock.clone()).await;

        datastore.put_task(&task).await.unwrap();

        let handler = aggregator_handler(
            Arc::new(datastore),
            clock,
            &noop_meter(),
            default_aggregator_config(),
        )
        .await
        .unwrap();

        let request = AggregateShareReq::new(
            BatchSelector::new_time_interval(
                Interval::new(Time::from_seconds_since_epoch(0), *task.time_precision()).unwrap(),
            ),
            Vec::new(),
            0,
            ReportIdChecksum::default(),
        );

        let mut test_conn = post(task.aggregate_shares_uri().unwrap().path())
            .with_request_header(
                "DAP-Auth-Token",
                task.primary_aggregator_auth_token().as_ref().to_owned(),
            )
            .with_request_header(
                KnownHeaderName::ContentType,
                AggregateShareReq::<TimeInterval>::MEDIA_TYPE,
            )
            .with_request_body(request.get_encoded())
            .run_async(&handler)
            .await;

        assert_eq!(test_conn.status(), Some(Status::BadRequest));
        assert_eq!(
            take_problem_details(&mut test_conn).await,
            json!({
                "status": Status::BadRequest as u16,
                "type": "urn:ietf:params:ppm:dap:error:unrecognizedTask",
                "title": "An endpoint received a message with an unknown task ID.",
                "taskid": format!("{}", task.id()),
            })
        );
    }

    #[tokio::test]
    async fn aggregate_share_request_invalid_batch_interval() {
        install_test_trace_subscriber();

        // Prepare parameters.
        const REPORT_EXPIRY_AGE: Duration = Duration::from_seconds(3600);
        let task = TaskBuilder::new(QueryType::TimeInterval, VdafInstance::Fake, Role::Helper)
            .with_report_expiry_age(Some(REPORT_EXPIRY_AGE))
            .build();
        let clock = MockClock::default();
        let ephemeral_datastore = ephemeral_datastore().await;
        let datastore = ephemeral_datastore.datastore(clock.clone()).await;

        datastore.put_task(&task).await.unwrap();

        let handler = aggregator_handler(
            Arc::new(datastore),
            clock.clone(),
            &noop_meter(),
            default_aggregator_config(),
        )
        .await
        .unwrap();

        let request = AggregateShareReq::new(
            BatchSelector::new_time_interval(
                Interval::new(
                    clock.now(),
                    // Collect request will be rejected because batch interval is too small
                    Duration::from_seconds(task.time_precision().as_seconds() - 1),
                )
                .unwrap(),
            ),
            Vec::new(),
            0,
            ReportIdChecksum::default(),
        );

        // Test that a request for an invalid batch fails. (Specifically, the batch interval is too
        // small.)
        let mut test_conn = post(task.aggregate_shares_uri().unwrap().path())
            .with_request_header(
                "DAP-Auth-Token",
                task.primary_aggregator_auth_token().as_ref().to_owned(),
            )
            .with_request_header(
                KnownHeaderName::ContentType,
                AggregateShareReq::<TimeInterval>::MEDIA_TYPE,
            )
            .with_request_body(request.get_encoded())
            .run_async(&handler)
            .await;

        assert_eq!(test_conn.status(), Some(Status::BadRequest));
        assert_eq!(
            take_problem_details(&mut test_conn).await,
            json!({
                "status": Status::BadRequest as u16,
                "type": "urn:ietf:params:ppm:dap:error:batchInvalid",
                "title": "The batch implied by the query is invalid.",
                "taskid": format!("{}", task.id()),
            })
        );

        // Test that a request for a too-old batch fails.
        let test_conn = post(task.aggregate_shares_uri().unwrap().path())
            .with_request_header(
                "DAP-Auth-Token",
                task.primary_aggregator_auth_token().as_ref().to_owned(),
            )
            .with_request_header(
                KnownHeaderName::ContentType,
                AggregateShareReq::<TimeInterval>::MEDIA_TYPE,
            )
            .with_request_body(
                AggregateShareReq::new(
                    BatchSelector::new_time_interval(
                        Interval::new(Time::from_seconds_since_epoch(0), *task.time_precision())
                            .unwrap(),
                    ),
                    Vec::new(),
                    0,
                    ReportIdChecksum::default(),
                )
                .get_encoded(),
            )
            .run_async(&handler)
            .await;

        assert_eq!(test_conn.status(), Some(Status::BadRequest));
    }

    #[tokio::test]
    async fn aggregate_share_request() {
        install_test_trace_subscriber();

        let collector_hpke_keypair = generate_test_hpke_config_and_private_key();
        let task = TaskBuilder::new(QueryType::TimeInterval, VdafInstance::Fake, Role::Helper)
            .with_max_batch_query_count(1)
            .with_time_precision(Duration::from_seconds(500))
            .with_min_batch_size(10)
            .with_collector_hpke_config(collector_hpke_keypair.config().clone())
            .build();

        let clock = MockClock::default();
        let ephemeral_datastore = ephemeral_datastore().await;
        let datastore = Arc::new(ephemeral_datastore.datastore(clock.clone()).await);

        datastore.put_task(&task).await.unwrap();

        let handler = aggregator_handler(
            Arc::clone(&datastore),
            clock,
            &noop_meter(),
            default_aggregator_config(),
        )
        .await
        .unwrap();

        // There are no batch aggregations in the datastore yet
        let request = AggregateShareReq::new(
            BatchSelector::new_time_interval(
                Interval::new(Time::from_seconds_since_epoch(0), *task.time_precision()).unwrap(),
            ),
            dummy_vdaf::AggregationParam(0).get_encoded(),
            0,
            ReportIdChecksum::default(),
        );

        let mut test_conn = post(task.aggregate_shares_uri().unwrap().path())
            .with_request_header(
                "DAP-Auth-Token",
                task.primary_aggregator_auth_token().as_ref().to_owned(),
            )
            .with_request_header(
                KnownHeaderName::ContentType,
                AggregateShareReq::<TimeInterval>::MEDIA_TYPE,
            )
            .with_request_body(request.get_encoded())
            .run_async(&handler)
            .await;

        assert_eq!(test_conn.status(), Some(Status::BadRequest));
        assert_eq!(
            take_problem_details(&mut test_conn).await,
            json!({
                "status": Status::BadRequest as u16,
                "type": "urn:ietf:params:ppm:dap:error:invalidBatchSize",
                "title": "The number of reports included in the batch is invalid.",
                "taskid": format!("{}", task.id()),
            })
        );

        // Put some batch aggregations in the DB.
        datastore
            .run_tx(|tx| {
                let task = task.clone();
                Box::pin(async move {
                    for aggregation_param in [
                        dummy_vdaf::AggregationParam(0),
                        dummy_vdaf::AggregationParam(1),
                    ] {
                        let interval_1 = Interval::new(
                            Time::from_seconds_since_epoch(500),
                            *task.time_precision(),
                        )
                        .unwrap();
                        tx.put_batch(&Batch::<0, TimeInterval, dummy_vdaf::Vdaf>::new(
                            *task.id(),
                            interval_1,
                            aggregation_param,
                            BatchState::Closed,
                            0,
                            interval_1,
                        ))
                        .await
                        .unwrap();
                        tx.put_batch_aggregation(&BatchAggregation::<
                            0,
                            TimeInterval,
                            dummy_vdaf::Vdaf,
                        >::new(
                            *task.id(),
                            interval_1,
                            aggregation_param,
                            0,
                            BatchAggregationState::Aggregating,
                            Some(dummy_vdaf::AggregateShare(64)),
                            5,
                            interval_1,
                            ReportIdChecksum::get_decoded(&[3; 32]).unwrap(),
                        ))
                        .await
                        .unwrap();

                        let interval_2 = Interval::new(
                            Time::from_seconds_since_epoch(1500),
                            *task.time_precision(),
                        )
                        .unwrap();
                        tx.put_batch(&Batch::<0, TimeInterval, dummy_vdaf::Vdaf>::new(
                            *task.id(),
                            interval_2,
                            aggregation_param,
                            BatchState::Closed,
                            0,
                            interval_2,
                        ))
                        .await
                        .unwrap();
                        tx.put_batch_aggregation(&BatchAggregation::<
                            0,
                            TimeInterval,
                            dummy_vdaf::Vdaf,
                        >::new(
                            *task.id(),
                            interval_2,
                            aggregation_param,
                            0,
                            BatchAggregationState::Aggregating,
                            Some(dummy_vdaf::AggregateShare(128)),
                            5,
                            interval_2,
                            ReportIdChecksum::get_decoded(&[2; 32]).unwrap(),
                        ))
                        .await
                        .unwrap();

                        let interval_3 = Interval::new(
                            Time::from_seconds_since_epoch(2000),
                            *task.time_precision(),
                        )
                        .unwrap();
                        tx.put_batch(&Batch::<0, TimeInterval, dummy_vdaf::Vdaf>::new(
                            *task.id(),
                            interval_3,
                            aggregation_param,
                            BatchState::Closed,
                            0,
                            interval_3,
                        ))
                        .await
                        .unwrap();
                        tx.put_batch_aggregation(&BatchAggregation::<
                            0,
                            TimeInterval,
                            dummy_vdaf::Vdaf,
                        >::new(
                            *task.id(),
                            interval_3,
                            aggregation_param,
                            0,
                            BatchAggregationState::Aggregating,
                            Some(dummy_vdaf::AggregateShare(256)),
                            5,
                            interval_3,
                            ReportIdChecksum::get_decoded(&[4; 32]).unwrap(),
                        ))
                        .await
                        .unwrap();

                        let interval_4 = Interval::new(
                            Time::from_seconds_since_epoch(2500),
                            *task.time_precision(),
                        )
                        .unwrap();
                        tx.put_batch(&Batch::<0, TimeInterval, dummy_vdaf::Vdaf>::new(
                            *task.id(),
                            interval_4,
                            aggregation_param,
                            BatchState::Closed,
                            0,
                            interval_4,
                        ))
                        .await
                        .unwrap();
                        tx.put_batch_aggregation(&BatchAggregation::<
                            0,
                            TimeInterval,
                            dummy_vdaf::Vdaf,
                        >::new(
                            *task.id(),
                            interval_4,
                            aggregation_param,
                            0,
                            BatchAggregationState::Aggregating,
                            Some(dummy_vdaf::AggregateShare(512)),
                            5,
                            interval_4,
                            ReportIdChecksum::get_decoded(&[8; 32]).unwrap(),
                        ))
                        .await
                        .unwrap();
                    }

                    Ok(())
                })
            })
            .await
            .unwrap();

        // Specified interval includes too few reports.
        let request = AggregateShareReq::new(
            BatchSelector::new_time_interval(
                Interval::new(
                    Time::from_seconds_since_epoch(0),
                    Duration::from_seconds(1000),
                )
                .unwrap(),
            ),
            dummy_vdaf::AggregationParam(0).get_encoded(),
            5,
            ReportIdChecksum::default(),
        );
        let mut test_conn = post(task.aggregate_shares_uri().unwrap().path())
            .with_request_header(
                "DAP-Auth-Token",
                task.primary_aggregator_auth_token().as_ref().to_owned(),
            )
            .with_request_header(
                KnownHeaderName::ContentType,
                AggregateShareReq::<TimeInterval>::MEDIA_TYPE,
            )
            .with_request_body(request.get_encoded())
            .run_async(&handler)
            .await;

        assert_eq!(test_conn.status(), Some(Status::BadRequest));
        assert_eq!(
            take_problem_details(&mut test_conn).await,
            json!({
                "status": Status::BadRequest as u16,
                "type": "urn:ietf:params:ppm:dap:error:invalidBatchSize",
                "title": "The number of reports included in the batch is invalid.",
                "taskid": format!("{}", task.id()),
            })
        );

        // Make requests that will fail because the checksum or report counts don't match.
        for misaligned_request in [
            // Interval is big enough, but checksum doesn't match.
            AggregateShareReq::new(
                BatchSelector::new_time_interval(
                    Interval::new(
                        Time::from_seconds_since_epoch(0),
                        Duration::from_seconds(2000),
                    )
                    .unwrap(),
                ),
                dummy_vdaf::AggregationParam(0).get_encoded(),
                10,
                ReportIdChecksum::get_decoded(&[3; 32]).unwrap(),
            ),
            // Interval is big enough, but report count doesn't match.
            AggregateShareReq::new(
                BatchSelector::new_time_interval(
                    Interval::new(
                        Time::from_seconds_since_epoch(2000),
                        Duration::from_seconds(2000),
                    )
                    .unwrap(),
                ),
                dummy_vdaf::AggregationParam(0).get_encoded(),
                20,
                ReportIdChecksum::get_decoded(&[4 ^ 8; 32]).unwrap(),
            ),
        ] {
            let mut test_conn = post(task.aggregate_shares_uri().unwrap().path())
                .with_request_header(
                    "DAP-Auth-Token",
                    task.primary_aggregator_auth_token().as_ref().to_owned(),
                )
                .with_request_header(
                    KnownHeaderName::ContentType,
                    AggregateShareReq::<TimeInterval>::MEDIA_TYPE,
                )
                .with_request_body(misaligned_request.get_encoded())
                .run_async(&handler)
                .await;

            assert_eq!(test_conn.status(), Some(Status::BadRequest));
            assert_eq!(
                take_problem_details(&mut test_conn).await,
                json!({
                    "status": Status::BadRequest as u16,
                    "type": "urn:ietf:params:ppm:dap:error:batchMismatch",
                    "title": "Leader and helper disagree on reports aggregated in a batch.",
                    "taskid": format!("{}", task.id()),
                })
            );
        }

        // Valid requests: intervals are big enough, do not overlap, checksum and report count are
        // good.
        for (label, request, expected_result) in [
            (
                "first and second batchess",
                AggregateShareReq::new(
                    BatchSelector::new_time_interval(
                        Interval::new(
                            Time::from_seconds_since_epoch(0),
                            Duration::from_seconds(2000),
                        )
                        .unwrap(),
                    ),
                    dummy_vdaf::AggregationParam(0).get_encoded(),
                    10,
                    ReportIdChecksum::get_decoded(&[3 ^ 2; 32]).unwrap(),
                ),
                dummy_vdaf::AggregateShare(64 + 128),
            ),
            (
                "third and fourth batches",
                AggregateShareReq::new(
                    BatchSelector::new_time_interval(
                        Interval::new(
                            Time::from_seconds_since_epoch(2000),
                            Duration::from_seconds(2000),
                        )
                        .unwrap(),
                    ),
                    dummy_vdaf::AggregationParam(0).get_encoded(),
                    10,
                    ReportIdChecksum::get_decoded(&[8 ^ 4; 32]).unwrap(),
                ),
                // Should get sum over the third and fourth batches
                dummy_vdaf::AggregateShare(256 + 512),
            ),
        ] {
            // Request the aggregate share multiple times. If the request parameters don't change,
            // then there is no query count violation and all requests should succeed.
            for iteration in 0..3 {
                let mut test_conn = post(task.aggregate_shares_uri().unwrap().path())
                    .with_request_header(
                        "DAP-Auth-Token",
                        task.primary_aggregator_auth_token().as_ref().to_owned(),
                    )
                    .with_request_header(
                        KnownHeaderName::ContentType,
                        AggregateShareReq::<TimeInterval>::MEDIA_TYPE,
                    )
                    .with_request_body(request.get_encoded())
                    .run_async(&handler)
                    .await;

                assert_eq!(
                    test_conn.status(),
                    Some(Status::Ok),
                    "test case: {label:?}, iteration: {iteration}"
                );
                assert_headers!(
                    &test_conn,
                    "content-type" => (AggregateShareMessage::MEDIA_TYPE)
                );
                let body_bytes = take_response_body(&mut test_conn).await;
                let aggregate_share_resp = AggregateShareMessage::get_decoded(&body_bytes).unwrap();

                let aggregate_share = hpke::open(
                    collector_hpke_keypair.config(),
                    collector_hpke_keypair.private_key(),
                    &HpkeApplicationInfo::new(
                        &Label::AggregateShare,
                        &Role::Helper,
                        &Role::Collector,
                    ),
                    aggregate_share_resp.encrypted_aggregate_share(),
                    &AggregateShareAad::new(*task.id(), request.batch_selector().clone())
                        .get_encoded(),
                )
                .unwrap();

                // Should get the sum over the first and second aggregate shares
                let decoded_aggregate_share =
                    dummy_vdaf::AggregateShare::get_decoded(aggregate_share.as_ref()).unwrap();
                assert_eq!(
                    decoded_aggregate_share, expected_result,
                    "test case: {label:?}, iteration: {iteration}"
                );
            }
        }

        // Requests for collection intervals that overlap with but are not identical to previous
        // collection intervals fail.
        let all_batch_request = AggregateShareReq::new(
            BatchSelector::new_time_interval(
                Interval::new(
                    Time::from_seconds_since_epoch(0),
                    Duration::from_seconds(4000),
                )
                .unwrap(),
            ),
            dummy_vdaf::AggregationParam(0).get_encoded(),
            20,
            ReportIdChecksum::get_decoded(&[8 ^ 4 ^ 3 ^ 2; 32]).unwrap(),
        );
        let mut test_conn = post(task.aggregate_shares_uri().unwrap().path())
            .with_request_header(
                "DAP-Auth-Token",
                task.primary_aggregator_auth_token().as_ref().to_owned(),
            )
            .with_request_header(
                KnownHeaderName::ContentType,
                AggregateShareReq::<TimeInterval>::MEDIA_TYPE,
            )
            .with_request_body(all_batch_request.get_encoded())
            .run_async(&handler)
            .await;
        assert_eq!(test_conn.status(), Some(Status::BadRequest));
        assert_eq!(
            take_problem_details(&mut test_conn).await,
            json!({
                "status": Status::BadRequest as u16,
                "type": "urn:ietf:params:ppm:dap:error:batchOverlap",
                "title": "The queried batch overlaps with a previously queried batch.",
                "taskid": format!("{}", task.id()),
            }),
        );

        // Previous sequence of aggregate share requests should have consumed the available queries
        // for all the batches. Further requests for any batches will cause query count violations.
        for query_count_violation_request in [
            AggregateShareReq::new(
                BatchSelector::new_time_interval(
                    Interval::new(
                        Time::from_seconds_since_epoch(0),
                        Duration::from_seconds(2000),
                    )
                    .unwrap(),
                ),
                dummy_vdaf::AggregationParam(1).get_encoded(),
                10,
                ReportIdChecksum::get_decoded(&[3 ^ 2; 32]).unwrap(),
            ),
            AggregateShareReq::new(
                BatchSelector::new_time_interval(
                    Interval::new(
                        Time::from_seconds_since_epoch(2000),
                        Duration::from_seconds(2000),
                    )
                    .unwrap(),
                ),
                dummy_vdaf::AggregationParam(1).get_encoded(),
                10,
                ReportIdChecksum::get_decoded(&[4 ^ 8; 32]).unwrap(),
            ),
        ] {
            let mut test_conn = post(task.aggregate_shares_uri().unwrap().path())
                .with_request_header(
                    "DAP-Auth-Token",
                    task.primary_aggregator_auth_token().as_ref().to_owned(),
                )
                .with_request_header(
                    KnownHeaderName::ContentType,
                    AggregateShareReq::<TimeInterval>::MEDIA_TYPE,
                )
                .with_request_body(query_count_violation_request.get_encoded())
                .run_async(&handler)
                .await;
            assert_eq!(test_conn.status(), Some(Status::BadRequest));
            assert_eq!(
                take_problem_details(&mut test_conn).await,
                json!({
                    "status": Status::BadRequest as u16,
                    "type": "urn:ietf:params:ppm:dap:error:batchQueriedTooManyTimes",
                    "title": "The batch described by the query has been queried too many times.",
                    "taskid": format!("{}", task.id()),
                })
            );
        }
    }

    async fn take_response_body(test_conn: &mut TestConn) -> Cow<'_, [u8]> {
        test_conn
            .take_response_body()
            .unwrap()
            .into_bytes()
            .await
            .unwrap()
    }

    async fn take_problem_details(test_conn: &mut TestConn) -> serde_json::Value {
        serde_json::from_slice(&take_response_body(test_conn).await).unwrap()
    }
}<|MERGE_RESOLUTION|>--- conflicted
+++ resolved
@@ -4,12 +4,8 @@
 use janus_aggregator_core::{datastore::Datastore, instrumented};
 use janus_core::{
     http::extract_bearer_token,
-<<<<<<< HEAD
     task::{AuthenticationToken, DapAuthToken, DAP_AUTH_HEADER},
     taskprov::TASKPROV_HEADER,
-=======
-    task::{AuthenticationToken, DAP_AUTH_HEADER},
->>>>>>> d4dde004
     time::Clock,
 };
 use janus_messages::{
