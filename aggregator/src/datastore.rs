--- conflicted
+++ resolved
@@ -1677,10 +1677,6 @@
             .await?
             .into_iter()
             .map(|row| {
-<<<<<<< HEAD
-=======
-                let report_id = row.get_bytea_and_convert::<ReportId>("report_id")?;
->>>>>>> c67f38a4
                 Self::report_aggregation_from_row(
                     vdaf,
                     role,
@@ -3221,43 +3217,6 @@
             .map(|row| Ok(BatchId::get_decoded(row.get("batch_id"))?))
             .transpose()
     }
-<<<<<<< HEAD
-=======
-}
-
-fn check_single_row_mutation(row_count: u64) -> Result<(), Error> {
-    match row_count {
-        0 => Err(Error::MutationTargetNotFound),
-        1 => Ok(()),
-        _ => panic!(
-            "update which should have affected at most one row instead affected {row_count} rows"
-        ),
-    }
-}
-
-/// Add a [`std::time::Duration`] to a [`chrono::NaiveDateTime`].
-fn add_naive_date_time_duration(
-    time: &NaiveDateTime,
-    duration: &StdDuration,
-) -> Result<NaiveDateTime, Error> {
-    time.checked_add_signed(
-        chrono::Duration::from_std(*duration)
-            .map_err(|_| Error::TimeOverflow("overflow converting duration to signed duration"))?,
-    )
-    .ok_or(Error::TimeOverflow("overflow adding duration to time"))
-}
-
-/// Extensions for [`tokio_postgres::row::Row`]
-trait RowExt {
-    /// Get a PostgreSQL `BIGINT` from the row, which is represented in Rust as
-    /// i64 ([1]), then attempt to convert it to the desired integer type `T`.
-    ///
-    /// [1]: https://docs.rs/postgres-types/latest/postgres_types/trait.FromSql.html
-    fn get_bigint_and_convert<I, T>(&self, idx: I) -> Result<T, Error>
-    where
-        I: RowIndex + Display,
-        T: TryFrom<i64, Error = std::num::TryFromIntError>;
->>>>>>> c67f38a4
 
     /// Deletes old client reports for a given task, that is, client reports whose timestamp is
     /// older than a given timestamp which are not included in any report aggregations.
@@ -3495,10 +3454,21 @@
         0 => Err(Error::MutationTargetNotFound),
         1 => Ok(()),
         _ => panic!(
-            "update which should have affected at most one row instead affected {} rows",
-            row_count
+            "update which should have affected at most one row instead affected {row_count} rows"
         ),
     }
+}
+
+/// Add a [`std::time::Duration`] to a [`chrono::NaiveDateTime`].
+fn add_naive_date_time_duration(
+    time: &NaiveDateTime,
+    duration: &StdDuration,
+) -> Result<NaiveDateTime, Error> {
+    time.checked_add_signed(
+        chrono::Duration::from_std(*duration)
+            .map_err(|_| Error::TimeOverflow("overflow converting duration to signed duration"))?,
+    )
+    .ok_or(Error::TimeOverflow("overflow adding duration to time"))
 }
 
 /// Extensions for [`tokio_postgres::row::Row`]
@@ -3572,16 +3542,9 @@
         for<'a> <T as TryFrom<&'a [u8]>>::Error: std::fmt::Debug,
     {
         let encoded: Vec<u8> = self.try_get(idx)?;
-<<<<<<< HEAD
         T::try_from(&encoded).map_err(|err| {
             Error::DbState(format!("{} stored in database is invalid: {:?}", idx, err))
         })
-=======
-        let decoded = T::try_from(&encoded).map_err(|err| {
-            Error::DbState(format!("{idx} stored in database is invalid: {err:?}"))
-        })?;
-        Ok(decoded)
->>>>>>> c67f38a4
     }
 }
 
@@ -4166,19 +4129,6 @@
             Ok(Self(value.try_into().map_err(|_| {
                 "byte slice has incorrect length for LeaseToken"
             })?))
-        }
-    }
-
-    impl<'a> TryFrom<&'a [u8]> for LeaseToken {
-        type Error = Error;
-
-        fn try_from(lease_token: &[u8]) -> Result<Self, Self::Error> {
-            let lease_token: [u8; Self::LEN] = lease_token.try_into().map_err(|_| {
-                Error::Message(janus_messages::Error::InvalidParameter(
-                    "LeaseToken length incorrect",
-                ))
-            })?;
-            Ok(Self::from(lease_token))
         }
     }
 
@@ -9353,7 +9303,6 @@
         assert!(outstanding_batches.is_empty());
     }
 
-<<<<<<< HEAD
     #[async_trait]
     trait ExpirationQueryTypeExt: CollectableQueryType {
         fn batch_identifier_for_client_timestamps(
@@ -10784,57 +10733,6 @@
         assert_eq!(want_outstanding_batch_ids, got_outstanding_batch_ids);
     }
 
-    /// generate_vdaf_values generates some arbitrary VDAF values for use in testing. It is cribbed
-    /// heavily from `libprio-rs`' `run_vdaf`. The resulting values are guaranteed to be associated
-    /// with the same aggregator.
-    ///
-    /// generate_vdaf_values assumes that the VDAF in use is one-round.
-    fn generate_vdaf_values<const L: usize, A: vdaf::Aggregator<L> + vdaf::Client>(
-        vdaf: &A,
-        agg_param: A::AggregationParam,
-        measurement: A::Measurement,
-    ) -> (A::PrepareState, A::PrepareMessage, A::OutputShare)
-    where
-        for<'a> &'a A::AggregateShare: Into<Vec<u8>>,
-    {
-        let (public_share, input_shares) = vdaf.shard(&measurement).unwrap();
-        let verify_key: [u8; L] = random();
-
-        let (mut prep_states, prep_shares): (Vec<_>, Vec<_>) = input_shares
-            .iter()
-            .enumerate()
-            .map(|(agg_id, input_share)| {
-                vdaf.prepare_init(
-                    &verify_key,
-                    agg_id,
-                    &agg_param,
-                    b"nonce",
-                    &public_share,
-                    input_share,
-                )
-                .unwrap()
-            })
-            .unzip();
-        let prep_msg = vdaf.prepare_preprocess(prep_shares).unwrap();
-        let mut output_shares: Vec<A::OutputShare> = prep_states
-            .iter()
-            .map(|prep_state| {
-                if let PrepareTransition::Finish(output_share) = vdaf
-                    .prepare_step(prep_state.clone(), prep_msg.clone())
-                    .unwrap()
-                {
-                    output_share
-                } else {
-                    panic!("generate_vdaf_values: VDAF returned something other than Finish")
-                }
-            })
-            .collect();
-
-        (prep_states.remove(0), prep_msg, output_shares.remove(0))
-    }
-
-=======
->>>>>>> c67f38a4
     #[tokio::test]
     async fn roundtrip_interval_sql() {
         let (datastore, _db_handle) = ephemeral_datastore(MockClock::default()).await;
