--- conflicted
+++ resolved
@@ -8072,25 +8072,8 @@
     }
 
     #[tokio::test]
-<<<<<<< HEAD
-    async fn collect_request_to_helper() {
-        install_test_trace_subscriber();
-
-        // Prepare parameters.
-        let task =
-            TaskBuilder::new(QueryType::TimeInterval, VdafInstance::Fake, Role::Helper).build();
-        let clock = MockClock::default();
-        let ephemeral_datastore = ephemeral_datastore().await;
-        let datastore = ephemeral_datastore.datastore(clock.clone());
-
-        datastore.put_task(&task).await.unwrap();
-
-        let filter =
-            aggregator_filter(Arc::new(datastore), clock, default_aggregator_config()).unwrap();
-=======
     async fn collection_job_put_request_to_helper() {
         let test_case = setup_collection_job_test_case(Role::Helper, QueryType::TimeInterval).await;
->>>>>>> 3a1f3637
 
         let collection_job_id: CollectionJobId = random();
         let request = CollectionReq::new(
@@ -8124,25 +8107,8 @@
     }
 
     #[tokio::test]
-<<<<<<< HEAD
-    async fn collect_request_invalid_batch_interval() {
-        install_test_trace_subscriber();
-
-        // Prepare parameters.
-        let task =
-            TaskBuilder::new(QueryType::TimeInterval, VdafInstance::Fake, Role::Leader).build();
-        let clock = MockClock::default();
-        let ephemeral_datastore = ephemeral_datastore().await;
-        let datastore = ephemeral_datastore.datastore(clock.clone());
-
-        datastore.put_task(&task).await.unwrap();
-
-        let filter =
-            aggregator_filter(Arc::new(datastore), clock, default_aggregator_config()).unwrap();
-=======
     async fn collection_job_put_request_invalid_batch_interval() {
         let test_case = setup_collection_job_test_case(Role::Leader, QueryType::TimeInterval).await;
->>>>>>> 3a1f3637
 
         let collection_job_id: CollectionJobId = random();
         let request = CollectionReq::new(
@@ -8177,25 +8143,8 @@
     }
 
     #[tokio::test]
-<<<<<<< HEAD
-    async fn collect_request_invalid_aggregation_parameter() {
-        install_test_trace_subscriber();
-
-        // Prepare parameters.
-        let task =
-            TaskBuilder::new(QueryType::TimeInterval, VdafInstance::Fake, Role::Leader).build();
-        let clock = MockClock::default();
-        let ephemeral_datastore = ephemeral_datastore().await;
-        let datastore = ephemeral_datastore.datastore(clock.clone());
-
-        datastore.put_task(&task).await.unwrap();
-
-        let filter =
-            aggregator_filter(Arc::new(datastore), clock, default_aggregator_config()).unwrap();
-=======
     async fn collection_job_put_request_invalid_aggregation_parameter() {
         let test_case = setup_collection_job_test_case(Role::Leader, QueryType::TimeInterval).await;
->>>>>>> 3a1f3637
 
         let collection_job_id: CollectionJobId = random();
         let request = CollectionReq::new(
@@ -8297,23 +8246,7 @@
             Time::from_seconds_since_epoch(0),
             *test_case.task.time_precision(),
         )
-<<<<<<< HEAD
-        .build();
-        let batch_interval =
-            Interval::new(Time::from_seconds_since_epoch(0), *task.time_precision()).unwrap();
-
-        let clock = MockClock::default();
-        let ephemeral_datastore = ephemeral_datastore().await;
-        let datastore = Arc::new(ephemeral_datastore.datastore(clock.clone()));
-
-        datastore.put_task(&task).await.unwrap();
-
-        let filter =
-            aggregator_filter(Arc::clone(&datastore), clock, default_aggregator_config()).unwrap();
-
-=======
         .unwrap();
->>>>>>> 3a1f3637
         let collection_job_id: CollectionJobId = random();
         let req = CollectionReq::new(
             Query::new_time_interval(batch_interval),
@@ -8390,22 +8323,7 @@
             Time::from_seconds_since_epoch(0),
             *test_case.task.time_precision(),
         )
-<<<<<<< HEAD
-        .build();
-        let batch_interval =
-            Interval::new(Time::from_seconds_since_epoch(0), *task.time_precision()).unwrap();
-
-        let clock = MockClock::default();
-        let ephemeral_datastore = ephemeral_datastore().await;
-        let datastore = Arc::new(ephemeral_datastore.datastore(clock.clone()));
-
-        datastore.put_task(&task).await.unwrap();
-
-        let filter =
-            aggregator_filter(Arc::clone(&datastore), clock, default_aggregator_config()).unwrap();
-=======
         .unwrap();
->>>>>>> 3a1f3637
 
         let collection_job_id: CollectionJobId = random();
         let request = CollectionReq::new(
@@ -8491,13 +8409,8 @@
         )
         .unwrap();
 
-<<<<<<< HEAD
-        let filter =
-            aggregator_filter(Arc::clone(&datastore), clock, default_aggregator_config()).unwrap();
-=======
         let leader_aggregate_share = dummy_vdaf::AggregateShare(0);
         let helper_aggregate_share = dummy_vdaf::AggregateShare(1);
->>>>>>> 3a1f3637
 
         let collection_job_id: CollectionJobId = random();
         let request = CollectionReq::new(
@@ -8611,25 +8524,8 @@
     }
 
     #[tokio::test]
-<<<<<<< HEAD
-    async fn no_such_collection_job() {
-        install_test_trace_subscriber();
-        let ephemeral_datastore = ephemeral_datastore().await;
-        let datastore = ephemeral_datastore.datastore(MockClock::default());
-        let task =
-            TaskBuilder::new(QueryType::TimeInterval, VdafInstance::Fake, Role::Leader).build();
-
-        datastore.put_task(&task).await.unwrap();
-        let filter = aggregator_filter(
-            Arc::new(datastore),
-            MockClock::default(),
-            default_aggregator_config(),
-        )
-        .unwrap();
-=======
     async fn collection_job_post_request_no_such_collection_job() {
         let test_case = setup_collection_job_test_case(Role::Leader, QueryType::TimeInterval).await;
->>>>>>> 3a1f3637
 
         let no_such_collection_job_id: CollectionJobId = random();
 
@@ -8679,16 +8575,6 @@
             .await
             .unwrap();
 
-<<<<<<< HEAD
-        let filter = aggregator_filter(
-            Arc::new(datastore),
-            MockClock::default(),
-            default_aggregator_config(),
-        )
-        .unwrap();
-
-=======
->>>>>>> 3a1f3637
         // Sending this request will consume a query for [0, time_precision).
         let request = CollectionReq::new(
             Query::new_time_interval(
@@ -8764,16 +8650,6 @@
             .await
             .unwrap();
 
-<<<<<<< HEAD
-        let filter = aggregator_filter(
-            Arc::new(datastore),
-            MockClock::default(),
-            default_aggregator_config(),
-        )
-        .unwrap();
-
-=======
->>>>>>> 3a1f3637
         // Sending this request will consume a query for [0, 2 * time_precision).
         let request = CollectionReq::new(
             Query::new_time_interval(
@@ -8833,11 +8709,6 @@
         )
         .unwrap();
 
-<<<<<<< HEAD
-        let filter =
-            aggregator_filter(Arc::clone(&datastore), clock, default_aggregator_config()).unwrap();
-=======
->>>>>>> 3a1f3637
         let collection_job_id: CollectionJobId = random();
 
         // Try to delete a collection job that doesn't exist
