//! PPM protocol client

use http::{header::CONTENT_TYPE, StatusCode};
use janus_core::{
    hpke::associated_data_for_report_share,
    hpke::{self, HpkeApplicationInfo, Label},
    message::{Duration, HpkeCiphertext, HpkeConfig, Nonce, Report, Role, TaskId},
    time::Clock,
};
use prio::{
    codec::{Decode, Encode},
    vdaf,
};
use std::io::Cursor;
use url::Url;

#[derive(Debug, thiserror::Error)]
pub enum Error {
    #[error("invalid parameter {0}")]
    InvalidParameter(&'static str),
    #[error("HTTP client error: {0}")]
    HttpClient(#[from] reqwest::Error),
    #[error("codec error: {0}")]
    Codec(#[from] prio::codec::CodecError),
    #[error("HTTP response status {0}")]
    Http(StatusCode),
    #[error("URL parse: {0}")]
    Url(#[from] url::ParseError),
    #[error("VDAF error: {0}")]
    Vdaf(#[from] prio::vdaf::VdafError),
    #[error("HPKE error: {0}")]
    Hpke(#[from] janus_core::hpke::Error),
}

static CLIENT_USER_AGENT: &str = concat!(
    env!("CARGO_PKG_NAME"),
    "/",
    env!("CARGO_PKG_VERSION"),
    "/",
    "client"
);

/// The PPM client's view of task parameters.
#[derive(Clone, Debug)]
pub struct ClientParameters {
    /// Unique identifier for the task
    task_id: TaskId,
    /// URLs relative to which aggregator API endpoints are found. The first
    /// entry is the leader's.
    aggregator_endpoints: Vec<Url>,
    /// The minimum batch duration of the task. This value is shared by all
    /// parties in the protocol, and is used to compute report nonces.
    min_batch_duration: Duration,
}

impl ClientParameters {
    /// Creates a new set of client task parameters.
    pub fn new(
        task_id: TaskId,
        mut aggregator_endpoints: Vec<Url>,
        min_batch_duration: Duration,
    ) -> Self {
        // Ensure provided aggregator endpoints end with a slash, as we will be joining additional
        // path segments into these endpoints & the Url::join implementation is persnickety about
        // the slash at the end of the path.
        for url in &mut aggregator_endpoints {
            if !url.as_str().ends_with('/') {
                url.set_path(&format!("{}/", url.path()));
            }
        }

        Self {
            task_id,
            aggregator_endpoints,
            min_batch_duration,
        }
    }

    /// The URL relative to which the API endpoints for the aggregator may be
    /// found, if the role is an aggregator, or an error otherwise.
    fn aggregator_endpoint(&self, role: Role) -> Result<&Url, Error> {
        Ok(&self.aggregator_endpoints[role
            .index()
            .ok_or(Error::InvalidParameter("role is not an aggregator"))?])
    }

    /// URL from which the HPKE configuration for the server filling `role` may
    /// be fetched per draft-gpew-priv-ppm §4.3.1
    fn hpke_config_endpoint(&self, role: Role) -> Result<Url, Error> {
        Ok(self.aggregator_endpoint(role)?.join("hpke_config")?)
    }

    /// URL to which reports may be uploaded by clients per draft-gpew-priv-ppm
    /// §4.3.2
    fn upload_endpoint(&self) -> Result<Url, Error> {
        Ok(self.aggregator_endpoint(Role::Leader)?.join("upload")?)
    }
}

/// Fetches HPKE configuration from the specified aggregator using the
/// aggregator endpoints in the provided [`ClientParameters`].
#[tracing::instrument(err)]
pub async fn aggregator_hpke_config(
    client_parameters: &ClientParameters,
    aggregator_role: Role,
    task_id: TaskId,
    http_client: &reqwest::Client,
) -> Result<HpkeConfig, Error> {
    let mut request_url = client_parameters.hpke_config_endpoint(aggregator_role)?;
    request_url.set_query(Some(&format!("task_id={}", task_id)));
    let hpke_config_response = http_client.get(request_url).send().await?;
    let status = hpke_config_response.status();
    if !status.is_success() {
        return Err(Error::Http(status));
    }

    Ok(HpkeConfig::decode(&mut Cursor::new(
        hpke_config_response.bytes().await?.as_ref(),
    ))?)
}

/// Construct a [`reqwest::Client`] suitable for use in a PPM [`Client`].
pub fn default_http_client() -> Result<reqwest::Client, Error> {
    Ok(reqwest::Client::builder()
        .user_agent(CLIENT_USER_AGENT)
        .build()?)
}

/// A PPM client.
#[derive(Debug)]
pub struct Client<V: vdaf::Client, C>
where
    for<'a> &'a V::AggregateShare: Into<Vec<u8>>,
{
    parameters: ClientParameters,
    vdaf_client: V,
    clock: C,
    http_client: reqwest::Client,
    leader_hpke_config: HpkeConfig,
    helper_hpke_config: HpkeConfig,
}

impl<V: vdaf::Client, C: Clock> Client<V, C>
where
    for<'a> &'a V::AggregateShare: Into<Vec<u8>>,
{
    pub fn new(
        parameters: ClientParameters,
        vdaf_client: V,
        clock: C,
        http_client: &reqwest::Client,
        leader_hpke_config: HpkeConfig,
        helper_hpke_config: HpkeConfig,
    ) -> Self
    where
        for<'a> &'a V::AggregateShare: Into<Vec<u8>>,
    {
        Self {
            parameters,
            vdaf_client,
            clock,
            http_client: http_client.clone(),
            leader_hpke_config,
            helper_hpke_config,
        }
    }

    /// Shard a measurement, encrypt its shares, and construct a [`janus_core::message::Report`]
    /// to be uploaded.
    fn prepare_report(&self, measurement: &V::Measurement) -> Result<Report, Error> {
        let input_shares = self.vdaf_client.shard(measurement)?;
        assert_eq!(input_shares.len(), 2); // PPM only supports VDAFs using two aggregators.

        let nonce =
            Nonce::generate(&self.clock, self.parameters.min_batch_duration).map_err(|_| {
                Error::InvalidParameter("Error rounding time down to min_batch_duration")
            })?;
        let extensions = vec![]; // No extensions supported yet
        let associated_data =
            associated_data_for_report_share(self.parameters.task_id, nonce, &extensions);

        let encrypted_input_shares: Vec<HpkeCiphertext> = [
            (&self.leader_hpke_config, Role::Leader),
            (&self.helper_hpke_config, Role::Helper),
        ]
        .into_iter()
        .zip(input_shares)
        .map(|((hpke_config, receiver_role), input_share)| {
            Ok(hpke::seal(
                hpke_config,
                &HpkeApplicationInfo::new(Label::InputShare, Role::Client, receiver_role),
                &input_share.get_encoded(),
                &associated_data,
            )?)
        })
        .collect::<Result<_, Error>>()?;

        Ok(Report::new(
            self.parameters.task_id,
            nonce,
            extensions,
            encrypted_input_shares,
        ))
    }

    /// Upload a [`janus_core::message::Report`] to the leader, per §4.3.2 of
    /// draft-gpew-priv-ppm. The provided measurement is sharded into one input
    /// share plus one proof share for each aggregator and then uploaded to the
    /// leader.
    #[tracing::instrument(skip(measurement), err)]
    pub async fn upload(&self, measurement: &V::Measurement) -> Result<(), Error> {
        let report = self.prepare_report(measurement)?;

        let upload_response = self
            .http_client
            .post(self.parameters.upload_endpoint()?)
            .header(CONTENT_TYPE, Report::MEDIA_TYPE)
            .body(report.get_encoded())
            .send()
            .await?;
        let status = upload_response.status();
        if !status.is_success() {
            // TODO(#233): decode an RFC 7807 problem document
            return Err(Error::Http(status));
        }

        Ok(())
    }
}

#[cfg(test)]
mod tests {
    use super::*;
    use assert_matches::assert_matches;
    use janus_core::{
        hpke::test_util::generate_test_hpke_config_and_private_key,
        message::{TaskId, Time},
        test_util::install_test_trace_subscriber,
        time::MockClock,
    };
    use mockito::mock;
    use prio::vdaf::prio3::Prio3;
    use url::Url;

    fn setup_client<V: vdaf::Client>(vdaf_client: V) -> Client<V, MockClock>
    where
        for<'a> &'a V::AggregateShare: Into<Vec<u8>>,
    {
<<<<<<< HEAD
        let task_id = TaskId::random();

        let clock = MockClock::default();
        let (leader_hpke_config, _) = generate_test_hpke_config_and_private_key();
        let (helper_hpke_config, _) = generate_test_hpke_config_and_private_key();

=======
>>>>>>> da42381a
        let server_url = Url::parse(&mockito::server_url()).unwrap();
        Client::new(
            ClientParameters::new(
                TaskId::random(),
                Vec::from([server_url.clone(), server_url]),
                Duration::from_seconds(1),
            ),
            vdaf_client,
            MockClock::default(),
            &default_http_client().unwrap(),
            generate_hpke_config_and_private_key().0,
            generate_hpke_config_and_private_key().0,
        )
    }

    #[test]
    fn aggregator_endpoints_end_in_slash() {
        let client_parameters = ClientParameters::new(
            TaskId::random(),
            Vec::from([
                "http://leader_endpoint/foo/bar".parse().unwrap(),
                "http://helper_endpoint".parse().unwrap(),
            ]),
            Duration::from_seconds(1),
        );

        assert_eq!(
            client_parameters.aggregator_endpoints,
            Vec::from([
                "http://leader_endpoint/foo/bar/".parse().unwrap(),
                "http://helper_endpoint/".parse().unwrap()
            ])
        );
    }

    #[tokio::test]
    async fn upload_prio3_count() {
        install_test_trace_subscriber();
        let mocked_upload = mock("POST", "/upload")
            .match_header(CONTENT_TYPE.as_str(), Report::MEDIA_TYPE)
            .with_status(200)
            .expect(1)
            .create();

        let client = setup_client(Prio3::new_aes128_count(2).unwrap());
        client.upload(&1).await.unwrap();

        mocked_upload.assert();
    }

    #[tokio::test]
    async fn upload_prio3_invalid_measurement() {
        install_test_trace_subscriber();
        let vdaf = Prio3::new_aes128_sum(2, 16).unwrap();

        let client = setup_client(vdaf);
        // 65536 is too big for a 16 bit sum and will be rejected by the VDAF.
        // Make sure we get the right error variant but otherwise we aren't
        // picky about its contents.
        assert_matches!(client.upload(&65536).await, Err(Error::Vdaf(_)));
    }

    #[tokio::test]
    async fn upload_prio3_http_status_code() {
        install_test_trace_subscriber();

        let mocked_upload = mock("POST", "/upload")
            .match_header(CONTENT_TYPE.as_str(), Report::MEDIA_TYPE)
            .with_status(501)
            .expect(1)
            .create();

        let client = setup_client(Prio3::new_aes128_count(2).unwrap());
        assert_matches!(
            client.upload(&1).await,
            Err(Error::Http(StatusCode::NOT_IMPLEMENTED))
        );

        mocked_upload.assert();
    }

    #[tokio::test]
    async fn upload_bad_min_batch_duration() {
        install_test_trace_subscriber();

        let client_parameters =
            ClientParameters::new(TaskId::random(), vec![], Duration::from_seconds(0));
        let client = Client::new(
            client_parameters,
            Prio3::new_aes128_count(2).unwrap(),
            MockClock::default(),
            &default_http_client().unwrap(),
            generate_test_hpke_config_and_private_key().0,
            generate_test_hpke_config_and_private_key().0,
        );
        let result = client.upload(&1).await;
        assert_matches!(result, Err(Error::InvalidParameter(_)));
    }

    #[test]
    fn report_nonce_time() {
        install_test_trace_subscriber();
        let vdaf = Prio3::new_aes128_count(2).unwrap();
        let mut client = setup_client(vdaf);

        client.parameters.min_batch_duration = Duration::from_seconds(100);
        client.clock = MockClock::new(Time::from_seconds_since_epoch(101));
        assert_eq!(
            client.prepare_report(&1).unwrap().nonce().time(),
            Time::from_seconds_since_epoch(100),
        );

        client.clock = MockClock::new(Time::from_seconds_since_epoch(5200));
        assert_eq!(
            client.prepare_report(&1).unwrap().nonce().time(),
            Time::from_seconds_since_epoch(5200),
        );

        client.clock = MockClock::new(Time::from_seconds_since_epoch(9814));
        assert_eq!(
            client.prepare_report(&1).unwrap().nonce().time(),
            Time::from_seconds_since_epoch(9800),
        );
    }
}<|MERGE_RESOLUTION|>--- conflicted
+++ resolved
@@ -246,15 +246,6 @@
     where
         for<'a> &'a V::AggregateShare: Into<Vec<u8>>,
     {
-<<<<<<< HEAD
-        let task_id = TaskId::random();
-
-        let clock = MockClock::default();
-        let (leader_hpke_config, _) = generate_test_hpke_config_and_private_key();
-        let (helper_hpke_config, _) = generate_test_hpke_config_and_private_key();
-
-=======
->>>>>>> da42381a
         let server_url = Url::parse(&mockito::server_url()).unwrap();
         Client::new(
             ClientParameters::new(
@@ -265,8 +256,8 @@
             vdaf_client,
             MockClock::default(),
             &default_http_client().unwrap(),
-            generate_hpke_config_and_private_key().0,
-            generate_hpke_config_and_private_key().0,
+            generate_test_hpke_config_and_private_key().0,
+            generate_test_hpke_config_and_private_key().0,
         )
     }
 
