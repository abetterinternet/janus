--- conflicted
+++ resolved
@@ -331,11 +331,7 @@
     /// to the aggregators.
     pub fn primary_collector_auth_token(&self) -> &AuthenticationToken {
         // Unwrap safety: self.collector_auth_tokens is never empty
-<<<<<<< HEAD
-        self.collector_auth_tokens.iter().rev().next_back().unwrap()
-=======
         self.collector_auth_tokens.iter().next_back().unwrap()
->>>>>>> cfdd3105
     }
 
     /// Checks if the given collector authentication token is valid (i.e. matches with an
