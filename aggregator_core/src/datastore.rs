--- conflicted
+++ resolved
@@ -2,18 +2,11 @@
 
 use self::models::{
     AcquiredAggregationJob, AcquiredCollectionJob, AggregateShareJob, AggregationJob,
-<<<<<<< HEAD
     AggregatorRole, AuthenticationTokenType, Batch, BatchAggregation, BatchAggregationState,
     BatchAggregationStateCode, CollectionJob, CollectionJobState, CollectionJobStateCode,
     GlobalHpkeKeypair, HpkeKeyState, LeaderStoredReport, Lease, LeaseToken, OutstandingBatch,
     ReportAggregation, ReportAggregationState, ReportAggregationStateCode, SqlInterval,
-    TaskUploadCounter, TaskUploadIncrementor,
-=======
-    AggregatorRole, AuthenticationTokenType, Batch, BatchAggregation, CollectionJob,
-    CollectionJobState, CollectionJobStateCode, GlobalHpkeKeypair, HpkeKeyState,
-    LeaderStoredReport, Lease, LeaseToken, OutstandingBatch, ReportAggregation,
-    ReportAggregationState, ReportAggregationStateCode, SqlInterval, TaskUploadCounter,
->>>>>>> 59377c93
+    TaskUploadCounter,
 };
 use crate::{
     query_type::{AccumulableQueryType, CollectableQueryType},
