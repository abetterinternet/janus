//! Janus datastore (durable storage) implementation.

use self::models::{
    AcquiredAggregationJob, AcquiredCollectionJob, AggregateShareJob, AggregationJob,
    AggregatorRole, AuthenticationTokenType, Batch, BatchAggregation, CollectionJob,
    CollectionJobState, CollectionJobStateCode, GlobalHpkeKeypair, HpkeKeyState,
    LeaderStoredReport, Lease, LeaseToken, OutstandingBatch, ReportAggregation,
    ReportAggregationState, ReportAggregationStateCode, SqlInterval, TaskUploadCounter,
    TaskUploadIncrementor,
};
use crate::{
    query_type::{AccumulableQueryType, CollectableQueryType},
    task::{self, AggregatorTask, AggregatorTaskParameters},
    taskprov::PeerAggregator,
    SecretBytes,
};
use chrono::NaiveDateTime;
use futures::future::try_join_all;
use janus_core::{
    auth_tokens::AuthenticationToken,
    hpke::{HpkeKeypair, HpkePrivateKey},
    time::{Clock, TimeExt},
    vdaf::VdafInstance,
};
use janus_messages::{
    query_type::{FixedSize, QueryType, TimeInterval},
    AggregationJobId, BatchId, CollectionJobId, Duration, Extension, HpkeCiphertext, HpkeConfig,
    HpkeConfigId, Interval, PrepareResp, Query, ReportId, ReportIdChecksum, ReportMetadata,
    ReportShare, Role, TaskId, Time,
};
use opentelemetry::{
    metrics::{Counter, Histogram, Meter, Unit},
    KeyValue,
};
use postgres_types::{FromSql, Json, Timestamp, ToSql};
use prio::{
    codec::{decode_u16_items, encode_u16_items, CodecError, Decode, Encode, ParameterizedDecode},
    topology::ping_pong::PingPongTransition,
    vdaf,
};
use rand::random;
use ring::aead::{self, LessSafeKey, AES_128_GCM};
use std::{
    collections::HashMap,
    convert::TryFrom,
    fmt::{Debug, Display},
    future::Future,
    io::Cursor,
    mem::size_of,
    ops::RangeInclusive,
    pin::Pin,
    sync::{
        atomic::{AtomicBool, Ordering},
        Arc, Mutex,
    },
    time::{Duration as StdDuration, Instant},
};
use tokio::{sync::Barrier, try_join};
use tokio_postgres::{error::SqlState, row::RowIndex, IsolationLevel, Row, Statement, ToStatement};
use tracing::{error, Level};
use url::Url;

pub mod models;
#[cfg(feature = "test-util")]
#[cfg_attr(docsrs, doc(cfg(feature = "test-util")))]
pub mod test_util;
#[cfg(test)]
mod tests;

/// This macro stamps out an array of schema versions supported by this version of Janus and an
/// [`rstest_reuse`][1] template that can be applied to tests to have them run against all supported
/// schema versions.
///
/// [1]: https://docs.rs/rstest_reuse/latest/rstest_reuse/
macro_rules! supported_schema_versions {
    ( $i_latest:literal $(,)? $( $i:literal ),* ) => {
        const SUPPORTED_SCHEMA_VERSIONS: &[i64] = &[$i_latest, $($i),*];

        #[cfg(test)]
        #[rstest_reuse::template]
        #[rstest::rstest]
        // Test the latest supported schema version.
        #[case(ephemeral_datastore_schema_version($i_latest))]
        // Test the remaining supported schema versions.
        $(#[case(ephemeral_datastore_schema_version($i))])*
        // Test the remaining supported schema versions by taking a
        // database at the latest schema and downgrading it.
        $(#[case(ephemeral_datastore_schema_version_by_downgrade($i))])*
        async fn schema_versions_template(
            #[future(awt)]
            #[case]
            ephemeral_datastore: EphemeralDatastore,
        ) {
            // This is an rstest template and never gets run.
        }
    }
}

// List of schema versions that this version of Janus can safely run on. If any other schema
// version is seen, [`Datastore::new`] fails.
//
// Note that the latest supported version must be first in the list.
supported_schema_versions!(3);

/// Datastore represents a datastore for Janus, with support for transactional reads and writes.
/// In practice, Datastore instances are currently backed by a PostgreSQL database.
pub struct Datastore<C: Clock> {
    pool: deadpool_postgres::Pool,
    crypter: Crypter,
    clock: C,
    transaction_status_counter: Counter<u64>,
    transaction_retry_histogram: Histogram<u64>,
    rollback_error_counter: Counter<u64>,
    transaction_duration_histogram: Histogram<f64>,
}

impl<C: Clock> Debug for Datastore<C> {
    fn fmt(&self, f: &mut std::fmt::Formatter<'_>) -> std::fmt::Result {
        write!(f, "Datastore")
    }
}

impl<C: Clock> Datastore<C> {
    /// `new` creates a new Datastore using the provided connection pool. An error is returned if
    /// the current database migration version is not supported by this version of Janus.
    pub async fn new(
        pool: deadpool_postgres::Pool,
        crypter: Crypter,
        clock: C,
        meter: &Meter,
    ) -> Result<Datastore<C>, Error> {
        Self::new_with_supported_versions(pool, crypter, clock, meter, SUPPORTED_SCHEMA_VERSIONS)
            .await
    }

    async fn new_with_supported_versions(
        pool: deadpool_postgres::Pool,
        crypter: Crypter,
        clock: C,
        meter: &Meter,
        supported_schema_versions: &[i64],
    ) -> Result<Datastore<C>, Error> {
        let datastore = Self::new_without_supported_versions(pool, crypter, clock, meter).await;

        let (current_version, migration_description) = datastore
            .run_tx("check schema version", |tx| {
                Box::pin(async move { tx.get_current_schema_migration_version().await })
            })
            .await?;

        if !supported_schema_versions.contains(&current_version) {
            return Err(Error::DbState(format!(
                "unsupported schema version {current_version} / {migration_description}"
            )));
        }

        Ok(datastore)
    }

    /// Creates a new datastore using the provided connection pool.
    pub async fn new_without_supported_versions(
        pool: deadpool_postgres::Pool,
        crypter: Crypter,
        clock: C,
        meter: &Meter,
    ) -> Datastore<C> {
        let transaction_status_counter = meter
            .u64_counter(TRANSACTION_METER_NAME)
            .with_description("Count of database transactions run, with their status.")
            .with_unit(Unit::new("{transaction}"))
            .init();
        let rollback_error_counter = meter
            .u64_counter(TRANSACTION_ROLLBACK_METER_NAME)
            .with_description(concat!(
                "Count of errors received when rolling back a database transaction, ",
                "with their PostgreSQL error code.",
            ))
            .with_unit(Unit::new("{error}"))
            .init();
        let transaction_retry_histogram = meter
            .u64_histogram(TRANSACTION_RETRIES_METER_NAME)
            .with_description("The number of retries before a transaction is committed or aborted.")
            .with_unit(Unit::new("{retry}"))
            .init();
        let transaction_duration_histogram = meter
            .f64_histogram(TRANSACTION_DURATION_METER_NAME)
            .with_description("Duration of database transactions.")
            .with_unit(Unit::new("s"))
            .init();

        Self {
            pool,
            crypter,
            clock,
            transaction_status_counter,
            transaction_retry_histogram,
            rollback_error_counter,
            transaction_duration_histogram,
        }
    }

    /// run_tx runs a transaction, whose body is determined by the given function. The transaction
    /// is committed if the body returns a successful value, and rolled back if the body returns an
    /// error value.
    ///
    /// The datastore will automatically retry some failures (e.g. serialization failures) by
    /// rolling back & retrying with a new transaction, so the given function should support being
    /// called multiple times. Values read from the transaction should not be considered as
    /// "finalized" until the transaction is committed, i.e. after `run_tx` is run to completion.
    ///
    /// This method requires a transaction name for use in database metrics.
    #[tracing::instrument(level = "trace", skip(self, f))]
    pub async fn run_tx<F, T>(&self, name: &'static str, f: F) -> Result<T, Error>
    where
        for<'a> F:
            Fn(&'a Transaction<C>) -> Pin<Box<dyn Future<Output = Result<T, Error>> + Send + 'a>>,
    {
        let mut retry_count = 0;
        loop {
            let before = Instant::now();
            let (rslt, retry) = self.run_tx_once(name, &f).await;
            let elapsed = before.elapsed();
            self.transaction_duration_histogram
                .record(elapsed.as_secs_f64(), &[KeyValue::new("tx", name)]);
            let status = match (rslt.as_ref(), retry) {
                (_, true) => "retry",
                (Ok(_), _) => "success",
                (Err(Error::Db(_)), _) | (Err(Error::Pool(_)), _) => "error_db",
                (Err(_), _) => "error_other",
            };
            self.transaction_status_counter.add(
                1,
                &[KeyValue::new("status", status), KeyValue::new("tx", name)],
            );
            if retry {
                retry_count += 1;
                continue;
            }

            self.transaction_retry_histogram
                .record(retry_count, &[KeyValue::new("tx", name)]);
            return rslt;
        }
    }

    #[tracing::instrument(level = "trace", skip(self, f))]
    async fn run_tx_once<F, T>(&self, name: &'static str, f: &F) -> (Result<T, Error>, bool)
    where
        for<'a> F:
            Fn(&'a Transaction<C>) -> Pin<Box<dyn Future<Output = Result<T, Error>> + Send + 'a>>,
    {
        // Open transaction.
        let mut client = match self.pool.get().await {
            Ok(client) => client,
            Err(err) => return (Err(err.into()), false),
        };
        let raw_tx = match client
            .build_transaction()
            .isolation_level(IsolationLevel::RepeatableRead)
            .start()
            .await
        {
            Ok(raw_tx) => raw_tx,
            Err(err) => return (Err(err.into()), false),
        };
        let tx = Transaction {
            raw_tx,
            crypter: &self.crypter,
            clock: &self.clock,
            name,
            retry: AtomicBool::new(false),
            op_group: Mutex::new(Arc::new(Mutex::new(OperationGroup::Running(0)))),
        };

        // Run user-provided function with the transaction, then commit/rollback based on result.
        let rslt = f(&tx).await;
        let (raw_tx, retry) = (tx.raw_tx, tx.retry);
        let rslt = match (rslt, retry.load(Ordering::Relaxed)) {
            // Commit.
            (Ok(val), false) => match check_error(&retry, raw_tx.commit().await) {
                Ok(()) => Ok(val),
                Err(err) => Err(err.into()),
            },

            // Rollback.
            (rslt, _) => {
                if let Err(rollback_err) = check_error(&retry, raw_tx.rollback().await) {
                    error!("Couldn't roll back transaction: {rollback_err}");
                    self.rollback_error_counter.add(
                        1,
                        &[KeyValue::new(
                            "code",
                            rollback_err
                                .code()
                                .map(SqlState::code)
                                .unwrap_or("N/A")
                                .to_string(),
                        )],
                    );
                };
                // We return `rslt` unconditionally here: it will either be an error, or we have the
                // retry flag set so that even if `rslt` is a success we will be retrying the entire
                // transaction & the result of this attempt doesn't matter.
                rslt
            }
        };
        (rslt, retry.load(Ordering::Relaxed))
    }

    /// See [`Datastore::run_tx`]. This method provides a placeholder transaction name. It is useful
    /// for tests where the transaction name is not important.
    #[cfg(feature = "test-util")]
    #[cfg_attr(docsrs, doc(cfg(feature = "test-util")))]
    #[tracing::instrument(level = "trace", skip(self, f))]
    pub fn run_unnamed_tx<'s, F, T>(&'s self, f: F) -> impl Future<Output = Result<T, Error>> + 's
    where
        F: 's,
        T: 's,
        for<'a> F:
            Fn(&'a Transaction<C>) -> Pin<Box<dyn Future<Output = Result<T, Error>> + Send + 'a>>,
    {
        self.run_tx("default", f)
    }

    /// Write a task into the datastore.
    #[cfg(feature = "test-util")]
    #[cfg_attr(docsrs, doc(cfg(feature = "test-util")))]
    pub async fn put_aggregator_task(&self, task: &AggregatorTask) -> Result<(), Error> {
        self.run_tx("test-put-task", |tx| {
            let task = task.clone();
            Box::pin(async move { tx.put_aggregator_task(&task).await })
        })
        .await
    }
}

fn check_error<T>(
    retry: &AtomicBool,
    rslt: Result<T, tokio_postgres::Error>,
) -> Result<T, tokio_postgres::Error> {
    if let Err(err) = &rslt {
        if is_retryable_error(err) {
            retry.store(true, Ordering::Relaxed);
        }
    }
    rslt
}

fn is_retryable_error(err: &tokio_postgres::Error) -> bool {
    err.code().map_or(false, |code| {
        code == &SqlState::T_R_SERIALIZATION_FAILURE || code == &SqlState::T_R_DEADLOCK_DETECTED
    })
}

fn is_transaction_abort_error(err: &tokio_postgres::Error) -> bool {
    err.code()
        .map_or(false, |code| code == &SqlState::IN_FAILED_SQL_TRANSACTION)
}

pub const TRANSACTION_METER_NAME: &str = "janus_database_transactions";
pub const TRANSACTION_ROLLBACK_METER_NAME: &str = "janus_database_rollback_errors";
pub const TRANSACTION_RETRIES_METER_NAME: &str = "janus_database_transaction_retries";
pub const TRANSACTION_DURATION_METER_NAME: &str = "janus_database_transaction_duration";

/// Transaction represents an ongoing datastore transaction.
pub struct Transaction<'a, C: Clock> {
    raw_tx: deadpool_postgres::Transaction<'a>,
    crypter: &'a Crypter,
    clock: &'a C,
    name: &'a str,

    retry: AtomicBool,
    op_group: Mutex<Arc<Mutex<OperationGroup>>>, // locking discipline: outer lock before inner lock
}

enum OperationGroup {
    Running(usize),         // current operation count
    Draining(Arc<Barrier>), // barrier to wait upon to complete drain
}

impl<C: Clock> Transaction<'_, C> {
    // For some error modes, Postgres will return an error to the caller & then fail all future
    // statements within the same transaction with an "in failed SQL transaction" error. This
    // effectively means one statement will receive a "root cause" error and then all later
    // statements will receive an "in failed SQL transaction" error. In a pipelined scenario, if our
    // code is processing the results of these statements concurrently--e.g. because they are part
    // of a `try_join!`/`try_join_all` group--we might receive & handle one of the "in failed SQL
    // transaction" errors before we handle the "root cause" error, which might cause the "root
    // cause" error's future to be cancelled before we evaluate it. If the "root cause" error would
    // trigger a retry, this would mean we would skip a DB-based retry when one was warranted.
    //
    // To fix this problem, we (internally) wrap all direct DB operations in `run_op`. This function
    // groups concurrent database operations into "operation groups", which allow us to wait for all
    // operations in the group to complete (this waiting operation is called "draining"). If we ever
    // observe an "in failed SQL transaction" error, we drain the operation group before returning.
    // Under the assumption that the "root cause" error is concurrent with the "in failed SQL
    // transactions" errors, this guarantees we will evaluate the "root cause" error for retry
    // before any errors make their way out of the transaction code.
    async fn run_op<T>(
        &self,
        op: impl Future<Output = Result<T, tokio_postgres::Error>>,
    ) -> Result<T, tokio_postgres::Error> {
        // Enter.
        //
        // Before we can run the operation, we need to join this operation into an operation group.
        // Retrieve the current operation group & join it.
        let op_group = {
            let mut tx_op_group = self.op_group.lock().unwrap();
            let new_tx_op_group = {
                let mut op_group = tx_op_group.lock().unwrap();
                match &*op_group {
                    OperationGroup::Running(op_count) => {
                        // If the current op group is running, join it by incrementing the operation
                        // count.
                        *op_group = OperationGroup::Running(*op_count + 1);
                        None
                    }

                    OperationGroup::Draining { .. } => {
                        // If the current op group is draining, we can't join it; instead, create a
                        // new op group to join, and store it as the transaction's current operation
                        // group.
                        Some(Arc::new(Mutex::new(OperationGroup::Running(1))))
                    }
                }
            };
            if let Some(new_tx_op_group) = new_tx_op_group {
                *tx_op_group = new_tx_op_group;
            }
            Arc::clone(&tx_op_group)
        };

        // Run operation, and check if error triggers a retry or requires a drain.
        let rslt = check_error(&self.retry, op.await);
        let needs_drain = rslt
            .as_ref()
            .err()
            .map_or(false, is_transaction_abort_error);

        // Exit.
        //
        // Before we are done running the operation, we have to leave the operation group. If the
        // operation group is running, we just need to decrement the count. If the operation group
        // is draining (because this or another operation encountered an error which requires a
        // drain), we have to wait until all operations in the group are ready to finish.
        let barrier = {
            let mut op_group = op_group.lock().unwrap();
            match &*op_group {
                OperationGroup::Running(op_count) => {
                    if needs_drain {
                        // If the operation group is running & we have determined we need to drain
                        // the operation group, change the operation group to Draining & wait on the
                        // barrier.
                        let barrier = Arc::new(Barrier::new(*op_count));
                        *op_group = OperationGroup::Draining(Arc::clone(&barrier));
                        Some(barrier)
                    } else {
                        // If the operation group is running & we don't need a drain, just decrement
                        // the operation count.
                        *op_group = OperationGroup::Running(op_count - 1);
                        None
                    }
                }

                // If the operation group is already draining, wait on the barrier.
                OperationGroup::Draining(barrier) => Some(Arc::clone(barrier)),
            }
        };
        if let Some(barrier) = barrier {
            barrier.wait().await;
        }
        rslt
    }

    async fn execute<T>(
        &self,
        statement: &T,
        params: &[&(dyn ToSql + Sync)],
    ) -> Result<u64, tokio_postgres::Error>
    where
        T: ?Sized + ToStatement,
    {
        self.run_op(self.raw_tx.execute(statement, params)).await
    }

    async fn prepare_cached(&self, query: &str) -> Result<Statement, tokio_postgres::Error> {
        self.run_op(self.raw_tx.prepare_cached(query)).await
    }

    async fn query<T>(
        &self,
        statement: &T,
        params: &[&(dyn ToSql + Sync)],
    ) -> Result<Vec<Row>, tokio_postgres::Error>
    where
        T: ?Sized + ToStatement,
    {
        self.run_op(self.raw_tx.query(statement, params)).await
    }

    async fn query_one<T>(
        &self,
        statement: &T,
        params: &[&(dyn ToSql + Sync)],
    ) -> Result<Row, tokio_postgres::Error>
    where
        T: ?Sized + ToStatement,
    {
        self.run_op(self.raw_tx.query_one(statement, params)).await
    }

    async fn query_opt<T>(
        &self,
        statement: &T,
        params: &[&(dyn ToSql + Sync)],
    ) -> Result<Option<Row>, tokio_postgres::Error>
    where
        T: ?Sized + ToStatement,
    {
        self.run_op(self.raw_tx.query_opt(statement, params)).await
    }

    /// Calling this method will force the transaction to eventually be rolled back and retried; all
    /// datastore writes in this try will be lost. Calling this method does not interrupt or
    /// otherwise directly affect the transaction-processing callback; the caller may wish to e.g.
    /// use an error or some other signalling method to cause the callback to terminate.
    ///
    /// There is no upper limit on the number of retries a single transaction may incur.
    pub fn retry(&self) {
        self.retry.store(true, Ordering::Relaxed);
    }

    /// Returns the current schema version of the datastore and the description of the migration
    /// script that applied it.
    async fn get_current_schema_migration_version(&self) -> Result<(i64, String), Error> {
        let stmt = self
            .prepare_cached(
                "SELECT version, description FROM _sqlx_migrations
                WHERE success = TRUE ORDER BY version DESC LIMIT(1)",
            )
            .await?;
        let row = self.query_one(&stmt, &[]).await?;

        let version = row.get("version");
        let description = row.get("description");

        Ok((version, description))
    }

    /// Returns the clock used by this transaction.
    pub fn clock(&self) -> &C {
        self.clock
    }

    /// Writes a task into the datastore.
    #[tracing::instrument(skip(self, task), fields(task_id = ?task.id()), err)]
    pub async fn put_aggregator_task(&self, task: &AggregatorTask) -> Result<(), Error> {
        // Main task insert.
        let stmt = self
            .prepare_cached(
                "INSERT INTO tasks (
                    task_id, aggregator_role, peer_aggregator_endpoint, query_type, vdaf,
                    max_batch_query_count, task_expiration, report_expiry_age, min_batch_size,
                    time_precision, tolerable_clock_skew, collector_hpke_config, vdaf_verify_key,
                    aggregator_auth_token_type, aggregator_auth_token, aggregator_auth_token_hash,
                    collector_auth_token_type, collector_auth_token_hash, created_at, updated_by)
                VALUES (
                    $1, $2, $3, $4, $5, $6, $7, $8, $9, $10, $11, $12, $13, $14, $15, $16, $17, $18,
                    $19, $20
                )
                ON CONFLICT DO NOTHING",
            )
            .await?;
        check_insert(
            self.execute(
                &stmt,
                &[
                    /* task_id */ &task.id().as_ref(),
                    /* aggregator_role */ &AggregatorRole::from_role(*task.role())?,
                    /* peer_aggregator_endpoint */
                    &task.peer_aggregator_endpoint().as_str(),
                    /* query_type */ &Json(task.query_type()),
                    /* vdaf */ &Json(task.vdaf()),
                    /* max_batch_query_count */
                    &i64::try_from(task.max_batch_query_count())?,
                    /* task_expiration */
                    &task
                        .task_expiration()
                        .map(Time::as_naive_date_time)
                        .transpose()?,
                    /* report_expiry_age */
                    &task
                        .report_expiry_age()
                        .map(Duration::as_seconds)
                        .map(i64::try_from)
                        .transpose()?,
                    /* min_batch_size */ &i64::try_from(task.min_batch_size())?,
                    /* time_precision */
                    &i64::try_from(task.time_precision().as_seconds())?,
                    /* tolerable_clock_skew */
                    &i64::try_from(task.tolerable_clock_skew().as_seconds())?,
                    /* collector_hpke_config */
                    &task.collector_hpke_config().map(|cfg| cfg.get_encoded()),
                    /* vdaf_verify_key */
                    &self.crypter.encrypt(
                        "tasks",
                        task.id().as_ref(),
                        "vdaf_verify_key",
                        task.opaque_vdaf_verify_key().as_ref(),
                    )?,
                    /* aggregator_auth_token_type */
                    &task
                        .aggregator_auth_token()
                        .map(AuthenticationTokenType::from)
                        .or_else(|| {
                            task.aggregator_auth_token_hash()
                                .map(AuthenticationTokenType::from)
                        }),
                    /* aggregator_auth_token */
                    &task
                        .aggregator_auth_token()
                        .map(|token| {
                            self.crypter.encrypt(
                                "tasks",
                                task.id().as_ref(),
                                "aggregator_auth_token",
                                token.as_ref(),
                            )
                        })
                        .transpose()?,
                    /* aggregator_auth_token_hash */
                    &task
                        .aggregator_auth_token_hash()
                        .map(|token_hash| token_hash.as_ref()),
                    /* collector_auth_token_type */
                    &task
                        .collector_auth_token_hash()
                        .map(AuthenticationTokenType::from),
                    /* collector_auth_token */
                    &task
                        .collector_auth_token_hash()
                        .map(|token_hash| token_hash.as_ref()),
                    /* created_at */ &self.clock.now().as_naive_date_time()?,
                    /* updated_by */ &self.name,
                ],
            )
            .await?,
        )?;

        // HPKE keys.
        let mut hpke_config_ids: Vec<i16> = Vec::new();
        let mut hpke_configs: Vec<Vec<u8>> = Vec::new();
        let mut hpke_private_keys: Vec<Vec<u8>> = Vec::new();

        for hpke_keypair in task.hpke_keys().values() {
            let mut row_id = [0u8; TaskId::LEN + size_of::<u8>()];
            row_id[..TaskId::LEN].copy_from_slice(task.id().as_ref());
            row_id[TaskId::LEN..]
                .copy_from_slice(&u8::from(*hpke_keypair.config().id()).to_be_bytes());

            let encrypted_hpke_private_key = self.crypter.encrypt(
                "task_hpke_keys",
                &row_id,
                "private_key",
                hpke_keypair.private_key().as_ref(),
            )?;

            hpke_config_ids.push(u8::from(*hpke_keypair.config().id()) as i16);
            hpke_configs.push(hpke_keypair.config().get_encoded());
            hpke_private_keys.push(encrypted_hpke_private_key);
        }
        let stmt = self
            .prepare_cached(
                "INSERT INTO task_hpke_keys (
                    task_id, created_at, updated_by, config_id, config, private_key
                )
                SELECT
                    (SELECT id FROM tasks WHERE task_id = $1), $2, $3,
                    * FROM UNNEST($4::SMALLINT[], $5::BYTEA[], $6::BYTEA[])",
            )
            .await?;
        let hpke_configs_params: &[&(dyn ToSql + Sync)] = &[
            /* task_id */ &task.id().as_ref(),
            /* created_at */ &self.clock.now().as_naive_date_time()?,
            /* updated_by */ &self.name,
            /* config_id */ &hpke_config_ids,
            /* configs */ &hpke_configs,
            /* private_keys */ &hpke_private_keys,
        ];
        self.execute(&stmt, hpke_configs_params).await?;

        Ok(())
    }

    /// Deletes a task from the datastore, along with all related data (client reports,
    /// aggregations, etc).
    #[tracing::instrument(skip(self))]
    pub async fn delete_task(&self, task_id: &TaskId) -> Result<(), Error> {
        // Deletion of other data implemented via ON DELETE CASCADE.
        let stmt = self
            .prepare_cached("DELETE FROM tasks WHERE task_id = $1")
            .await?;
        check_single_row_mutation(
            self.execute(&stmt, &[/* task_id */ &task_id.as_ref()])
                .await?,
        )?;
        Ok(())
    }

    /// Fetch the task parameters corresponing to the provided `task_id`.
    #[tracing::instrument(skip(self), err(level = Level::DEBUG))]
    pub async fn get_aggregator_task(
        &self,
        task_id: &TaskId,
    ) -> Result<Option<AggregatorTask>, Error> {
        let params: &[&(dyn ToSql + Sync)] = &[&task_id.as_ref()];
        let stmt = self
            .prepare_cached(
                "SELECT aggregator_role, peer_aggregator_endpoint, query_type, vdaf,
                    max_batch_query_count, task_expiration, report_expiry_age, min_batch_size,
                    time_precision, tolerable_clock_skew, collector_hpke_config, vdaf_verify_key,
                    aggregator_auth_token_type, aggregator_auth_token, aggregator_auth_token_hash,
                    collector_auth_token_type, collector_auth_token_hash
                FROM tasks WHERE task_id = $1",
            )
            .await?;
        let task_row = self.query_opt(&stmt, params);

        let stmt = self
            .prepare_cached(
                "SELECT config_id, config, private_key FROM task_hpke_keys
                WHERE task_id = (SELECT id FROM tasks WHERE task_id = $1)",
            )
            .await?;
        let hpke_key_rows = self.query(&stmt, params);

        let (task_row, hpke_key_rows) = try_join!(task_row, hpke_key_rows,)?;
        task_row
            .map(|task_row| self.task_from_rows(task_id, &task_row, &hpke_key_rows))
            .transpose()
    }

    /// Fetch all the tasks in the database.
    #[tracing::instrument(skip(self), err(level = Level::DEBUG))]
    pub async fn get_aggregator_tasks(&self) -> Result<Vec<AggregatorTask>, Error> {
        let stmt = self
            .prepare_cached(
                "SELECT task_id, aggregator_role, peer_aggregator_endpoint, query_type, vdaf,
                    max_batch_query_count, task_expiration, report_expiry_age, min_batch_size,
                    time_precision, tolerable_clock_skew, collector_hpke_config, vdaf_verify_key,
                    aggregator_auth_token_type, aggregator_auth_token, aggregator_auth_token_hash,
                    collector_auth_token_type, collector_auth_token_hash
                FROM tasks",
            )
            .await?;
        let task_rows = self.query(&stmt, &[]);

        let stmt = self
            .prepare_cached(
                "SELECT (SELECT tasks.task_id FROM tasks WHERE tasks.id = task_hpke_keys.task_id),
                config_id, config, private_key FROM task_hpke_keys",
            )
            .await?;
        let hpke_config_rows = self.query(&stmt, &[]);

        let (task_rows, hpke_config_rows) = try_join!(task_rows, hpke_config_rows,)?;

        let mut task_row_by_id = Vec::new();
        for row in task_rows {
            let task_id = TaskId::get_decoded(row.get("task_id"))?;
            task_row_by_id.push((task_id, row));
        }

        let mut hpke_config_rows_by_task_id: HashMap<TaskId, Vec<Row>> = HashMap::new();
        for row in hpke_config_rows {
            let task_id = TaskId::get_decoded(row.get("task_id"))?;
            hpke_config_rows_by_task_id
                .entry(task_id)
                .or_default()
                .push(row);
        }

        task_row_by_id
            .into_iter()
            .map(|(task_id, row)| {
                self.task_from_rows(
                    &task_id,
                    &row,
                    &hpke_config_rows_by_task_id
                        .remove(&task_id)
                        .unwrap_or_default(),
                )
            })
            .collect::<Result<_, _>>()
    }

    /// Construct an [`AggregatorTask`] from the contents of the provided (tasks) `Row` and
    /// `task_hpke_keys` rows.
    fn task_from_rows(
        &self,
        task_id: &TaskId,
        row: &Row,
        hpke_key_rows: &[Row],
    ) -> Result<AggregatorTask, Error> {
        // Scalar task parameters.
        let aggregator_role: AggregatorRole = row.get("aggregator_role");
        let peer_aggregator_endpoint = row.get::<_, String>("peer_aggregator_endpoint").parse()?;
        let query_type = row.try_get::<_, Json<task::QueryType>>("query_type")?.0;
        let vdaf = row.try_get::<_, Json<VdafInstance>>("vdaf")?.0;
        let max_batch_query_count = row.get_bigint_and_convert("max_batch_query_count")?;
        let task_expiration = row
            .get::<_, Option<NaiveDateTime>>("task_expiration")
            .as_ref()
            .map(Time::from_naive_date_time);
        let report_expiry_age = row
            .get_nullable_bigint_and_convert("report_expiry_age")?
            .map(Duration::from_seconds);
        let min_batch_size = row.get_bigint_and_convert("min_batch_size")?;
        let time_precision = Duration::from_seconds(row.get_bigint_and_convert("time_precision")?);
        let tolerable_clock_skew =
            Duration::from_seconds(row.get_bigint_and_convert("tolerable_clock_skew")?);
        let collector_hpke_config = row
            .get::<_, Option<Vec<u8>>>("collector_hpke_config")
            .map(|config| HpkeConfig::get_decoded(&config))
            .transpose()?;
        let encrypted_vdaf_verify_key: Vec<u8> = row.get::<_, Vec<u8>>("vdaf_verify_key");
        let vdaf_verify_key = self
            .crypter
            .decrypt(
                "tasks",
                task_id.as_ref(),
                "vdaf_verify_key",
                &encrypted_vdaf_verify_key,
            )
            .map(SecretBytes::new)?;

        let aggregator_auth_token_type: Option<AuthenticationTokenType> =
            row.get("aggregator_auth_token_type");

        let aggregator_auth_token = row
            .get::<_, Option<Vec<u8>>>("aggregator_auth_token")
            .zip(aggregator_auth_token_type)
            .map(|(encrypted_token, token_type)| {
                token_type.as_authentication(&self.crypter.decrypt(
                    "tasks",
                    task_id.as_ref(),
                    "aggregator_auth_token",
                    &encrypted_token,
                )?)
            })
            .transpose()?;

        let aggregator_auth_token_hash = row
            .get::<_, Option<Vec<u8>>>("aggregator_auth_token_hash")
            .zip(aggregator_auth_token_type)
            .map(|(token_hash, token_type)| token_type.as_authentication_token_hash(&token_hash))
            .transpose()?;

        let collector_auth_token_hash = row
            .get::<_, Option<Vec<u8>>>("collector_auth_token_hash")
            .zip(row.get::<_, Option<AuthenticationTokenType>>("collector_auth_token_type"))
            .map(|(token_hash, token_type)| token_type.as_authentication_token_hash(&token_hash))
            .transpose()?;

        // HPKE keys.
        let mut hpke_keys = Vec::new();
        for row in hpke_key_rows {
            let config_id = u8::try_from(row.get::<_, i16>("config_id"))?;
            let config = HpkeConfig::get_decoded(row.get("config"))?;
            let encrypted_private_key: Vec<u8> = row.get("private_key");

            let mut row_id = [0u8; TaskId::LEN + size_of::<u8>()];
            row_id[..TaskId::LEN].copy_from_slice(task_id.as_ref());
            row_id[TaskId::LEN..].copy_from_slice(&config_id.to_be_bytes());

            let private_key = HpkePrivateKey::new(self.crypter.decrypt(
                "task_hpke_keys",
                &row_id,
                "private_key",
                &encrypted_private_key,
            )?);

            hpke_keys.push(HpkeKeypair::new(config, private_key));
        }

        let aggregator_parameters = match (
            aggregator_role,
            aggregator_auth_token,
            aggregator_auth_token_hash,
            collector_auth_token_hash,
            collector_hpke_config,
        ) {
            (
                AggregatorRole::Leader,
                Some(aggregator_auth_token),
                None,
                Some(collector_auth_token_hash),
                Some(collector_hpke_config),
            ) => AggregatorTaskParameters::Leader {
                aggregator_auth_token,
                collector_auth_token_hash,
                collector_hpke_config,
            },
            (
                AggregatorRole::Helper,
                None,
                Some(aggregator_auth_token_hash),
                None,
                Some(collector_hpke_config),
            ) => AggregatorTaskParameters::Helper {
                aggregator_auth_token_hash,
                collector_hpke_config,
            },
            (AggregatorRole::Helper, None, None, None, None) => {
                AggregatorTaskParameters::TaskprovHelper
            }
            values => {
                return Err(Error::DbState(format!(
                    "found task row with unexpected combination of values {values:?}",
                )));
            }
        };

        Ok(AggregatorTask::new(
            *task_id,
            peer_aggregator_endpoint,
            query_type,
            vdaf,
            vdaf_verify_key,
            max_batch_query_count,
            task_expiration,
            report_expiry_age,
            min_batch_size,
            time_precision,
            tolerable_clock_skew,
            hpke_keys,
            aggregator_parameters,
        )?)
    }

    /// Retrieves report & report aggregation metrics for a given task: either a tuple
    /// `Some((report_count, report_aggregation_count))`, or None if the task does not exist.
    #[tracing::instrument(skip(self), err(level = Level::DEBUG))]
    pub async fn get_task_metrics(&self, task_id: &TaskId) -> Result<Option<(u64, u64)>, Error> {
        let stmt = self
            .prepare_cached(
                "SELECT
                    (SELECT COUNT(*) FROM tasks WHERE task_id = $1) AS task_count,
                    (SELECT COUNT(*) FROM client_reports
                     JOIN tasks ON tasks.id = client_reports.task_id
                     WHERE tasks.task_id = $1
                       AND client_reports.client_timestamp >= COALESCE($2::TIMESTAMP - tasks.report_expiry_age * '1 second'::INTERVAL, '-infinity'::TIMESTAMP)) AS report_count,
                    (SELECT COUNT(*) FROM aggregation_jobs
                     JOIN tasks ON tasks.id = aggregation_jobs.task_id
                     RIGHT JOIN report_aggregations ON report_aggregations.aggregation_job_id = aggregation_jobs.id AND report_aggregations.task_id = tasks.id
                     WHERE tasks.task_id = $1
                       AND UPPER(aggregation_jobs.client_timestamp_interval) >= COALESCE($2::TIMESTAMP - tasks.report_expiry_age * '1 second'::INTERVAL, '-infinity'::TIMESTAMP)) AS report_aggregation_count",
            )
            .await?;
        let row = self
            .query_one(
                &stmt,
                &[
                    /* task_id */ &task_id.as_ref(),
                    /* now */ &self.clock.now().as_naive_date_time()?,
                ],
            )
            .await?;

        let task_count: u64 = row.get_bigint_and_convert("task_count")?;
        if task_count == 0 {
            return Ok(None);
        }

        Ok(Some((
            row.get_bigint_and_convert("report_count")?,
            row.get_bigint_and_convert("report_aggregation_count")?,
        )))
    }

    /// Retrieves task IDs, optionally after some specified lower bound. This method returns tasks
    /// IDs in lexicographic order, but may not retrieve the IDs of all tasks in a single call. To
    /// retrieve additional task IDs, make additional calls to this method while specifying the
    /// `lower_bound` parameter to be the last task ID retrieved from the previous call.
    #[tracing::instrument(skip(self), err(level = Level::DEBUG))]
    pub async fn get_task_ids(&self, lower_bound: Option<TaskId>) -> Result<Vec<TaskId>, Error> {
        let lower_bound = lower_bound.map(|task_id| task_id.as_ref().to_vec());
        let stmt = self
            .prepare_cached(
                "SELECT task_id FROM tasks
                WHERE task_id > $1 OR $1 IS NULL
                ORDER BY task_id
                LIMIT 5000",
            )
            .await?;
        self.query(&stmt, &[/* task_id */ &lower_bound])
            .await?
            .into_iter()
            .map(|row| Ok(TaskId::get_decoded(row.get("task_id"))?))
            .collect()
    }

    /// get_client_report retrieves a client report by ID.
    #[tracing::instrument(skip(self), err(level = Level::DEBUG))]
    pub async fn get_client_report<const SEED_SIZE: usize, A>(
        &self,
        vdaf: &A,
        task_id: &TaskId,
        report_id: &ReportId,
    ) -> Result<Option<LeaderStoredReport<SEED_SIZE, A>>, Error>
    where
        A: vdaf::Aggregator<SEED_SIZE, 16>,
        A::InputShare: PartialEq,
        A::PublicShare: PartialEq,
    {
        let stmt = self
            .prepare_cached(
                "SELECT
                    client_reports.client_timestamp,
                    client_reports.extensions,
                    client_reports.public_share,
                    client_reports.leader_input_share,
                    client_reports.helper_encrypted_input_share
                FROM client_reports
                JOIN tasks ON tasks.id = client_reports.task_id
                WHERE tasks.task_id = $1
                  AND client_reports.report_id = $2
                  AND client_reports.client_timestamp >= COALESCE($3::TIMESTAMP - tasks.report_expiry_age * '1 second'::INTERVAL, '-infinity'::TIMESTAMP)",
            )
            .await?;
        self.query_opt(
            &stmt,
            &[
                /* task_id */ &task_id.as_ref(),
                /* report_id */ &report_id.as_ref(),
                /* now */ &self.clock.now().as_naive_date_time()?,
            ],
        )
        .await?
        .map(|row| Self::client_report_from_row(vdaf, *task_id, *report_id, row))
        .transpose()
    }

    #[cfg(feature = "test-util")]
    pub async fn get_report_metadatas_for_task(
        &self,
        task_id: &TaskId,
    ) -> Result<Vec<ReportMetadata>, Error> {
        let stmt = self
            .prepare_cached(
                "SELECT client_reports.report_id, client_reports.client_timestamp
                FROM client_reports
                JOIN tasks ON tasks.id = client_reports.task_id
                WHERE tasks.task_id = $1
                  AND client_reports.client_timestamp >= COALESCE($2::TIMESTAMP - tasks.report_expiry_age * '1 second'::INTERVAL, '-infinity'::TIMESTAMP)",
            )
            .await?;
        self.query(
            &stmt,
            &[
                /* task_id */ &task_id.as_ref(),
                /* now */ &self.clock.now().as_naive_date_time()?,
            ],
        )
        .await?
        .into_iter()
        .map(|row| {
            Ok(ReportMetadata::new(
                row.get_bytea_and_convert::<ReportId>("report_id")?,
                Time::from_naive_date_time(&row.get("client_timestamp")),
            ))
        })
        .collect()
    }

    #[cfg(feature = "test-util")]
    pub async fn get_client_reports_for_task<
        const SEED_SIZE: usize,
        A: vdaf::Aggregator<SEED_SIZE, 16>,
    >(
        &self,
        vdaf: &A,
        task_id: &TaskId,
    ) -> Result<Vec<LeaderStoredReport<SEED_SIZE, A>>, Error>
    where
        A::InputShare: PartialEq,
        A::PublicShare: PartialEq,
    {
        let stmt = self
            .prepare_cached(
                "SELECT
                    client_reports.report_id,
                    client_reports.client_timestamp,
                    client_reports.extensions,
                    client_reports.public_share,
                    client_reports.leader_input_share,
                    client_reports.helper_encrypted_input_share
                FROM client_reports
                JOIN tasks ON tasks.id = client_reports.task_id
                WHERE tasks.task_id = $1
                  AND client_reports.client_timestamp >= COALESCE($2::TIMESTAMP - tasks.report_expiry_age * '1 second'::INTERVAL, '-infinity'::TIMESTAMP)",
            )
            .await?;
        self.query(
            &stmt,
            &[
                /* task_id */ &task_id.as_ref(),
                /* now */ &self.clock.now().as_naive_date_time()?,
            ],
        )
        .await?
        .into_iter()
        .map(|row| {
            Self::client_report_from_row(
                vdaf,
                *task_id,
                row.get_bytea_and_convert::<ReportId>("report_id")?,
                row,
            )
        })
        .collect()
    }

    fn client_report_from_row<const SEED_SIZE: usize, A: vdaf::Aggregator<SEED_SIZE, 16>>(
        vdaf: &A,
        task_id: TaskId,
        report_id: ReportId,
        row: Row,
    ) -> Result<LeaderStoredReport<SEED_SIZE, A>, Error>
    where
        A::InputShare: PartialEq,
        A::PublicShare: PartialEq,
    {
        let time = Time::from_naive_date_time(&row.get("client_timestamp"));

        let encoded_extensions: Vec<u8> = row
            .get::<_, Option<_>>("extensions")
            .ok_or_else(|| Error::IncompleteReport)?;
        let extensions: Vec<Extension> =
            decode_u16_items(&(), &mut Cursor::new(&encoded_extensions))?;

        let encoded_public_share: Vec<u8> = row
            .get::<_, Option<_>>("public_share")
            .ok_or_else(|| Error::IncompleteReport)?;
        let public_share = A::PublicShare::get_decoded_with_param(vdaf, &encoded_public_share)?;

        let encoded_leader_input_share: Vec<u8> = row
            .get::<_, Option<_>>("leader_input_share")
            .ok_or_else(|| Error::IncompleteReport)?;
        let leader_input_share = A::InputShare::get_decoded_with_param(
            &(vdaf, Role::Leader.index().unwrap()),
            &encoded_leader_input_share,
        )?;

        let encoded_helper_input_share: Vec<u8> = row
            .get::<_, Option<_>>("helper_encrypted_input_share")
            .ok_or_else(|| Error::IncompleteReport)?;
        let helper_encrypted_input_share =
            HpkeCiphertext::get_decoded(&encoded_helper_input_share)?;

        Ok(LeaderStoredReport::new(
            task_id,
            ReportMetadata::new(report_id, time),
            public_share,
            extensions,
            leader_input_share,
            helper_encrypted_input_share,
        ))
    }

    /// `get_unaggregated_client_reports_for_task` returns some unaggregated client reports for the
    /// task identified by the given task ID. Returned reports are marked as aggregation-started:
    /// the caller must either create an aggregation job with, or call `mark_reports_unaggregated`
    /// on each returned report as part of the same transaction.
    ///
    /// This should only be used with VDAFs that have an aggregation parameter of the unit type. It
    /// relies on this assumption to find relevant reports without consulting collection jobs. For
    /// VDAFs that do have a different aggregation parameter,
    /// `get_unaggregated_client_report_ids_by_collect_for_task` should be used instead.
<<<<<<< HEAD
    #[tracing::instrument(skip(self), err)]
=======
    #[tracing::instrument(skip(self), err(level = Level::DEBUG))]
>>>>>>> f3bab985
    pub async fn get_unaggregated_client_reports_for_task<
        const SEED_SIZE: usize,
        A: vdaf::Aggregator<SEED_SIZE, 16>,
    >(
        &self,
        vdaf: &A,
        task_id: &TaskId,
    ) -> Result<Vec<LeaderStoredReport<SEED_SIZE, A>>, Error>
    where
        A::InputShare: PartialEq,
        A::PublicShare: PartialEq,
    {
        // TODO(#269): allow the number of returned results to be controlled?
        let stmt = self
            .prepare_cached(
                "WITH unaggregated_reports AS (
                    SELECT client_reports.id FROM client_reports
                    JOIN tasks ON tasks.id = client_reports.task_id
                    WHERE tasks.task_id = $1
                      AND client_reports.aggregation_started = FALSE
                      AND client_reports.client_timestamp >= COALESCE($2::TIMESTAMP - tasks.report_expiry_age * '1 second'::INTERVAL, '-infinity'::TIMESTAMP)
                    ORDER BY client_timestamp DESC
                    FOR UPDATE OF client_reports SKIP LOCKED
                    LIMIT 5000
                )
                UPDATE client_reports SET
                    aggregation_started = TRUE, updated_at = $3, updated_by = $4
                WHERE id IN (SELECT id FROM unaggregated_reports)
                RETURNING report_id, client_timestamp, extensions, public_share, leader_input_share,
                          helper_encrypted_input_share",
            )
            .await?;
        let rows = self
            .query(
                &stmt,
                &[
                    /* task_id */ &task_id.as_ref(),
                    /* now */ &self.clock.now().as_naive_date_time()?,
                    /* updated_at */ &self.clock.now().as_naive_date_time()?,
                    /* updated_by */ &self.name,
                ],
            )
            .await?;

        rows.into_iter()
            .map(|row| {
                Self::client_report_from_row(
                    vdaf,
                    *task_id,
                    row.get_bytea_and_convert::<ReportId>("report_id")?,
                    row,
                )
            })
            .collect::<Result<Vec<_>, Error>>()
    }

    /// `mark_reports_unaggregated` resets the aggregation-started flag on the given client reports,
    /// so that they may once again be returned by `get_unaggregated_client_report_ids_for_task`. It
    /// should generally only be called on report IDs returned from
    /// `get_unaggregated_client_report_ids_for_task`, as part of the same transaction, for any
    /// client reports that are not added to an aggregation job.
    #[tracing::instrument(skip(self, report_ids), err(level = Level::DEBUG))]
    pub async fn mark_reports_unaggregated(
        &self,
        task_id: &TaskId,
        report_ids: &[ReportId],
    ) -> Result<(), Error> {
        let report_ids: Vec<_> = report_ids.iter().map(ReportId::get_encoded).collect();
        let stmt = self
            .prepare_cached(
                "UPDATE client_reports
                SET aggregation_started = false, updated_at = $4, updated_by = $5
                FROM tasks
                WHERE client_reports.task_id = tasks.id
                  AND tasks.task_id = $1
                  AND client_reports.report_id IN (SELECT * FROM UNNEST($2::BYTEA[]))
                  AND client_reports.client_timestamp >= COALESCE($3::TIMESTAMP - tasks.report_expiry_age * '1 second'::INTERVAL, '-infinity'::TIMESTAMP)",
            )
            .await?;
        let row_count = self
            .execute(
                &stmt,
                &[
                    /* task_id */ &task_id.as_ref(),
                    /* report_ids */ &report_ids,
                    /* now */ &self.clock.now().as_naive_date_time()?,
                    /* updated_at */ &self.clock.now().as_naive_date_time()?,
                    /* updated_by */ &self.name,
                ],
            )
            .await?;
        if TryInto::<usize>::try_into(row_count)? != report_ids.len() {
            return Err(Error::MutationTargetNotFound);
        }
        Ok(())
    }

    #[cfg(feature = "test-util")]
    pub async fn mark_report_aggregated(
        &self,
        task_id: &TaskId,
        report_id: &ReportId,
    ) -> Result<(), Error> {
        let stmt = self
            .prepare_cached(
                "UPDATE client_reports
                SET aggregation_started = TRUE, updated_at = $4, updated_by = $5
                FROM tasks
                WHERE client_reports.task_id = tasks.id
                  AND tasks.task_id = $1
                  AND client_reports.report_id = $2
                  AND client_reports.client_timestamp >= COALESCE($3::TIMESTAMP - tasks.report_expiry_age * '1 second'::INTERVAL, '-infinity'::TIMESTAMP)",
            )
            .await?;
        self.execute(
            &stmt,
            &[
                /* task_id */ task_id.as_ref(),
                /* report_id */ &report_id.get_encoded(),
                /* now */ &self.clock.now().as_naive_date_time()?,
                /* updated_at */ &self.clock.now().as_naive_date_time()?,
                /* updated_by */ &self.name,
            ],
        )
        .await?;
        Ok(())
    }

    /// Determines whether the given task includes any client reports which have not yet started the
    /// aggregation process in the given interval.
    #[tracing::instrument(skip(self), err(level = Level::DEBUG))]
    pub async fn interval_has_unaggregated_reports(
        &self,
        task_id: &TaskId,
        batch_interval: &Interval,
    ) -> Result<bool, Error> {
        let stmt = self
            .prepare_cached(
                "SELECT EXISTS(
                    SELECT 1 FROM client_reports
                    JOIN tasks ON tasks.id = client_reports.task_id
                    WHERE tasks.task_id = $1
                    AND client_reports.client_timestamp <@ $2::TSRANGE
                    AND client_reports.client_timestamp >= COALESCE($3::TIMESTAMP - tasks.report_expiry_age * '1 second'::INTERVAL, '-infinity'::TIMESTAMP)
                    AND client_reports.aggregation_started = FALSE
                ) AS unaggregated_report_exists",
            )
            .await?;
        let row = self
            .query_one(
                &stmt,
                &[
                    /* task_id */ task_id.as_ref(),
                    /* batch_interval */ &SqlInterval::from(batch_interval),
                    /* now */ &self.clock.now().as_naive_date_time()?,
                ],
            )
            .await?;
        Ok(row.get("unaggregated_report_exists"))
    }

    /// Return the number of reports in the provided task whose timestamp falls within the provided
    /// interval, regardless of whether the reports have been aggregated or collected. Applies only
    /// to time-interval queries.
    #[tracing::instrument(skip(self), err(level = Level::DEBUG))]
    pub async fn count_client_reports_for_interval(
        &self,
        task_id: &TaskId,
        batch_interval: &Interval,
    ) -> Result<u64, Error> {
        let stmt = self
            .prepare_cached(
                "SELECT COUNT(1) AS count
                FROM client_reports
                JOIN tasks ON tasks.id = client_reports.task_id
                WHERE tasks.task_id = $1
                  AND client_reports.client_timestamp >= lower($2::TSRANGE)
                  AND client_reports.client_timestamp < upper($2::TSRANGE)
                  AND client_reports.client_timestamp >= COALESCE($3::TIMESTAMP - tasks.report_expiry_age * '1 second'::INTERVAL, '-infinity'::TIMESTAMP)",
            )
            .await?;
        let row = self
            .query_one(
                &stmt,
                &[
                    /* task_id */ task_id.as_ref(),
                    /* batch_interval */ &SqlInterval::from(batch_interval),
                    /* now */ &self.clock.now().as_naive_date_time()?,
                ],
            )
            .await?;
        Ok(row
            .get::<_, Option<i64>>("count")
            .unwrap_or_default()
            .try_into()?)
    }

    /// Return the number of reports in the provided task & batch, regardless of whether the reports
    /// have been aggregated or collected. Applies only to fixed-size queries.
    #[tracing::instrument(skip(self), err(level = Level::DEBUG))]
    pub async fn count_client_reports_for_batch_id(
        &self,
        task_id: &TaskId,
        batch_id: &BatchId,
    ) -> Result<u64, Error> {
        let stmt = self
            .prepare_cached(
                "SELECT COUNT(DISTINCT report_aggregations.client_report_id) AS count
                FROM report_aggregations
                JOIN aggregation_jobs ON aggregation_jobs.id = report_aggregations.aggregation_job_id
                JOIN tasks ON tasks.id = aggregation_jobs.task_id AND tasks.id = report_aggregations.task_id
                WHERE tasks.task_id = $1
                  AND aggregation_jobs.batch_id = $2
                  AND UPPER(aggregation_jobs.client_timestamp_interval) >= COALESCE($3::TIMESTAMP - tasks.report_expiry_age * '1 second'::INTERVAL, '-infinity'::TIMESTAMP)",
            )
            .await?;
        let row = self
            .query_one(
                &stmt,
                &[
                    /* task_id */ task_id.as_ref(),
                    /* batch_id */ &batch_id.get_encoded(),
                    /* now */ &self.clock.now().as_naive_date_time()?,
                ],
            )
            .await?;
        Ok(row
            .get::<_, Option<i64>>("count")
            .unwrap_or_default()
            .try_into()?)
    }

    /// `put_client_report` stores a client report, the associated plaintext leader input share and
    /// the associated encrypted helper share. Returns `Ok(())` if the write succeeds, or if there
    /// was already a row in the table matching `new_report`. Returns an error if something goes
    /// wrong or if the report ID is already in use with different values.
    #[tracing::instrument(skip(self), err(level = Level::DEBUG))]
    pub async fn put_client_report<const SEED_SIZE: usize, A>(
        &self,
        vdaf: &A,
        new_report: &LeaderStoredReport<SEED_SIZE, A>,
    ) -> Result<(), Error>
    where
        A: vdaf::Aggregator<SEED_SIZE, 16>,
        A::InputShare: PartialEq,
        A::PublicShare: PartialEq,
    {
        let encoded_public_share = new_report.public_share().get_encoded();
        let encoded_leader_share = new_report.leader_input_share().get_encoded();
        let encoded_helper_share = new_report.helper_encrypted_input_share().get_encoded();
        let mut encoded_extensions = Vec::new();
        encode_u16_items(&mut encoded_extensions, &(), new_report.leader_extensions());

        let stmt = self
            .prepare_cached(
                "INSERT INTO client_reports (
                    task_id,
                    report_id,
                    client_timestamp,
                    extensions,
                    public_share,
                    leader_input_share,
                    helper_encrypted_input_share,
                    created_at,
                    updated_at,
                    updated_by
                )
                VALUES (
                    (SELECT id FROM tasks WHERE task_id = $1), $2, $3, $4, $5, $6, $7, $8, $9, $10
                )
                ON CONFLICT DO NOTHING
                RETURNING COALESCE(client_timestamp < COALESCE($3::TIMESTAMP - (SELECT report_expiry_age FROM tasks WHERE task_id = $1) * '1 second'::INTERVAL, '-infinity'::TIMESTAMP), FALSE) AS is_expired",
            )
            .await?;
        let rows = self
            .query(
                &stmt,
                &[
                    /* task_id */ new_report.task_id().as_ref(),
                    /* report_id */ new_report.metadata().id().as_ref(),
                    /* client_timestamp */
                    &new_report.metadata().time().as_naive_date_time()?,
                    /* extensions */ &encoded_extensions,
                    /* public_share */ &encoded_public_share,
                    /* leader_input_share */ &encoded_leader_share,
                    /* helper_encrypted_input_share */ &encoded_helper_share,
                    /* created_at */ &self.clock.now().as_naive_date_time()?,
                    /* updated_at */ &self.clock.now().as_naive_date_time()?,
                    /* updated_by */ &self.name,
                ],
            )
            .await?;

        if rows.len() > 1 {
            // This should never happen, because the INSERT should affect 0 or 1 rows.
            panic!(
                "INSERT for task ID {} and report ID {} affected multiple rows?",
                new_report.task_id(),
                new_report.metadata().id()
            );
        }

        if let Some(row) = rows.into_iter().next() {
            // One row was affected, meaning there was no conflict and we wrote a new report. We
            // check that the report wasn't expired per the task's report_expiry_age, but otherwise
            // we are done. (If the report was expired, we need to delete it; we do this in a
            // separate query rather than the initial insert because the initial insert cannot
            // discriminate between a row that was skipped due to expiry & a row that was skipped
            // due to a write conflict.)
            if row.get("is_expired") {
                let stmt = self
                    .prepare_cached(
                        "DELETE FROM client_reports
                        USING tasks
                        WHERE client_reports.task_id = tasks.id
                          AND tasks.task_id = $1
                          AND client_reports.report_id = $2",
                    )
                    .await?;
                self.execute(
                    &stmt,
                    &[
                        /* task_id */ new_report.task_id().as_ref(),
                        /* report_id */ new_report.metadata().id().as_ref(),
                    ],
                )
                .await?;
            }

            return Ok(());
        }

        // No rows were affected, meaning a row with the report ID already existed and we hit the
        // query's ON CONFLICT DO NOTHING clause.
        Err(Error::MutationTargetAlreadyExists)
    }

    /// scrub_client_report removes the client report itself from the datastore, retaining only a
    /// small amount of metadata required to perform duplicate-report detection & garbage
    /// collection.
    ///
    /// This method is intended for use by aggregators acting in the Leader role. Scrubbed reports
    /// can no longer be read, so this method should only be called once all aggregations over the
    /// report have stepped past their START state.
    pub async fn scrub_client_report(
        &self,
        task_id: &TaskId,
        report_id: &ReportId,
    ) -> Result<(), Error> {
        let stmt = self
            .prepare_cached(
                "UPDATE client_reports SET
                    extensions = NULL,
                    public_share = NULL,
                    leader_input_share = NULL,
                    helper_encrypted_input_share = NULL,
                    updated_at = $1,
                    updated_by = $2
                FROM tasks
                WHERE tasks.id = client_reports.task_id
                AND tasks.task_id = $3 AND client_reports.report_id = $4",
            )
            .await?;
        check_single_row_mutation(
            self.execute(
                &stmt,
                &[
                    /* updated_at */ &self.clock.now().as_naive_date_time()?,
                    /* updated_by */ &self.name,
                    /* task_id */ &task_id.as_ref(),
                    /* report_id */ &report_id.as_ref(),
                ],
            )
            .await?,
        )
    }

    #[cfg(feature = "test-util")]
    #[cfg_attr(docsrs, doc(cfg(feature = "test-util")))]
    pub async fn verify_client_report_scrubbed(&self, task_id: &TaskId, report_id: &ReportId) {
        let row = self
            .query_one(
                "SELECT
                    client_reports.extensions,
                    client_reports.public_share,
                    client_reports.leader_input_share,
                    client_reports.helper_encrypted_input_share
                FROM client_reports
                JOIN tasks ON tasks.id = client_reports.task_id
                WHERE tasks.task_id = $1
                AND client_reports.report_id = $2",
                &[task_id.as_ref(), report_id.as_ref()],
            )
            .await
            .unwrap();

        assert_eq!(row.get::<_, Option<Vec<u8>>>("extensions"), None);
        assert_eq!(row.get::<_, Option<Vec<u8>>>("public_share"), None);
        assert_eq!(row.get::<_, Option<Vec<u8>>>("leader_input_share"), None);
        assert_eq!(
            row.get::<_, Option<Vec<u8>>>("helper_encrypted_input_share"),
            None
        );
    }

    /// put_report_share stores a report share, given its associated task ID.
    ///
    /// This method is intended for use by aggregators acting in the Helper role; notably, it does
    /// not store extensions, public_share, or input_shares, as these are not required to be stored
    /// for the Helper workflow. (Also, the Helper never observes the entire set of encrypted input
    /// shares, so it could not record the full client report in any case).
    ///
    /// This method writes the equivalent of a scrubbed report, per `scrub_client_report`.
    ///
    /// Returns `Err(Error::MutationTargetAlreadyExists)` if an attempt to mutate an existing row
    /// (e.g., changing the timestamp for a known report ID) is detected.
    #[tracing::instrument(skip(self), err(level = Level::DEBUG))]
    pub async fn put_report_share(
        &self,
        task_id: &TaskId,
        report_share: &ReportShare,
    ) -> Result<(), Error> {
        // On conflict, we update the row, but only if the incoming client timestamp (excluded)
        // matches the existing one. This lets us detect whether there's a row with a mismatching
        // timestamp through the number of rows modified by the statement.
        let stmt = self
            .prepare_cached(
                "INSERT INTO client_reports (
                    task_id, report_id, client_timestamp, created_at, updated_at, updated_by
                )
                VALUES ((SELECT id FROM tasks WHERE task_id = $1), $2, $3, $4, $5, $6)
                ON CONFLICT (task_id, report_id) DO UPDATE
                  SET client_timestamp = client_reports.client_timestamp
                    WHERE excluded.client_timestamp = client_reports.client_timestamp",
            )
            .await?;
        check_insert(
            self.execute(
                &stmt,
                &[
                    /* task_id */ &task_id.get_encoded(),
                    /* report_id */ &report_share.metadata().id().as_ref(),
                    /* client_timestamp */
                    &report_share.metadata().time().as_naive_date_time()?,
                    /* created_at */ &self.clock.now().as_naive_date_time()?,
                    /* updated_at */ &self.clock.now().as_naive_date_time()?,
                    /* updated_by */ &self.name,
                ],
            )
            .await?,
        )
    }

    /// get_aggregation_job retrieves an aggregation job by ID.
    #[tracing::instrument(skip(self), err(level = Level::DEBUG))]
    pub async fn get_aggregation_job<
        const SEED_SIZE: usize,
        Q: QueryType,
        A: vdaf::Aggregator<SEED_SIZE, 16>,
    >(
        &self,
        task_id: &TaskId,
        aggregation_job_id: &AggregationJobId,
    ) -> Result<Option<AggregationJob<SEED_SIZE, Q, A>>, Error> {
        let stmt = self
            .prepare_cached(
                "SELECT
                    aggregation_param, batch_id, client_timestamp_interval, state, step,
                    last_request_hash
                FROM aggregation_jobs
                JOIN tasks ON tasks.id = aggregation_jobs.task_id
                WHERE tasks.task_id = $1
                  AND aggregation_jobs.aggregation_job_id = $2
                  AND UPPER(aggregation_jobs.client_timestamp_interval) >= COALESCE($3::TIMESTAMP - tasks.report_expiry_age * '1 second'::INTERVAL, '-infinity'::TIMESTAMP)",
            )
            .await?;
        self.query_opt(
            &stmt,
            &[
                /* task_id */ &task_id.as_ref(),
                /* aggregation_job_id */ &aggregation_job_id.as_ref(),
                /* now */ &self.clock.now().as_naive_date_time()?,
            ],
        )
        .await?
        .map(|row| Self::aggregation_job_from_row(task_id, aggregation_job_id, &row))
        .transpose()
    }

    /// get_aggregation_jobs_for_task returns all aggregation jobs for a given task ID.
    #[cfg(feature = "test-util")]
    #[cfg_attr(docsrs, doc(cfg(feature = "test-util")))]
    #[tracing::instrument(skip(self), err(level = Level::DEBUG))]
    pub async fn get_aggregation_jobs_for_task<
        const SEED_SIZE: usize,
        Q: QueryType,
        A: vdaf::Aggregator<SEED_SIZE, 16>,
    >(
        &self,
        task_id: &TaskId,
    ) -> Result<Vec<AggregationJob<SEED_SIZE, Q, A>>, Error> {
        let stmt = self
            .prepare_cached(
                "SELECT
                    aggregation_job_id, aggregation_param, batch_id, client_timestamp_interval,
                    state, step, last_request_hash
                FROM aggregation_jobs
                JOIN tasks ON tasks.id = aggregation_jobs.task_id
                WHERE tasks.task_id = $1
                  AND UPPER(aggregation_jobs.client_timestamp_interval) >= COALESCE($2::TIMESTAMP - tasks.report_expiry_age * '1 second'::INTERVAL, '-infinity'::TIMESTAMP)",
            )
            .await?;
        self.query(
            &stmt,
            &[
                /* task_id */ &task_id.as_ref(),
                /* now */ &self.clock.now().as_naive_date_time()?,
            ],
        )
        .await?
        .into_iter()
        .map(|row| {
            Self::aggregation_job_from_row(
                task_id,
                &row.get_bytea_and_convert::<AggregationJobId>("aggregation_job_id")?,
                &row,
            )
        })
        .collect()
    }

    fn aggregation_job_from_row<
        const SEED_SIZE: usize,
        Q: QueryType,
        A: vdaf::Aggregator<SEED_SIZE, 16>,
    >(
        task_id: &TaskId,
        aggregation_job_id: &AggregationJobId,
        row: &Row,
    ) -> Result<AggregationJob<SEED_SIZE, Q, A>, Error> {
        let mut job = AggregationJob::new(
            *task_id,
            *aggregation_job_id,
            A::AggregationParam::get_decoded(row.get("aggregation_param"))?,
            Q::PartialBatchIdentifier::get_decoded(row.get::<_, &[u8]>("batch_id"))?,
            row.get::<_, SqlInterval>("client_timestamp_interval")
                .as_interval(),
            row.get("state"),
            row.get_postgres_integer_and_convert::<i32, _, _>("step")?,
        );

        if let Some(hash) = row.get::<_, Option<Vec<u8>>>("last_request_hash") {
            job = job.with_last_request_hash(hash.try_into().map_err(|h| {
                Error::DbState(format!(
                    "last_request_hash value {h:?} cannot be converted to 32 byte array"
                ))
            })?);
        }

        Ok(job)
    }

    /// acquire_incomplete_aggregation_jobs retrieves & acquires the IDs of unclaimed incomplete
    /// aggregation jobs. At most `maximum_acquire_count` jobs are acquired. The job is acquired
    /// with a "lease" that will time out; the desired duration of the lease is a parameter, and the
    /// returned lease provides the absolute timestamp at which the lease is no longer live.
    #[tracing::instrument(skip(self), err(level = Level::DEBUG))]
    pub async fn acquire_incomplete_aggregation_jobs(
        &self,
        lease_duration: &StdDuration,
        maximum_acquire_count: usize,
    ) -> Result<Vec<Lease<AcquiredAggregationJob>>, Error> {
        let now = self.clock.now().as_naive_date_time()?;
        let lease_expiry_time = add_naive_date_time_duration(&now, lease_duration)?;
        let maximum_acquire_count: i64 = maximum_acquire_count.try_into()?;

        // TODO(#224): verify that this query is efficient. I am not sure if we would currently
        // scan over every (in-progress, not-leased) aggregation job for tasks where we are in the
        // HELPER role.
        // We generate the token on the DB to allow each acquired job to receive its own distinct
        // token. This is not strictly necessary as we only care about token collisions on a
        // per-row basis.
        let stmt = self
            .prepare_cached(
                "WITH incomplete_jobs AS (
                    SELECT aggregation_jobs.id FROM aggregation_jobs
                    JOIN tasks ON tasks.id = aggregation_jobs.task_id
                    WHERE tasks.aggregator_role = 'LEADER'
                    AND aggregation_jobs.state = 'IN_PROGRESS'
                    AND aggregation_jobs.lease_expiry <= $2
                    AND UPPER(aggregation_jobs.client_timestamp_interval) >= COALESCE($2::TIMESTAMP - tasks.report_expiry_age * '1 second'::INTERVAL, '-infinity'::TIMESTAMP)
                    FOR UPDATE OF aggregation_jobs SKIP LOCKED LIMIT $3
                )
                UPDATE aggregation_jobs SET
                    lease_expiry = $1,
                    lease_token = gen_random_bytes(16),
                    lease_attempts = lease_attempts + 1,
                    updated_at = $4,
                    updated_by = $5
                FROM tasks
                WHERE tasks.id = aggregation_jobs.task_id
                AND aggregation_jobs.id IN (SELECT id FROM incomplete_jobs)
                RETURNING tasks.task_id, tasks.query_type, tasks.vdaf,
                          aggregation_jobs.aggregation_job_id, aggregation_jobs.lease_token,
                          aggregation_jobs.lease_attempts",
            )
            .await?;
        self.query(
            &stmt,
            &[
                /* lease_expiry */ &lease_expiry_time,
                /* now */ &now,
                /* limit */ &maximum_acquire_count,
                /* updated_at */ &self.clock.now().as_naive_date_time()?,
                /* updated_by */ &self.name,
            ],
        )
        .await?
        .into_iter()
        .map(|row| {
            let task_id = TaskId::get_decoded(row.get("task_id"))?;
            let aggregation_job_id =
                row.get_bytea_and_convert::<AggregationJobId>("aggregation_job_id")?;
            let query_type = row.try_get::<_, Json<task::QueryType>>("query_type")?.0;
            let vdaf = row.try_get::<_, Json<VdafInstance>>("vdaf")?.0;
            let lease_token = row.get_bytea_and_convert::<LeaseToken>("lease_token")?;
            let lease_attempts = row.get_bigint_and_convert("lease_attempts")?;
            Ok(Lease::new(
                AcquiredAggregationJob::new(task_id, aggregation_job_id, query_type, vdaf),
                lease_expiry_time,
                lease_token,
                lease_attempts,
            ))
        })
        .collect()
    }

    /// release_aggregation_job releases an acquired (via e.g. acquire_incomplete_aggregation_jobs)
    /// aggregation job. It returns an error if the aggregation job has no current lease.
    #[tracing::instrument(skip(self), err(level = Level::DEBUG))]
    pub async fn release_aggregation_job(
        &self,
        lease: &Lease<AcquiredAggregationJob>,
    ) -> Result<(), Error> {
        let stmt = self
            .prepare_cached(
                "UPDATE aggregation_jobs
                SET lease_expiry = TIMESTAMP '-infinity',
                    lease_token = NULL,
                    lease_attempts = 0,
                    updated_at = $1,
                    updated_by = $2
                FROM tasks
                WHERE tasks.id = aggregation_jobs.task_id
                  AND tasks.task_id = $3
                  AND aggregation_jobs.aggregation_job_id = $4
                  AND aggregation_jobs.lease_expiry = $5
                  AND aggregation_jobs.lease_token = $6
                  AND UPPER(aggregation_jobs.client_timestamp_interval) >= COALESCE($7::TIMESTAMP - tasks.report_expiry_age * '1 second'::INTERVAL, '-infinity'::TIMESTAMP)",
            )
            .await?;
        check_single_row_mutation(
            self.execute(
                &stmt,
                &[
                    /* updated_at */ &self.clock.now().as_naive_date_time()?,
                    /* updated_by */ &self.name,
                    /* task_id */ &lease.leased().task_id().as_ref(),
                    /* aggregation_job_id */
                    &lease.leased().aggregation_job_id().as_ref(),
                    /* lease_expiry */ &lease.lease_expiry_time(),
                    /* lease_token */ &lease.lease_token().as_ref(),
                    /* now */ &self.clock.now().as_naive_date_time()?,
                ],
            )
            .await?,
        )
    }

    /// put_aggregation_job stores an aggregation job.
    #[tracing::instrument(skip(self), err(level = Level::DEBUG))]
    pub async fn put_aggregation_job<
        const SEED_SIZE: usize,
        Q: QueryType,
        A: vdaf::Aggregator<SEED_SIZE, 16>,
    >(
        &self,
        aggregation_job: &AggregationJob<SEED_SIZE, Q, A>,
    ) -> Result<(), Error> {
        let stmt = self
            .prepare_cached(
                "INSERT INTO aggregation_jobs
                    (task_id, aggregation_job_id, aggregation_param, batch_id,
                    client_timestamp_interval, state, step, last_request_hash,
                    created_at, updated_at, updated_by)
                VALUES (
                    (SELECT id FROM tasks WHERE task_id = $1), $2, $3, $4, $5, $6, $7, $8, $9, $10,
                    $11
                )
                ON CONFLICT DO NOTHING
                RETURNING COALESCE(UPPER(client_timestamp_interval) < COALESCE($12::TIMESTAMP - (SELECT report_expiry_age FROM tasks WHERE task_id = $1) * '1 second'::INTERVAL, '-infinity'::TIMESTAMP), FALSE) AS is_expired",
            )
            .await?;
        let rows = self
            .query(
                &stmt,
                &[
                    /* task_id */ &aggregation_job.task_id().as_ref(),
                    /* aggregation_job_id */ &aggregation_job.id().as_ref(),
                    /* aggregation_param */
                    &aggregation_job.aggregation_parameter().get_encoded(),
                    /* batch_id */
                    &aggregation_job.partial_batch_identifier().get_encoded(),
                    /* client_timestamp_interval */
                    &SqlInterval::from(aggregation_job.client_timestamp_interval()),
                    /* state */ &aggregation_job.state(),
                    /* step */ &(u16::from(aggregation_job.step()) as i32),
                    /* last_request_hash */
                    &aggregation_job.last_request_hash(),
                    /* created_at */ &self.clock.now().as_naive_date_time()?,
                    /* updated_at */ &self.clock.now().as_naive_date_time()?,
                    /* updated_by */ &self.name,
                    /* now */ &self.clock.now().as_naive_date_time()?,
                ],
            )
            .await?;
        let row_count = rows.len().try_into()?;

        if let Some(row) = rows.into_iter().next() {
            // We got a row back, meaning we wrote an aggregation job. We check that it wasn't
            // expired per the task's report_expiry_age, but otherwise we are done.
            if row.get("is_expired") {
                let stmt = self
                    .prepare_cached(
                        "DELETE FROM aggregation_jobs
                        USING tasks
                        WHERE aggregation_jobs.task_id = tasks.id
                          AND tasks.task_id = $1
                          AND aggregation_jobs.aggregation_job_id = $2",
                    )
                    .await?;
                self.execute(
                    &stmt,
                    &[
                        /* task_id */ &aggregation_job.task_id().as_ref(),
                        /* aggregation_job_id */ &aggregation_job.id().as_ref(),
                    ],
                )
                .await?;
                return Ok(());
            }
        }

        check_insert(row_count)
    }

    /// update_aggregation_job updates a stored aggregation job.
    #[tracing::instrument(skip(self), err(level = Level::DEBUG))]
    pub async fn update_aggregation_job<
        const SEED_SIZE: usize,
        Q: QueryType,
        A: vdaf::Aggregator<SEED_SIZE, 16>,
    >(
        &self,
        aggregation_job: &AggregationJob<SEED_SIZE, Q, A>,
    ) -> Result<(), Error> {
        let stmt = self
            .prepare_cached(
                "UPDATE aggregation_jobs SET
                    state = $1,
                    step = $2,
                    last_request_hash = $3,
                    updated_at = $4,
                    updated_by = $5
                FROM tasks
                WHERE tasks.task_id = $6
                  AND aggregation_jobs.aggregation_job_id = $7
                  AND UPPER(aggregation_jobs.client_timestamp_interval) >= COALESCE($8::TIMESTAMP - tasks.report_expiry_age * '1 second'::INTERVAL, '-infinity'::TIMESTAMP)",
            )
            .await?;
        check_single_row_mutation(
            self.execute(
                &stmt,
                &[
                    /* state */ &aggregation_job.state(),
                    /* step */ &(u16::from(aggregation_job.step()) as i32),
                    /* last_request_hash */
                    &aggregation_job.last_request_hash(),
                    /* updated_at */ &self.clock.now().as_naive_date_time()?,
                    /* updated_by */ &self.name,
                    /* task_id */ &aggregation_job.task_id().as_ref(),
                    /* aggregation_job_id */ &aggregation_job.id().as_ref(),
                    /* now */ &self.clock.now().as_naive_date_time()?,
                ],
            )
            .await?,
        )
    }

    /// Check whether the report has ever been aggregated with the given parameter, for an
    /// aggregation job besides the given one.
    #[tracing::instrument(skip(self), err(level = Level::DEBUG))]
    pub async fn check_other_report_aggregation_exists<const SEED_SIZE: usize, A>(
        &self,
        task_id: &TaskId,
        report_id: &ReportId,
        aggregation_param: &A::AggregationParam,
        aggregation_job_id: &AggregationJobId,
    ) -> Result<bool, Error>
    where
        A: vdaf::Aggregator<SEED_SIZE, 16>,
    {
        let stmt = self
            .prepare_cached(
                "SELECT 1 FROM report_aggregations
                JOIN aggregation_jobs ON aggregation_jobs.id = report_aggregations.aggregation_job_id
                JOIN tasks ON tasks.id = aggregation_jobs.task_id
                WHERE tasks.task_id = $1
                  AND report_aggregations.task_id = tasks.id
                  AND report_aggregations.client_report_id = $2
                  AND aggregation_jobs.aggregation_param = $3
                  AND aggregation_jobs.aggregation_job_id != $4
                  AND UPPER(aggregation_jobs.client_timestamp_interval) >= COALESCE($5::TIMESTAMP - tasks.report_expiry_age * '1 second'::INTERVAL, '-infinity'::TIMESTAMP)",
            )
            .await?;
        Ok(self
            .query_opt(
                &stmt,
                &[
                    /* task_id */ &task_id.as_ref(),
                    /* report_id */ &report_id.as_ref(),
                    /* aggregation_param */ &aggregation_param.get_encoded(),
                    /* aggregation_job_id */ &aggregation_job_id.as_ref(),
                    /* now */ &self.clock.now().as_naive_date_time()?,
                ],
            )
            .await
            .map(|row| row.is_some())?)
    }

    /// get_report_aggregation gets a report aggregation by ID.
    #[tracing::instrument(skip(self), err(level = Level::DEBUG))]
    pub async fn get_report_aggregation<
        const SEED_SIZE: usize,
        A: vdaf::Aggregator<SEED_SIZE, 16>,
    >(
        &self,
        vdaf: &A,
        role: &Role,
        task_id: &TaskId,
        aggregation_job_id: &AggregationJobId,
        aggregation_param: &A::AggregationParam,
        report_id: &ReportId,
    ) -> Result<Option<ReportAggregation<SEED_SIZE, A>>, Error>
    where
        for<'a> A::PrepareState: ParameterizedDecode<(&'a A, usize)>,
    {
        let stmt = self
            .prepare_cached(
                "SELECT
                    report_aggregations.client_timestamp, report_aggregations.ord,
                    report_aggregations.last_prep_resp,
                    report_aggregations.state,
                    report_aggregations.public_share, report_aggregations.leader_extensions,
                    report_aggregations.leader_input_share,
                    report_aggregations.helper_encrypted_input_share,
                    report_aggregations.leader_prep_transition,
                    report_aggregations.helper_prep_state, report_aggregations.error_code
                FROM report_aggregations
                JOIN aggregation_jobs ON aggregation_jobs.id = report_aggregations.aggregation_job_id
                JOIN tasks ON tasks.id = aggregation_jobs.task_id AND tasks.id = report_aggregations.task_id
                WHERE tasks.task_id = $1
                  AND aggregation_jobs.aggregation_job_id = $2
                  AND report_aggregations.client_report_id = $3
                  AND UPPER(aggregation_jobs.client_timestamp_interval) >= COALESCE($4::TIMESTAMP - tasks.report_expiry_age * '1 second'::INTERVAL, '-infinity'::TIMESTAMP)",
            )
            .await?;
        self.query_opt(
            &stmt,
            &[
                /* task_id */ &task_id.as_ref(),
                /* aggregation_job_id */ &aggregation_job_id.as_ref(),
                /* report_id */ &report_id.as_ref(),
                /* now */ &self.clock.now().as_naive_date_time()?,
            ],
        )
        .await?
        .map(|row| {
            Self::report_aggregation_from_row(
                vdaf,
                role,
                task_id,
                aggregation_job_id,
                report_id,
                &row,
            )
        })
        .transpose()
    }

    /// get_report_aggregations_for_aggregation_job retrieves all report aggregations associated
    /// with a given aggregation job, ordered by their natural ordering.
    #[tracing::instrument(skip(self), err(level = Level::DEBUG))]
    pub async fn get_report_aggregations_for_aggregation_job<
        const SEED_SIZE: usize,
        A: vdaf::Aggregator<SEED_SIZE, 16>,
    >(
        &self,
        vdaf: &A,
        role: &Role,
        task_id: &TaskId,
        aggregation_job_id: &AggregationJobId,
    ) -> Result<Vec<ReportAggregation<SEED_SIZE, A>>, Error>
    where
        for<'a> A::PrepareState: ParameterizedDecode<(&'a A, usize)>,
    {
        let stmt = self
            .prepare_cached(
                "SELECT
                    report_aggregations.client_report_id, report_aggregations.client_timestamp,
                    report_aggregations.ord, report_aggregations.last_prep_resp,
                    report_aggregations.state, report_aggregations.public_share,
                    report_aggregations.leader_extensions, report_aggregations.leader_input_share,
                    report_aggregations.helper_encrypted_input_share,
                    report_aggregations.leader_prep_transition,
                    report_aggregations.helper_prep_state,
                    report_aggregations.error_code
                FROM report_aggregations
                JOIN aggregation_jobs ON aggregation_jobs.id = report_aggregations.aggregation_job_id
                JOIN tasks ON tasks.id = aggregation_jobs.task_id AND tasks.id = report_aggregations.task_id
                WHERE tasks.task_id = $1
                  AND aggregation_jobs.aggregation_job_id = $2
                  AND UPPER(aggregation_jobs.client_timestamp_interval) >= COALESCE($3::TIMESTAMP - tasks.report_expiry_age * '1 second'::INTERVAL, '-infinity'::TIMESTAMP)
                ORDER BY report_aggregations.ord ASC",
            )
            .await?;
        self.query(
            &stmt,
            &[
                /* task_id */ &task_id.as_ref(),
                /* aggregation_job_id */ &aggregation_job_id.as_ref(),
                /* now */ &self.clock.now().as_naive_date_time()?,
            ],
        )
        .await?
        .into_iter()
        .map(|row| {
            Self::report_aggregation_from_row(
                vdaf,
                role,
                task_id,
                aggregation_job_id,
                &row.get_bytea_and_convert::<ReportId>("client_report_id")?,
                &row,
            )
        })
        .collect()
    }

    /// get_report_aggregations_for_task retrieves all report aggregations associated with a given
    /// task.
    #[cfg(feature = "test-util")]
    pub async fn get_report_aggregations_for_task<
        const SEED_SIZE: usize,
        A: vdaf::Aggregator<SEED_SIZE, 16>,
    >(
        &self,
        vdaf: &A,
        role: &Role,
        task_id: &TaskId,
    ) -> Result<Vec<ReportAggregation<SEED_SIZE, A>>, Error>
    where
        for<'a> A::PrepareState: ParameterizedDecode<(&'a A, usize)>,
    {
        let stmt = self
            .prepare_cached(
                "SELECT
                    aggregation_jobs.aggregation_job_id, report_aggregations.client_report_id,
                    report_aggregations.client_timestamp, report_aggregations.ord,
                    report_aggregations.last_prep_resp, report_aggregations.state,
                    report_aggregations.public_share, report_aggregations.leader_extensions,
                    report_aggregations.leader_input_share,
                    report_aggregations.helper_encrypted_input_share,
                    report_aggregations.leader_prep_transition,
                    report_aggregations.helper_prep_state, report_aggregations.error_code
                FROM report_aggregations
                JOIN aggregation_jobs ON aggregation_jobs.id = report_aggregations.aggregation_job_id
                JOIN tasks ON tasks.id = aggregation_jobs.task_id AND tasks.id = report_aggregations.task_id
                WHERE tasks.task_id = $1
                  AND UPPER(aggregation_jobs.client_timestamp_interval) >= COALESCE($2::TIMESTAMP - tasks.report_expiry_age * '1 second'::INTERVAL, '-infinity'::TIMESTAMP)",
            )
            .await?;
        self.query(
            &stmt,
            &[
                /* task_id */ &task_id.as_ref(),
                /* now */ &self.clock.now().as_naive_date_time()?,
            ],
        )
        .await?
        .into_iter()
        .map(|row| {
            Self::report_aggregation_from_row(
                vdaf,
                role,
                task_id,
                &row.get_bytea_and_convert::<AggregationJobId>("aggregation_job_id")?,
                &row.get_bytea_and_convert::<ReportId>("client_report_id")?,
                &row,
            )
        })
        .collect()
    }

    fn report_aggregation_from_row<const SEED_SIZE: usize, A: vdaf::Aggregator<SEED_SIZE, 16>>(
        vdaf: &A,
        role: &Role,
        task_id: &TaskId,
        aggregation_job_id: &AggregationJobId,
        report_id: &ReportId,
        row: &Row,
    ) -> Result<ReportAggregation<SEED_SIZE, A>, Error>
    where
        for<'a> A::PrepareState: ParameterizedDecode<(&'a A, usize)>,
    {
        let time = Time::from_naive_date_time(&row.get("client_timestamp"));
        let ord: u64 = row.get_bigint_and_convert("ord")?;
        let state: ReportAggregationStateCode = row.get("state");
        let error_code: Option<i16> = row.get("error_code");
        let last_prep_resp_bytes: Option<Vec<u8>> = row.get("last_prep_resp");

        let last_prep_resp = last_prep_resp_bytes
            .map(|bytes| PrepareResp::get_decoded(&bytes))
            .transpose()?;

        let agg_state = match state {
            ReportAggregationStateCode::Start => {
                let public_share_bytes = row.get::<_, Option<Vec<u8>>>("public_share");
                let leader_extensions_bytes = row.get::<_, Option<Vec<u8>>>("leader_extensions");
                let leader_input_share_bytes = row.get::<_, Option<Vec<u8>>>("leader_input_share");
                let helper_encrypted_input_share_bytes =
                    row.get::<_, Option<Vec<u8>>>("helper_encrypted_input_share");

                match (
                    public_share_bytes,
                    leader_extensions_bytes,
                    leader_input_share_bytes,
                    helper_encrypted_input_share_bytes,
                ) {
                    (
                        Some(public_share_bytes),
                        Some(leader_extensions_bytes),
                        Some(leader_input_share_bytes),
                        Some(helper_encrypted_input_share_bytes),
                    ) => {
                        let public_share =
                            A::PublicShare::get_decoded_with_param(vdaf, &public_share_bytes)?;
                        let leader_extensions =
                            decode_u16_items(&(), &mut Cursor::new(&leader_extensions_bytes))?;
                        let leader_input_share = A::InputShare::get_decoded_with_param(
                            &(vdaf, Role::Leader.index().unwrap()),
                            &leader_input_share_bytes,
                        )?;
                        let helper_encrypted_input_share =
                            HpkeCiphertext::get_decoded(&helper_encrypted_input_share_bytes)?;

                        ReportAggregationState::StartLeader {
                            public_share,
                            leader_extensions,
                            leader_input_share,
                            helper_encrypted_input_share,
                        }
                    }

                    (None, None, None, None) => {
                        ReportAggregationState::StartLeaderMissingReportData
                    }

                    _ => {
                        return Err(Error::DbState(
                            "report aggregation has partially-filled StartLeader data".to_string(),
                        ))
                    }
                }
            }

            ReportAggregationStateCode::Waiting => {
                match role {
                    Role::Leader => {
                        let leader_prep_transition_bytes = row
                            .get::<_, Option<Vec<u8>>>("leader_prep_transition")
                            .ok_or_else(|| {
                                Error::DbState(
                                    "report aggregation in state WAITING but leader_prep_transition is NULL"
                                        .to_string(),
                                )
                            })?;
                        let ping_pong_transition = PingPongTransition::get_decoded_with_param(
                            &(vdaf, 0 /* leader */),
                            &leader_prep_transition_bytes,
                        )?;

                        ReportAggregationState::WaitingLeader {
                            transition: ping_pong_transition,
                        }
                    }
                    Role::Helper => {
                        let helper_prep_state_bytes = row
                            .get::<_, Option<Vec<u8>>>("helper_prep_state")
                            .ok_or_else(|| {
                                Error::DbState(
                                    "report aggregation in state WAITING but helper_prep_state is NULL"
                                        .to_string(),
                                )
                            })?;
                        let prepare_state = A::PrepareState::get_decoded_with_param(
                            &(vdaf, 1 /* helper */),
                            &helper_prep_state_bytes,
                        )?;

                        ReportAggregationState::WaitingHelper { prepare_state }
                    }
                    _ => panic!("unexpected role"),
                }
            }

            ReportAggregationStateCode::Finished => ReportAggregationState::Finished,

            ReportAggregationStateCode::Failed => {
                let prepare_error = match error_code {
                    Some(c) => {
                        let c: u8 = c.try_into().map_err(|err| {
                            Error::DbState(format!("couldn't convert error_code value: {err}"))
                        })?;
                        Some(c.try_into().map_err(|err| {
                            Error::DbState(format!("couldn't convert error_code value: {err}"))
                        })?)
                    }
                    None => None,
                }
                .ok_or_else(|| {
                    Error::DbState(
                        "report aggregation in state FAILED but error_code is NULL".to_string(),
                    )
                })?;

                ReportAggregationState::Failed { prepare_error }
            }
        };

        Ok(ReportAggregation::new(
            *task_id,
            *aggregation_job_id,
            *report_id,
            time,
            ord,
            last_prep_resp,
            agg_state,
        ))
    }

    /// put_report_aggregation stores aggregation data for a single report.
    #[tracing::instrument(skip(self), err(level = Level::DEBUG))]
    pub async fn put_report_aggregation<
        const SEED_SIZE: usize,
        A: vdaf::Aggregator<SEED_SIZE, 16>,
    >(
        &self,
        report_aggregation: &ReportAggregation<SEED_SIZE, A>,
    ) -> Result<(), Error>
    where
        A::PrepareState: Encode,
    {
        let encoded_state_values = report_aggregation.state().encoded_values_from_state();
        let encoded_last_prep_resp: Option<Vec<u8>> = report_aggregation
            .last_prep_resp()
            .map(PrepareResp::get_encoded);

        let stmt = self
            .prepare_cached(
                "INSERT INTO report_aggregations
                    (task_id, aggregation_job_id, client_report_id, client_timestamp, ord,
                    last_prep_resp, state, public_share, leader_extensions, leader_input_share,
                    helper_encrypted_input_share, leader_prep_transition, helper_prep_state,
                    error_code, created_at, updated_at, updated_by)
                SELECT tasks.id, aggregation_jobs.id, $3, $4, $5, $6, $7, $8, $9, $10, $11, $12, $13, $14, $15, $16, $17
                FROM aggregation_jobs
                JOIN tasks ON tasks.id = aggregation_jobs.task_id
                WHERE tasks.task_id = $1
                  AND aggregation_job_id = $2
                  AND UPPER(aggregation_jobs.client_timestamp_interval) >= COALESCE($18::TIMESTAMP - tasks.report_expiry_age * '1 second'::INTERVAL, '-infinity'::TIMESTAMP)
                ON CONFLICT DO NOTHING",
            )
            .await?;
        self.execute(
            &stmt,
            &[
                /* task_id */ &report_aggregation.task_id().as_ref(),
                /* aggregation_job_id */ &report_aggregation.aggregation_job_id().as_ref(),
                /* client_report_id */ &report_aggregation.report_id().as_ref(),
                /* client_timestamp */ &report_aggregation.time().as_naive_date_time()?,
                /* ord */ &TryInto::<i64>::try_into(report_aggregation.ord())?,
                /* last_prep_resp */ &encoded_last_prep_resp,
                /* state */ &report_aggregation.state().state_code(),
                /* public_share */ &encoded_state_values.public_share,
                /* leader_extensions */ &encoded_state_values.leader_extensions,
                /* leader_input_share */ &encoded_state_values.leader_input_share,
                /* helper_encrypted_input_share */
                &encoded_state_values.helper_encrypted_input_share,
                /* leader_prep_transition */ &encoded_state_values.leader_prep_transition,
                /* helper_prep_state */ &encoded_state_values.helper_prep_state,
                /* error_code */ &encoded_state_values.prepare_error,
                /* created_at */ &self.clock.now().as_naive_date_time()?,
                /* updated_at */ &self.clock.now().as_naive_date_time()?,
                /* updated_by */ &self.name,
                /* now */ &self.clock.now().as_naive_date_time()?,
            ],
        )
        .await?;
        Ok(())
    }

    #[tracing::instrument(skip(self), err(level = Level::DEBUG))]
    pub async fn update_report_aggregation<
        const SEED_SIZE: usize,
        A: vdaf::Aggregator<SEED_SIZE, 16>,
    >(
        &self,
        report_aggregation: &ReportAggregation<SEED_SIZE, A>,
    ) -> Result<(), Error>
    where
        A::PrepareState: Encode,
    {
        let encoded_state_values = report_aggregation.state().encoded_values_from_state();
        let encoded_last_prep_resp: Option<Vec<u8>> = report_aggregation
            .last_prep_resp()
            .map(PrepareResp::get_encoded);

        let stmt = self
            .prepare_cached(
                "UPDATE report_aggregations
                SET
                    last_prep_resp = $1, state = $2, public_share = $3, leader_extensions = $4,
                    leader_input_share = $5, helper_encrypted_input_share = $6,
                    leader_prep_transition = $7, helper_prep_state = $8, error_code = $9,
                    updated_at = $10, updated_by = $11
                FROM aggregation_jobs, tasks
                WHERE report_aggregations.aggregation_job_id = aggregation_jobs.id
                  AND report_aggregations.task_id = tasks.id
                  AND aggregation_jobs.task_id = tasks.id
                  AND aggregation_jobs.aggregation_job_id = $12
                  AND tasks.task_id = $13
                  AND report_aggregations.client_report_id = $14
                  AND report_aggregations.client_timestamp = $15
                  AND report_aggregations.ord = $16
                  AND UPPER(aggregation_jobs.client_timestamp_interval) >= COALESCE($17::TIMESTAMP - tasks.report_expiry_age * '1 second'::INTERVAL, '-infinity'::TIMESTAMP)",
            )
            .await?;
        check_single_row_mutation(
            self.execute(
                &stmt,
                &[
                    /* last_prep_resp */ &encoded_last_prep_resp,
                    /* state */ &report_aggregation.state().state_code(),
                    /* public_share */ &encoded_state_values.public_share,
                    /* leader_extensions */ &encoded_state_values.leader_extensions,
                    /* leader_input_share */ &encoded_state_values.leader_input_share,
                    /* helper_encrypted_input_share */
                    &encoded_state_values.helper_encrypted_input_share,
                    /* leader_prep_transition */
                    &encoded_state_values.leader_prep_transition,
                    /* helper_prep_state */ &encoded_state_values.helper_prep_state,
                    /* error_code */ &encoded_state_values.prepare_error,
                    /* updated_at */ &self.clock.now().as_naive_date_time()?,
                    /* updated_by */ &self.name,
                    /* aggregation_job_id */
                    &report_aggregation.aggregation_job_id().as_ref(),
                    /* task_id */ &report_aggregation.task_id().as_ref(),
                    /* client_report_id */ &report_aggregation.report_id().as_ref(),
                    /* client_timestamp */ &report_aggregation.time().as_naive_date_time()?,
                    /* ord */ &TryInto::<i64>::try_into(report_aggregation.ord())?,
                    /* now */ &self.clock.now().as_naive_date_time()?,
                ],
            )
            .await?,
        )
    }

    /// Returns the collection job for the provided ID, or `None` if no such collection job exists.
    #[tracing::instrument(skip(self), err(level = Level::DEBUG))]
    pub async fn get_collection_job<
        const SEED_SIZE: usize,
        Q: QueryType,
        A: vdaf::Aggregator<SEED_SIZE, 16>,
    >(
        &self,
        vdaf: &A,
        task_id: &TaskId,
        collection_job_id: &CollectionJobId,
    ) -> Result<Option<CollectionJob<SEED_SIZE, Q, A>>, Error> {
        let stmt = self
            .prepare_cached(
                "SELECT
                    collection_jobs.query,
                    collection_jobs.aggregation_param,
                    collection_jobs.batch_identifier,
                    collection_jobs.state,
                    collection_jobs.report_count,
                    collection_jobs.helper_aggregate_share,
                    collection_jobs.leader_aggregate_share
                FROM collection_jobs
                JOIN tasks ON tasks.id = collection_jobs.task_id
                WHERE tasks.task_id = $1
                  AND collection_jobs.collection_job_id = $2
                  AND COALESCE(LOWER(collection_jobs.batch_interval), UPPER((SELECT client_timestamp_interval FROM batches WHERE batches.task_id = collection_jobs.task_id AND batches.batch_identifier = collection_jobs.batch_identifier AND batches.aggregation_param = collection_jobs.aggregation_param))) >= COALESCE($3::TIMESTAMP - tasks.report_expiry_age * '1 second'::INTERVAL, '-infinity'::TIMESTAMP)",
            )
            .await?;
        self.query_opt(
            &stmt,
            &[
                /* task_id */ task_id.as_ref(),
                /* collection_job_id */ &collection_job_id.as_ref(),
                /* now */ &self.clock.now().as_naive_date_time()?,
            ],
        )
        .await?
        .map(|row| {
            let batch_identifier = Q::BatchIdentifier::get_decoded(row.get("batch_identifier"))?;
            Self::collection_job_from_row(
                vdaf,
                *task_id,
                batch_identifier,
                *collection_job_id,
                &row,
            )
        })
        .transpose()
    }

    /// Returns all collection jobs for the given task which include the given timestamp. Applies
    /// only to time-interval tasks.
    #[tracing::instrument(skip(self), err(level = Level::DEBUG))]
    pub async fn get_collection_jobs_including_time<
        const SEED_SIZE: usize,
        A: vdaf::Aggregator<SEED_SIZE, 16>,
    >(
        &self,
        vdaf: &A,
        task_id: &TaskId,
        timestamp: &Time,
    ) -> Result<Vec<CollectionJob<SEED_SIZE, TimeInterval, A>>, Error> {
        // TODO(#1553): write unit test
        let stmt = self
            .prepare_cached(
                "SELECT
                    collection_jobs.collection_job_id,
                    collection_jobs.query,
                    collection_jobs.aggregation_param,
                    collection_jobs.batch_identifier,
                    collection_jobs.state,
                    collection_jobs.report_count,
                    collection_jobs.helper_aggregate_share,
                    collection_jobs.leader_aggregate_share
                FROM collection_jobs JOIN tasks ON tasks.id = collection_jobs.task_id
                WHERE tasks.task_id = $1
                  AND collection_jobs.batch_interval @> $2::TIMESTAMP
                  AND LOWER(collection_jobs.batch_interval) >= COALESCE($3::TIMESTAMP - tasks.report_expiry_age * '1 second'::INTERVAL, '-infinity'::TIMESTAMP)",
            )
            .await?;
        self.query(
            &stmt,
            &[
                /* task_id */ task_id.as_ref(),
                /* timestamp */ &timestamp.as_naive_date_time()?,
                /* now */ &self.clock.now().as_naive_date_time()?,
            ],
        )
        .await?
        .into_iter()
        .map(|row| {
            let batch_identifier = Interval::get_decoded(row.get("batch_identifier"))?;
            let collection_job_id =
                row.get_bytea_and_convert::<CollectionJobId>("collection_job_id")?;
            Self::collection_job_from_row(vdaf, *task_id, batch_identifier, collection_job_id, &row)
        })
        .collect()
    }

    /// Returns all collection jobs for the given task whose collect intervals intersect with the
    /// given interval. Applies only to time-interval tasks.
    #[tracing::instrument(skip(self), err(level = Level::DEBUG))]
    pub async fn get_collection_jobs_intersecting_interval<
        const SEED_SIZE: usize,
        A: vdaf::Aggregator<SEED_SIZE, 16>,
    >(
        &self,
        vdaf: &A,
        task_id: &TaskId,
        batch_interval: &Interval,
    ) -> Result<Vec<CollectionJob<SEED_SIZE, TimeInterval, A>>, Error> {
        // TODO(#1553): write unit test
        let stmt = self
            .prepare_cached(
                "SELECT
                    collection_jobs.collection_job_id,
                    collection_jobs.query,
                    collection_jobs.aggregation_param,
                    collection_jobs.batch_identifier,
                    collection_jobs.state,
                    collection_jobs.report_count,
                    collection_jobs.helper_aggregate_share,
                    collection_jobs.leader_aggregate_share
                FROM collection_jobs JOIN tasks ON tasks.id = collection_jobs.task_id
                WHERE tasks.task_id = $1
                  AND collection_jobs.batch_interval && $2
                  AND LOWER(collection_jobs.batch_interval) >= COALESCE($3::TIMESTAMP - tasks.report_expiry_age * '1 second'::INTERVAL, '-infinity'::TIMESTAMP)",
            )
            .await?;
        self.query(
            &stmt,
            &[
                /* task_id */ task_id.as_ref(),
                /* batch_interval */ &SqlInterval::from(batch_interval),
                /* now */ &self.clock.now().as_naive_date_time()?,
            ],
        )
        .await?
        .into_iter()
        .map(|row| {
            let batch_identifier = Interval::get_decoded(row.get("batch_identifier"))?;
            let collection_job_id =
                row.get_bytea_and_convert::<CollectionJobId>("collection_job_id")?;
            Self::collection_job_from_row::<SEED_SIZE, TimeInterval, A>(
                vdaf,
                *task_id,
                batch_identifier,
                collection_job_id,
                &row,
            )
        })
        .collect()
    }

    /// Retrieves all collection jobs for the given batch ID. Multiple collection jobs may be
    /// returned with distinct aggregation parameters. Applies only to fixed-size tasks.
    #[tracing::instrument(skip(self), err(level = Level::DEBUG))]
    pub async fn get_collection_jobs_by_batch_id<
        const SEED_SIZE: usize,
        A: vdaf::Aggregator<SEED_SIZE, 16>,
    >(
        &self,
        vdaf: &A,
        task_id: &TaskId,
        batch_id: &BatchId,
    ) -> Result<Vec<CollectionJob<SEED_SIZE, FixedSize, A>>, Error> {
        // TODO(#1553): write unit test
        let stmt = self
            .prepare_cached(
                "SELECT
                    collection_jobs.collection_job_id,
                    collection_jobs.query,
                    collection_jobs.aggregation_param,
                    collection_jobs.state,
                    collection_jobs.report_count,
                    collection_jobs.helper_aggregate_share,
                    collection_jobs.leader_aggregate_share
                FROM collection_jobs
                JOIN tasks ON tasks.id = collection_jobs.task_id
                JOIN batches ON batches.task_id = collection_jobs.task_id
                            AND batches.batch_identifier = collection_jobs.batch_identifier
                WHERE tasks.task_id = $1
                  AND collection_jobs.batch_identifier = $2
                  AND UPPER(batches.client_timestamp_interval) >= COALESCE($3::TIMESTAMP - tasks.report_expiry_age * '1 second'::INTERVAL, '-infinity'::TIMESTAMP)",
            )
            .await?;
        self.query(
            &stmt,
            &[
                /* task_id */ task_id.as_ref(),
                /* batch_id */ &batch_id.get_encoded(),
                /* now */ &self.clock.now().as_naive_date_time()?,
            ],
        )
        .await?
        .into_iter()
        .map(|row| {
            let collection_job_id =
                row.get_bytea_and_convert::<CollectionJobId>("collection_job_id")?;
            Self::collection_job_from_row(vdaf, *task_id, *batch_id, collection_job_id, &row)
        })
        .collect()
    }

    #[cfg(feature = "test-util")]
    pub async fn get_collection_jobs_for_task<
        const SEED_SIZE: usize,
        Q: QueryType,
        A: vdaf::Aggregator<SEED_SIZE, 16>,
    >(
        &self,
        vdaf: &A,
        task_id: &TaskId,
    ) -> Result<Vec<CollectionJob<SEED_SIZE, Q, A>>, Error> {
        let stmt = self
            .prepare_cached(
                "SELECT
                    collection_jobs.collection_job_id,
                    collection_jobs.query,
                    collection_jobs.aggregation_param,
                    collection_jobs.batch_identifier,
                    collection_jobs.state,
                    collection_jobs.report_count,
                    collection_jobs.helper_aggregate_share,
                    collection_jobs.leader_aggregate_share
                FROM collection_jobs
                JOIN tasks ON tasks.id = collection_jobs.task_id
                WHERE tasks.task_id = $1
                  AND COALESCE(LOWER(collection_jobs.batch_interval), UPPER((SELECT client_timestamp_interval FROM batches WHERE batches.task_id = collection_jobs.task_id AND batches.batch_identifier = collection_jobs.batch_identifier AND batches.aggregation_param = collection_jobs.aggregation_param))) >= COALESCE($2::TIMESTAMP - tasks.report_expiry_age * '1 second'::INTERVAL, '-infinity'::TIMESTAMP)",
            )
            .await?;
        self.query(
            &stmt,
            &[
                /* task_id */ task_id.as_ref(),
                /* now */ &self.clock.now().as_naive_date_time()?,
            ],
        )
        .await?
        .into_iter()
        .map(|row| {
            let collection_job_id =
                row.get_bytea_and_convert::<CollectionJobId>("collection_job_id")?;
            let batch_identifier = Q::BatchIdentifier::get_decoded(row.get("batch_identifier"))?;
            Self::collection_job_from_row(vdaf, *task_id, batch_identifier, collection_job_id, &row)
        })
        .collect()
    }

    fn collection_job_from_row<
        const SEED_SIZE: usize,
        Q: QueryType,
        A: vdaf::Aggregator<SEED_SIZE, 16>,
    >(
        vdaf: &A,
        task_id: TaskId,
        batch_identifier: Q::BatchIdentifier,
        collection_job_id: CollectionJobId,
        row: &Row,
    ) -> Result<CollectionJob<SEED_SIZE, Q, A>, Error> {
        let query = Query::<Q>::get_decoded(row.get("query"))?;
        let aggregation_param = A::AggregationParam::get_decoded(row.get("aggregation_param"))?;
        let state: CollectionJobStateCode = row.get("state");
        let report_count: Option<i64> = row.get("report_count");
        let helper_aggregate_share_bytes: Option<Vec<u8>> = row.get("helper_aggregate_share");
        let leader_aggregate_share_bytes: Option<Vec<u8>> = row.get("leader_aggregate_share");

        let state = match state {
            CollectionJobStateCode::Start => CollectionJobState::Start,

            CollectionJobStateCode::Collectable => CollectionJobState::Collectable,

            CollectionJobStateCode::Finished => {
                let report_count = u64::try_from(report_count.ok_or_else(|| {
                    Error::DbState(
                        "collection job in state FINISHED but report_count is NULL".to_string(),
                    )
                })?)?;
                let encrypted_helper_aggregate_share = HpkeCiphertext::get_decoded(
                    &helper_aggregate_share_bytes.ok_or_else(|| {
                        Error::DbState(
                            "collection job in state FINISHED but helper_aggregate_share is NULL"
                                .to_string(),
                        )
                    })?,
                )?;
                let leader_aggregate_share = A::AggregateShare::get_decoded_with_param(
                    &(vdaf, &aggregation_param),
                    &leader_aggregate_share_bytes.ok_or_else(|| {
                        Error::DbState(
                            "collection job is in state FINISHED but leader_aggregate_share is \
                             NULL"
                                .to_string(),
                        )
                    })?,
                )?;
                CollectionJobState::Finished {
                    report_count,
                    encrypted_helper_aggregate_share,
                    leader_aggregate_share,
                }
            }

            CollectionJobStateCode::Abandoned => CollectionJobState::Abandoned,

            CollectionJobStateCode::Deleted => CollectionJobState::Deleted,
        };

        Ok(CollectionJob::new(
            task_id,
            collection_job_id,
            query,
            aggregation_param,
            batch_identifier,
            state,
        ))
    }

    /// Stores a new collection job.
    #[tracing::instrument(skip(self), err(level = Level::DEBUG))]
    pub async fn put_collection_job<
        const SEED_SIZE: usize,
        Q: CollectableQueryType,
        A: vdaf::Aggregator<SEED_SIZE, 16>,
    >(
        &self,
        collection_job: &CollectionJob<SEED_SIZE, Q, A>,
    ) -> Result<(), Error>
    where
        A::AggregationParam: std::fmt::Debug,
    {
        let batch_interval =
            Q::to_batch_interval(collection_job.batch_identifier()).map(SqlInterval::from);

        let stmt = self
            .prepare_cached(
                "INSERT INTO collection_jobs
                    (collection_job_id, task_id, query, aggregation_param, batch_identifier,
                    batch_interval, state, created_at, updated_at, updated_by)
                VALUES (
                    $1, (SELECT id FROM tasks WHERE task_id = $2), $3, $4, $5, $6, $7, $8, $9, $10
                )
                ON CONFLICT DO NOTHING
                RETURNING COALESCE(COALESCE(LOWER(batch_interval), UPPER((SELECT client_timestamp_interval FROM batches WHERE batches.task_id = collection_jobs.task_id AND batches.batch_identifier = collection_jobs.batch_identifier AND batches.aggregation_param = collection_jobs.aggregation_param))) < COALESCE($11::TIMESTAMP - (SELECT report_expiry_age FROM tasks WHERE task_id = $2) * '1 second'::INTERVAL, '-infinity'::TIMESTAMP), FALSE) AS is_expired",
            )
            .await?;

        let rows = self
            .query(
                &stmt,
                &[
                    /* collection_job_id */ collection_job.id().as_ref(),
                    /* task_id */ collection_job.task_id().as_ref(),
                    /* query */ &collection_job.query().get_encoded(),
                    /* aggregation_param */
                    &collection_job.aggregation_parameter().get_encoded(),
                    /* batch_identifier */ &collection_job.batch_identifier().get_encoded(),
                    /* batch_interval */ &batch_interval,
                    /* state */
                    &collection_job.state().collection_job_state_code(),
                    /* created_at */ &self.clock.now().as_naive_date_time()?,
                    /* updated_at */ &self.clock.now().as_naive_date_time()?,
                    /* updated_by */ &self.name,
                    /* now */ &self.clock.now().as_naive_date_time()?,
                ],
            )
            .await?;
        let row_count = rows.len().try_into()?;

        if let Some(row) = rows.into_iter().next() {
            // We got a row back, meaning we wrote a collection job. We check that it wasn't expired
            // per the task's report_expiry_age, but otherwise we are done.
            if row.get("is_expired") {
                let stmt = self
                    .prepare_cached(
                        "DELETE FROM collection_jobs
                        USING tasks
                        WHERE collection_jobs.task_id = tasks.id
                          AND tasks.task_id = $1
                          AND collection_jobs.collection_job_id = $2",
                    )
                    .await?;
                self.execute(
                    &stmt,
                    &[
                        /* task_id */ collection_job.task_id().as_ref(),
                        /* collection_job_id */ collection_job.id().as_ref(),
                    ],
                )
                .await?;
                return Ok(());
            }
        }

        check_insert(row_count)
    }

    /// acquire_incomplete_collection_jobs retrieves & acquires the IDs of unclaimed incomplete
    /// collection jobs. At most `maximum_acquire_count` jobs are acquired. The job is acquired with
    /// a "lease" that will time out; the desired duration of the lease is a parameter, and the
    /// lease expiration time is returned.
    #[tracing::instrument(skip(self), err(level = Level::DEBUG))]
    pub async fn acquire_incomplete_collection_jobs(
        &self,
        lease_duration: &StdDuration,
        maximum_acquire_count: usize,
    ) -> Result<Vec<Lease<AcquiredCollectionJob>>, Error> {
        let now = self.clock.now().as_naive_date_time()?;
        let lease_expiry_time = add_naive_date_time_duration(&now, lease_duration)?;
        let maximum_acquire_count: i64 = maximum_acquire_count.try_into()?;

        let stmt = self
            .prepare_cached(
                "WITH incomplete_jobs AS (
                    SELECT collection_jobs.id, tasks.task_id, tasks.query_type, tasks.vdaf
                    FROM collection_jobs
                    JOIN tasks ON tasks.id = collection_jobs.task_id
                    WHERE tasks.aggregator_role = 'LEADER'
                      AND collection_jobs.state = 'COLLECTABLE'
                      AND collection_jobs.lease_expiry <= $4
                      AND COALESCE(LOWER(collection_jobs.batch_interval), UPPER((SELECT client_timestamp_interval FROM batches WHERE batches.task_id = collection_jobs.task_id AND batches.batch_identifier = collection_jobs.batch_identifier AND batches.aggregation_param = collection_jobs.aggregation_param))) >= COALESCE($2::TIMESTAMP - tasks.report_expiry_age * '1 second'::INTERVAL, '-infinity'::TIMESTAMP)
                    FOR UPDATE OF collection_jobs SKIP LOCKED LIMIT $5
                )
                UPDATE collection_jobs SET
                    lease_expiry = $1,
                    lease_token = gen_random_bytes(16),
                    lease_attempts = lease_attempts + 1,
                    updated_at = $2,
                    updated_by = $3
                FROM incomplete_jobs
                WHERE collection_jobs.id = incomplete_jobs.id
                RETURNING incomplete_jobs.task_id, incomplete_jobs.query_type, incomplete_jobs.vdaf,
                          collection_jobs.collection_job_id, collection_jobs.lease_token,
                          collection_jobs.lease_attempts",
            )
            .await?;

        self.query(
            &stmt,
            &[
                /* lease_expiry */ &lease_expiry_time,
                /* updated_at */ &self.clock.now().as_naive_date_time()?,
                /* updated_by */ &self.name,
                /* now */ &now,
                /* limit */ &maximum_acquire_count,
            ],
        )
        .await?
        .into_iter()
        .map(|row| {
            let task_id = TaskId::get_decoded(row.get("task_id"))?;
            let collection_job_id =
                row.get_bytea_and_convert::<CollectionJobId>("collection_job_id")?;
            let query_type = row.try_get::<_, Json<task::QueryType>>("query_type")?.0;
            let vdaf = row.try_get::<_, Json<VdafInstance>>("vdaf")?.0;
            let lease_token = row.get_bytea_and_convert::<LeaseToken>("lease_token")?;
            let lease_attempts = row.get_bigint_and_convert("lease_attempts")?;
            Ok(Lease::new(
                AcquiredCollectionJob::new(task_id, collection_job_id, query_type, vdaf),
                lease_expiry_time,
                lease_token,
                lease_attempts,
            ))
        })
        .collect()
    }

    /// release_collection_job releases an acquired (via e.g. acquire_incomplete_collection_jobs)
    /// collect job. It returns an error if the collection job has no current lease.
    #[tracing::instrument(skip(self), err(level = Level::DEBUG))]
    pub async fn release_collection_job(
        &self,
        lease: &Lease<AcquiredCollectionJob>,
    ) -> Result<(), Error> {
        let stmt = self
            .prepare_cached(
                "UPDATE collection_jobs
                SET lease_expiry = TIMESTAMP '-infinity',
                    lease_token = NULL,
                    lease_attempts = 0,
                    updated_at = $1,
                    updated_by = $2
                FROM tasks
                WHERE tasks.id = collection_jobs.task_id
                  AND tasks.task_id = $3
                  AND collection_jobs.collection_job_id = $4
                  AND collection_jobs.lease_expiry = $5
                  AND collection_jobs.lease_token = $6
                  AND COALESCE(LOWER(collection_jobs.batch_interval), UPPER((SELECT client_timestamp_interval FROM batches WHERE batches.task_id = collection_jobs.task_id AND batches.batch_identifier = collection_jobs.batch_identifier AND batches.aggregation_param = collection_jobs.aggregation_param))) >= COALESCE($7::TIMESTAMP - tasks.report_expiry_age * '1 second'::INTERVAL, '-infinity'::TIMESTAMP)",
            )
            .await?;
        check_single_row_mutation(
            self.execute(
                &stmt,
                &[
                    /* updated_at */ &self.clock.now().as_naive_date_time()?,
                    /* updated_by */ &self.name,
                    /* task_id */ &lease.leased().task_id().as_ref(),
                    /* collection_job_id */ &lease.leased().collection_job_id().as_ref(),
                    /* lease_expiry */ &lease.lease_expiry_time(),
                    /* lease_token */ &lease.lease_token().as_ref(),
                    /* now */ &self.clock.now().as_naive_date_time()?,
                ],
            )
            .await?,
        )
    }

    /// Updates an existing collection job.
    #[tracing::instrument(skip(self), err(level = Level::DEBUG))]
    pub async fn update_collection_job<
        const SEED_SIZE: usize,
        Q: QueryType,
        A: vdaf::Aggregator<SEED_SIZE, 16>,
    >(
        &self,
        collection_job: &CollectionJob<SEED_SIZE, Q, A>,
    ) -> Result<(), Error> {
        let (report_count, leader_aggregate_share, helper_aggregate_share) = match collection_job
            .state()
        {
            CollectionJobState::Start => {
                return Err(Error::InvalidParameter(
                    "cannot update collection job into START state",
                ));
            }
            CollectionJobState::Finished {
                report_count,
                encrypted_helper_aggregate_share,
                leader_aggregate_share,
            } => {
                let report_count: Option<i64> = Some(i64::try_from(*report_count)?);
                let leader_aggregate_share: Option<Vec<u8>> =
                    Some(leader_aggregate_share.get_encoded());
                let helper_aggregate_share = Some(encrypted_helper_aggregate_share.get_encoded());

                (report_count, leader_aggregate_share, helper_aggregate_share)
            }
            CollectionJobState::Collectable
            | CollectionJobState::Abandoned
            | CollectionJobState::Deleted => (None, None, None),
        };

        let stmt = self
            .prepare_cached(
                "UPDATE collection_jobs SET
                    state = $1,
                    report_count = $2,
                    leader_aggregate_share = $3,
                    helper_aggregate_share = $4,
                    updated_at = $5,
                    updated_by = $6
                FROM tasks
                WHERE tasks.id = collection_jobs.task_id
                  AND tasks.task_id = $7
                  AND collection_job_id = $8
                  AND COALESCE(LOWER(collection_jobs.batch_interval), UPPER((SELECT client_timestamp_interval FROM batches WHERE batches.task_id = collection_jobs.task_id AND batches.batch_identifier = collection_jobs.batch_identifier AND batches.aggregation_param = collection_jobs.aggregation_param))) >= COALESCE($9::TIMESTAMP - tasks.report_expiry_age * '1 second'::INTERVAL, '-infinity'::TIMESTAMP)",
            )
            .await?;

        check_single_row_mutation(
            self.execute(
                &stmt,
                &[
                    /* state */ &collection_job.state().collection_job_state_code(),
                    /* report_count */ &report_count,
                    /* leader_aggregate_share */ &leader_aggregate_share,
                    /* helper_aggregate_share */ &helper_aggregate_share,
                    /* updated_at */ &self.clock.now().as_naive_date_time()?,
                    /* updated_by */ &self.name,
                    /* task_id */ &collection_job.task_id().as_ref(),
                    /* collection_job_id */ &collection_job.id().as_ref(),
                    /* now */ &self.clock.now().as_naive_date_time()?,
                ],
            )
            .await?,
        )
    }

    /// Retrieves an existing batch aggregation.
    #[tracing::instrument(skip(self, aggregation_parameter), err(level = Level::DEBUG))]
    pub async fn get_batch_aggregation<
        const SEED_SIZE: usize,
        Q: QueryType,
        A: vdaf::Aggregator<SEED_SIZE, 16>,
    >(
        &self,
        vdaf: &A,
        task_id: &TaskId,
        batch_identifier: &Q::BatchIdentifier,
        aggregation_parameter: &A::AggregationParam,
        ord: u64,
    ) -> Result<Option<BatchAggregation<SEED_SIZE, Q, A>>, Error> {
        let stmt = self
            .prepare_cached(
                "SELECT
                    batch_aggregations.state, aggregate_share, report_count,
                    batch_aggregations.client_timestamp_interval, checksum
                FROM batch_aggregations
                JOIN tasks ON tasks.id = batch_aggregations.task_id
                JOIN batches ON batches.task_id = batch_aggregations.task_id
                            AND batches.batch_identifier = batch_aggregations.batch_identifier
                            AND batches.aggregation_param = batch_aggregations.aggregation_param
                WHERE tasks.task_id = $1
                  AND batch_aggregations.batch_identifier = $2
                  AND batch_aggregations.aggregation_param = $3
                  AND ord = $4
                  AND UPPER(COALESCE(batches.batch_interval, batches.client_timestamp_interval)) >= COALESCE($5::TIMESTAMP - tasks.report_expiry_age * '1 second'::INTERVAL, '-infinity'::TIMESTAMP)",
            )
            .await?;

        self.query_opt(
            &stmt,
            &[
                /* task_id */ &task_id.as_ref(),
                /* batch_identifier */ &batch_identifier.get_encoded(),
                /* aggregation_param */ &aggregation_parameter.get_encoded(),
                /* ord */ &TryInto::<i64>::try_into(ord)?,
                /* now */ &self.clock.now().as_naive_date_time()?,
            ],
        )
        .await?
        .map(|row| {
            Self::batch_aggregation_from_row(
                vdaf,
                *task_id,
                batch_identifier.clone(),
                aggregation_parameter.clone(),
                ord,
                row,
            )
        })
        .transpose()
    }

    /// Retrieves all batch aggregations stored for a given batch, identified by task ID, batch
    /// identifier, and aggregation parameter.
    #[tracing::instrument(skip(self, aggregation_parameter), err(level = Level::DEBUG))]
    pub async fn get_batch_aggregations_for_batch<
        const SEED_SIZE: usize,
        Q: QueryType,
        A: vdaf::Aggregator<SEED_SIZE, 16>,
    >(
        &self,
        vdaf: &A,
        task_id: &TaskId,
        batch_identifier: &Q::BatchIdentifier,
        aggregation_parameter: &A::AggregationParam,
    ) -> Result<Vec<BatchAggregation<SEED_SIZE, Q, A>>, Error> {
        let stmt = self
            .prepare_cached(
                "SELECT
                    ord, batch_aggregations.state, aggregate_share, report_count,
                    batch_aggregations.client_timestamp_interval, checksum
                FROM batch_aggregations
                JOIN tasks ON tasks.id = batch_aggregations.task_id
                JOIN batches ON batches.task_id = batch_aggregations.task_id
                            AND batches.batch_identifier = batch_aggregations.batch_identifier
                            AND batches.aggregation_param = batch_aggregations.aggregation_param
                WHERE tasks.task_id = $1
                  AND batch_aggregations.batch_identifier = $2
                  AND batch_aggregations.aggregation_param = $3
                  AND UPPER(COALESCE(batches.batch_interval, batches.client_timestamp_interval)) >= COALESCE($4::TIMESTAMP - tasks.report_expiry_age * '1 second'::INTERVAL, '-infinity'::TIMESTAMP)",
            )
            .await?;

        self.query(
            &stmt,
            &[
                /* task_id */ &task_id.as_ref(),
                /* batch_identifier */ &batch_identifier.get_encoded(),
                /* aggregation_param */ &aggregation_parameter.get_encoded(),
                /* now */ &self.clock.now().as_naive_date_time()?,
            ],
        )
        .await?
        .into_iter()
        .map(|row| {
            Self::batch_aggregation_from_row(
                vdaf,
                *task_id,
                batch_identifier.clone(),
                aggregation_parameter.clone(),
                row.get_bigint_and_convert("ord")?,
                row,
            )
        })
        .collect()
    }

    #[cfg(feature = "test-util")]
    pub async fn get_batch_aggregations_for_task<
        const SEED_SIZE: usize,
        Q: QueryType,
        A: vdaf::Aggregator<SEED_SIZE, 16>,
    >(
        &self,
        vdaf: &A,
        task_id: &TaskId,
    ) -> Result<Vec<BatchAggregation<SEED_SIZE, Q, A>>, Error> {
        let stmt = self
            .prepare_cached(
                "SELECT
                    batch_aggregations.batch_identifier, batch_aggregations.aggregation_param, ord,
                    batch_aggregations.state, aggregate_share, report_count,
                    batch_aggregations.client_timestamp_interval, checksum
                FROM batch_aggregations
                JOIN tasks ON tasks.id = batch_aggregations.task_id
                JOIN batches ON batches.task_id = batch_aggregations.task_id
                            AND batches.batch_identifier = batch_aggregations.batch_identifier
                            AND batches.aggregation_param = batch_aggregations.aggregation_param
                WHERE tasks.task_id = $1
                  AND UPPER(COALESCE(batches.batch_interval, batches.client_timestamp_interval)) >= COALESCE($2::TIMESTAMP - tasks.report_expiry_age * '1 second'::INTERVAL, '-infinity'::TIMESTAMP)",
            )
            .await?;

        self.query(
            &stmt,
            &[
                /* task_id */ &task_id.as_ref(),
                /* now */ &self.clock.now().as_naive_date_time()?,
            ],
        )
        .await?
        .into_iter()
        .map(|row| {
            let batch_identifier = Q::BatchIdentifier::get_decoded(row.get("batch_identifier"))?;
            let aggregation_param = A::AggregationParam::get_decoded(row.get("aggregation_param"))?;
            let ord = row.get_bigint_and_convert("ord")?;

            Self::batch_aggregation_from_row(
                vdaf,
                *task_id,
                batch_identifier,
                aggregation_param,
                ord,
                row,
            )
        })
        .collect()
    }

    fn batch_aggregation_from_row<
        const SEED_SIZE: usize,
        Q: QueryType,
        A: vdaf::Aggregator<SEED_SIZE, 16>,
    >(
        vdaf: &A,
        task_id: TaskId,
        batch_identifier: Q::BatchIdentifier,
        aggregation_parameter: A::AggregationParam,
        ord: u64,
        row: Row,
    ) -> Result<BatchAggregation<SEED_SIZE, Q, A>, Error> {
        let state = row.get("state");
        let aggregate_share = row
            .get::<_, Option<Vec<u8>>>("aggregate_share")
            .map(|bytes| {
                A::AggregateShare::get_decoded_with_param(&(vdaf, &aggregation_parameter), &bytes)
            })
            .transpose()
            .map_err(|_| Error::DbState("aggregate_share couldn't be parsed".to_string()))?;
        let report_count = row.get_bigint_and_convert("report_count")?;
        let client_timestamp_interval = row
            .get::<_, SqlInterval>("client_timestamp_interval")
            .as_interval();
        let checksum = ReportIdChecksum::get_decoded(row.get("checksum"))?;
        Ok(BatchAggregation::new(
            task_id,
            batch_identifier,
            aggregation_parameter,
            ord,
            state,
            aggregate_share,
            report_count,
            client_timestamp_interval,
            checksum,
        ))
    }

    /// Store a new `batch_aggregations` row in the datastore.
    #[tracing::instrument(skip(self), err(level = Level::DEBUG))]
    pub async fn put_batch_aggregation<
        const SEED_SIZE: usize,
        Q: AccumulableQueryType,
        A: vdaf::Aggregator<SEED_SIZE, 16>,
    >(
        &self,
        batch_aggregation: &BatchAggregation<SEED_SIZE, Q, A>,
    ) -> Result<(), Error>
    where
        A::AggregationParam: std::fmt::Debug,
        A::AggregateShare: std::fmt::Debug,
    {
        let batch_interval =
            Q::to_batch_interval(batch_aggregation.batch_identifier()).map(SqlInterval::from);

        let stmt = self
            .prepare_cached(
                "INSERT INTO batch_aggregations (
                    task_id, batch_identifier, batch_interval, aggregation_param, ord, state,
                    aggregate_share, report_count, client_timestamp_interval, checksum, created_at,
                    updated_at, updated_by
                )
                VALUES (
                    (SELECT id FROM tasks WHERE task_id = $1), $2, $3, $4, $5, $6, $7, $8, $9, $10,
                    $11, $12, $13
                )
                ON CONFLICT DO NOTHING
                RETURNING COALESCE(UPPER((SELECT COALESCE(batch_interval, client_timestamp_interval) FROM batches WHERE task_id = batch_aggregations.task_id AND batch_identifier = batch_aggregations.batch_identifier AND aggregation_param = batch_aggregations.aggregation_param)) < COALESCE($14::TIMESTAMP - (SELECT report_expiry_age FROM tasks WHERE task_id = $1) * '1 second'::INTERVAL, '-infinity'::TIMESTAMP), FALSE) AS is_expired",
            )
            .await?;
        let rows = self
            .query(
                &stmt,
                &[
                    /* task_id */ &batch_aggregation.task_id().as_ref(),
                    /* batch_identifier */
                    &batch_aggregation.batch_identifier().get_encoded(),
                    /* batch_interval */ &batch_interval,
                    /* aggregation_param */
                    &batch_aggregation.aggregation_parameter().get_encoded(),
                    /* ord */ &i64::try_from(batch_aggregation.ord())?,
                    /* state */ &batch_aggregation.state(),
                    /* aggregate_share */
                    &batch_aggregation.aggregate_share().map(Encode::get_encoded),
                    /* report_count */
                    &i64::try_from(batch_aggregation.report_count())?,
                    /* client_timestamp_interval */
                    &SqlInterval::from(batch_aggregation.client_timestamp_interval()),
                    /* checksum */ &batch_aggregation.checksum().get_encoded(),
                    /* created_at */ &self.clock.now().as_naive_date_time()?,
                    /* updated_at */ &self.clock.now().as_naive_date_time()?,
                    /* updated_by */ &self.name,
                    /* now */ &self.clock.now().as_naive_date_time()?,
                ],
            )
            .await?;
        let row_count = rows.len().try_into()?;

        if let Some(row) = rows.into_iter().next() {
            // We got a row back, meaning we wrote an outstanding batch. We check that it wasn't
            // expired per the task's report_expiry_age, but otherwise we are done.
            if row.get("is_expired") {
                let stmt = self
                    .prepare_cached(
                        "DELETE FROM batch_aggregations
                        USING tasks
                        WHERE batch_aggregations.task_id = tasks.id
                          AND tasks.task_id = $1
                          AND batch_aggregations.batch_identifier = $2
                          AND batch_aggregations.aggregation_param = $3
                          AND batch_aggregations.ord = $4",
                    )
                    .await?;
                self.execute(
                    &stmt,
                    &[
                        /* task_id */ &batch_aggregation.task_id().as_ref(),
                        /* batch_identifier */
                        &batch_aggregation.batch_identifier().get_encoded(),
                        /* aggregation_param */
                        &batch_aggregation.aggregation_parameter().get_encoded(),
                        /* ord */ &i64::try_from(batch_aggregation.ord())?,
                    ],
                )
                .await?;
                return Ok(());
            }
        }

        check_insert(row_count)
    }

    /// Update an existing `batch_aggregations` row with the values from the provided batch
    /// aggregation.
    #[tracing::instrument(skip(self), err(level = Level::DEBUG))]
    pub async fn update_batch_aggregation<
        const SEED_SIZE: usize,
        Q: QueryType,
        A: vdaf::Aggregator<SEED_SIZE, 16>,
    >(
        &self,
        batch_aggregation: &BatchAggregation<SEED_SIZE, Q, A>,
    ) -> Result<(), Error>
    where
        A::AggregationParam: std::fmt::Debug,
        A::AggregateShare: std::fmt::Debug,
    {
        let stmt = self
            .prepare_cached(
                "UPDATE batch_aggregations
                SET
                    state = $1,
                    aggregate_share = $2,
                    report_count = $3,
                    client_timestamp_interval = $4,
                    checksum = $5,
                    updated_at = $6,
                    updated_by = $7
                FROM tasks, batches
                WHERE tasks.id = batch_aggregations.task_id
                  AND batches.task_id = batch_aggregations.task_id
                  AND batches.batch_identifier = batch_aggregations.batch_identifier
                  AND batches.aggregation_param = batch_aggregations.aggregation_param
                  AND tasks.task_id = $8
                  AND batch_aggregations.batch_identifier = $9
                  AND batch_aggregations.aggregation_param = $10
                  AND ord = $11
                  AND UPPER(COALESCE(batches.batch_interval, batches.client_timestamp_interval)) >= COALESCE($12::TIMESTAMP - tasks.report_expiry_age * '1 second'::INTERVAL, '-infinity'::TIMESTAMP)",
            )
            .await?;
        check_single_row_mutation(
            self.execute(
                &stmt,
                &[
                    /* state */ &batch_aggregation.state(),
                    /* aggregate_share */
                    &batch_aggregation.aggregate_share().map(Encode::get_encoded),
                    /* report_count */ &i64::try_from(batch_aggregation.report_count())?,
                    /* client_timestamp_interval */
                    &SqlInterval::from(batch_aggregation.client_timestamp_interval()),
                    /* checksum */ &batch_aggregation.checksum().get_encoded(),
                    /* updated_at */ &self.clock.now().as_naive_date_time()?,
                    /* updated_by */ &self.name,
                    /* task_id */ &batch_aggregation.task_id().as_ref(),
                    /* batch_identifier */
                    &batch_aggregation.batch_identifier().get_encoded(),
                    /* aggregation_param */
                    &batch_aggregation.aggregation_parameter().get_encoded(),
                    /* ord */ &TryInto::<i64>::try_into(batch_aggregation.ord())?,
                    /* now */ &self.clock.now().as_naive_date_time()?,
                ],
            )
            .await?,
        )?;

        Ok(())
    }

    /// Fetch an [`AggregateShareJob`] from the datastore corresponding to given parameters, or
    /// `None` if no such job exists.
    #[tracing::instrument(skip(self), err(level = Level::DEBUG))]
    pub async fn get_aggregate_share_job<
        const SEED_SIZE: usize,
        Q: QueryType,
        A: vdaf::Aggregator<SEED_SIZE, 16>,
    >(
        &self,
        vdaf: &A,
        task_id: &TaskId,
        batch_identifier: &Q::BatchIdentifier,
        aggregation_parameter: &A::AggregationParam,
    ) -> Result<Option<AggregateShareJob<SEED_SIZE, Q, A>>, Error> {
        let stmt = self
            .prepare_cached(
                "SELECT helper_aggregate_share, report_count, checksum
                FROM aggregate_share_jobs
                JOIN tasks ON tasks.id = aggregate_share_jobs.task_id
                WHERE tasks.task_id = $1
                  AND batch_identifier = $2
                  AND aggregation_param = $3
                  AND COALESCE(LOWER(aggregate_share_jobs.batch_interval), UPPER((SELECT client_timestamp_interval FROM batches WHERE batches.task_id = aggregate_share_jobs.task_id AND batches.batch_identifier = aggregate_share_jobs.batch_identifier AND batches.aggregation_param = aggregate_share_jobs.aggregation_param))) >= COALESCE($4::TIMESTAMP - tasks.report_expiry_age * '1 second'::INTERVAL, '-infinity'::TIMESTAMP)",
            )
            .await?;
        self.query_opt(
            &stmt,
            &[
                /* task_id */ &task_id.as_ref(),
                /* batch_identifier */ &batch_identifier.get_encoded(),
                /* aggregation_param */ &aggregation_parameter.get_encoded(),
                /* now */ &self.clock.now().as_naive_date_time()?,
            ],
        )
        .await?
        .map(|row| {
            Self::aggregate_share_job_from_row(
                vdaf,
                task_id,
                batch_identifier.clone(),
                aggregation_parameter.clone(),
                &row,
            )
        })
        .transpose()
    }

    /// Returns all aggregate share jobs for the given task which include the given timestamp.
    /// Applies only to time-interval tasks.
    #[tracing::instrument(skip(self), err(level = Level::DEBUG))]
    pub async fn get_aggregate_share_jobs_including_time<
        const SEED_SIZE: usize,
        A: vdaf::Aggregator<SEED_SIZE, 16>,
    >(
        &self,
        vdaf: &A,
        task_id: &TaskId,
        timestamp: &Time,
    ) -> Result<Vec<AggregateShareJob<SEED_SIZE, TimeInterval, A>>, Error> {
        let stmt = self
            .prepare_cached(
                "SELECT
                    aggregate_share_jobs.batch_identifier,
                    aggregate_share_jobs.aggregation_param,
                    aggregate_share_jobs.helper_aggregate_share,
                    aggregate_share_jobs.report_count,
                    aggregate_share_jobs.checksum
                FROM aggregate_share_jobs
                JOIN tasks ON tasks.id = aggregate_share_jobs.task_id
                WHERE tasks.task_id = $1
                  AND aggregate_share_jobs.batch_interval @> $2::TIMESTAMP
                  AND LOWER(aggregate_share_jobs.batch_interval) >= COALESCE($3::TIMESTAMP - tasks.report_expiry_age * '1 second'::INTERVAL, '-infinity'::TIMESTAMP)",
            )
            .await?;
        self.query(
            &stmt,
            &[
                /* task_id */ &task_id.as_ref(),
                /* timestamp */ &timestamp.as_naive_date_time()?,
                /* now */ &self.clock.now().as_naive_date_time()?,
            ],
        )
        .await?
        .into_iter()
        .map(|row| {
            let batch_identifier = Interval::get_decoded(row.get("batch_identifier"))?;
            let aggregation_param = A::AggregationParam::get_decoded(row.get("aggregation_param"))?;
            Self::aggregate_share_job_from_row(
                vdaf,
                task_id,
                batch_identifier,
                aggregation_param,
                &row,
            )
        })
        .collect()
    }

    /// Returns all aggregate share jobs for the given task whose collect intervals intersect with
    /// the given interval. Applies only to time-interval tasks.
    #[tracing::instrument(skip(self), err(level = Level::DEBUG))]
    pub async fn get_aggregate_share_jobs_intersecting_interval<
        const SEED_SIZE: usize,
        A: vdaf::Aggregator<SEED_SIZE, 16>,
    >(
        &self,
        vdaf: &A,
        task_id: &TaskId,
        interval: &Interval,
    ) -> Result<Vec<AggregateShareJob<SEED_SIZE, TimeInterval, A>>, Error> {
        let stmt = self
            .prepare_cached(
                "SELECT
                    aggregate_share_jobs.batch_identifier,
                    aggregate_share_jobs.aggregation_param,
                    aggregate_share_jobs.helper_aggregate_share,
                    aggregate_share_jobs.report_count,
                    aggregate_share_jobs.checksum
                FROM aggregate_share_jobs
                JOIN tasks ON tasks.id = aggregate_share_jobs.task_id
                WHERE tasks.task_id = $1
                  AND aggregate_share_jobs.batch_interval && $2
                  AND LOWER(aggregate_share_jobs.batch_interval) >= COALESCE($3::TIMESTAMP - tasks.report_expiry_age * '1 second'::INTERVAL, '-infinity'::TIMESTAMP)",
            )
            .await?;
        self.query(
            &stmt,
            &[
                /* task_id */ &task_id.as_ref(),
                /* interval */ &SqlInterval::from(interval),
                /* now */ &self.clock.now().as_naive_date_time()?,
            ],
        )
        .await?
        .into_iter()
        .map(|row| {
            let batch_identifier = Interval::get_decoded(row.get("batch_identifier"))?;
            let aggregation_param = A::AggregationParam::get_decoded(row.get("aggregation_param"))?;
            Self::aggregate_share_job_from_row(
                vdaf,
                task_id,
                batch_identifier,
                aggregation_param,
                &row,
            )
        })
        .collect()
    }

    /// Returns all aggregate share jobs for the given task with the given batch identifier.
    /// Multiple aggregate share jobs may be returned with distinct aggregation parameters.
    /// Applies only to fixed-size tasks.
    #[tracing::instrument(skip(self), err(level = Level::DEBUG))]
    pub async fn get_aggregate_share_jobs_by_batch_id<
        const SEED_SIZE: usize,
        A: vdaf::Aggregator<SEED_SIZE, 16>,
    >(
        &self,
        vdaf: &A,
        task_id: &TaskId,
        batch_id: &BatchId,
    ) -> Result<Vec<AggregateShareJob<SEED_SIZE, FixedSize, A>>, Error> {
        let stmt = self
            .prepare_cached(
                "SELECT
                    aggregate_share_jobs.aggregation_param,
                    aggregate_share_jobs.helper_aggregate_share,
                    aggregate_share_jobs.report_count,
                    aggregate_share_jobs.checksum
                FROM aggregate_share_jobs JOIN tasks ON tasks.id = aggregate_share_jobs.task_id
                WHERE tasks.task_id = $1
                  AND aggregate_share_jobs.batch_identifier = $2
                  AND UPPER((SELECT client_timestamp_interval FROM batches WHERE batches.task_id = aggregate_share_jobs.task_id AND batches.batch_identifier = aggregate_share_jobs.batch_identifier AND batches.aggregation_param = aggregate_share_jobs.aggregation_param)) >= COALESCE($3::TIMESTAMP - tasks.report_expiry_age * '1 second'::INTERVAL, '-infinity'::TIMESTAMP)",
            )
            .await?;
        self.query(
            &stmt,
            &[
                /* task_id */ &task_id.as_ref(),
                /* batch_id */ &batch_id.get_encoded(),
                /* now */ &self.clock.now().as_naive_date_time()?,
            ],
        )
        .await?
        .into_iter()
        .map(|row| {
            let aggregation_param = A::AggregationParam::get_decoded(row.get("aggregation_param"))?;
            Self::aggregate_share_job_from_row(vdaf, task_id, *batch_id, aggregation_param, &row)
        })
        .collect()
    }

    #[cfg(feature = "test-util")]
    pub async fn get_aggregate_share_jobs_for_task<
        const SEED_SIZE: usize,
        Q: QueryType,
        A: vdaf::Aggregator<SEED_SIZE, 16>,
    >(
        &self,
        vdaf: &A,
        task_id: &TaskId,
    ) -> Result<Vec<AggregateShareJob<SEED_SIZE, Q, A>>, Error> {
        let stmt = self
            .prepare_cached(
                "SELECT
                    aggregate_share_jobs.batch_identifier,
                    aggregate_share_jobs.aggregation_param,
                    aggregate_share_jobs.helper_aggregate_share,
                    aggregate_share_jobs.report_count,
                    aggregate_share_jobs.checksum
                FROM aggregate_share_jobs
                JOIN tasks ON tasks.id = aggregate_share_jobs.task_id
                WHERE tasks.task_id = $1
                  AND COALESCE(LOWER(aggregate_share_jobs.batch_interval), UPPER((SELECT client_timestamp_interval FROM batches WHERE batches.task_id = aggregate_share_jobs.task_id AND batches.batch_identifier = aggregate_share_jobs.batch_identifier AND batches.aggregation_param = aggregate_share_jobs.aggregation_param))) >= COALESCE($2::TIMESTAMP - tasks.report_expiry_age * '1 second'::INTERVAL, '-infinity'::TIMESTAMP)",
            )
            .await?;
        self.query(
            &stmt,
            &[
                /* task_id */ &task_id.as_ref(),
                /* now */ &self.clock.now().as_naive_date_time()?,
            ],
        )
        .await?
        .into_iter()
        .map(|row| {
            let batch_identifier = Q::BatchIdentifier::get_decoded(row.get("batch_identifier"))?;
            let aggregation_param = A::AggregationParam::get_decoded(row.get("aggregation_param"))?;
            Self::aggregate_share_job_from_row(
                vdaf,
                task_id,
                batch_identifier,
                aggregation_param,
                &row,
            )
        })
        .collect()
    }

    fn aggregate_share_job_from_row<
        const SEED_SIZE: usize,
        Q: QueryType,
        A: vdaf::Aggregator<SEED_SIZE, 16>,
    >(
        vdaf: &A,
        task_id: &TaskId,
        batch_identifier: Q::BatchIdentifier,
        aggregation_param: A::AggregationParam,
        row: &Row,
    ) -> Result<AggregateShareJob<SEED_SIZE, Q, A>, Error> {
        let helper_aggregate_share =
            row.get_bytea_and_decode("helper_aggregate_share", &(vdaf, &aggregation_param))?;
        Ok(AggregateShareJob::new(
            *task_id,
            batch_identifier,
            aggregation_param,
            helper_aggregate_share,
            row.get_bigint_and_convert("report_count")?,
            ReportIdChecksum::get_decoded(row.get("checksum"))?,
        ))
    }

    /// Put an `aggregate_share_job` row into the datastore.
    #[tracing::instrument(skip(self), err(level = Level::DEBUG))]
    pub async fn put_aggregate_share_job<
        const SEED_SIZE: usize,
        Q: CollectableQueryType,
        A: vdaf::Aggregator<SEED_SIZE, 16>,
    >(
        &self,
        aggregate_share_job: &AggregateShareJob<SEED_SIZE, Q, A>,
    ) -> Result<(), Error> {
        let batch_interval =
            Q::to_batch_interval(aggregate_share_job.batch_identifier()).map(SqlInterval::from);

        let stmt = self
            .prepare_cached(
                "INSERT INTO aggregate_share_jobs (
                    task_id, batch_identifier, batch_interval, aggregation_param,
                    helper_aggregate_share, report_count, checksum, created_at, updated_by
                )
                VALUES ((SELECT id FROM tasks WHERE task_id = $1), $2, $3, $4, $5, $6, $7, $8, $9)
                ON CONFLICT DO NOTHING
                RETURNING COALESCE(COALESCE(LOWER(batch_interval), UPPER((SELECT client_timestamp_interval FROM batches WHERE batches.task_id = aggregate_share_jobs.task_id AND batches.batch_identifier = aggregate_share_jobs.batch_identifier AND batches.aggregation_param = aggregate_share_jobs.aggregation_param))) < COALESCE($10::TIMESTAMP - (SELECT report_expiry_age FROM tasks WHERE task_id = $1) * '1 second'::INTERVAL, '-infinity'::TIMESTAMP), FALSE) AS is_expired",
            )
            .await?;
        let rows = self
            .query(
                &stmt,
                &[
                    /* task_id */ &aggregate_share_job.task_id().as_ref(),
                    /* batch_identifier */
                    &aggregate_share_job.batch_identifier().get_encoded(),
                    /* batch_interval */ &batch_interval,
                    /* aggregation_param */
                    &aggregate_share_job.aggregation_parameter().get_encoded(),
                    /* helper_aggregate_share */
                    &aggregate_share_job.helper_aggregate_share().get_encoded(),
                    /* report_count */ &i64::try_from(aggregate_share_job.report_count())?,
                    /* checksum */ &aggregate_share_job.checksum().get_encoded(),
                    /* created_at */ &self.clock.now().as_naive_date_time()?,
                    /* updated_by */ &self.name,
                    /* now */ &self.clock.now().as_naive_date_time()?,
                ],
            )
            .await?;
        let row_count = rows.len().try_into()?;

        if let Some(row) = rows.into_iter().next() {
            // We got a row back, meaning we wrote a collection job. We check that it wasn't expired
            // per the task's report_expiry_age, but otherwise we are done.
            if row.get("is_expired") {
                let stmt = self
                    .prepare_cached(
                        "DELETE FROM aggregate_share_jobs
                        USING tasks
                        WHERE aggregate_share_jobs.task_id = tasks.id
                          AND tasks.task_id = $1
                          AND aggregate_share_jobs.batch_identifier = $2
                          AND aggregate_share_jobs.aggregation_param = $3",
                    )
                    .await?;
                self.execute(
                    &stmt,
                    &[
                        /* task_id */ aggregate_share_job.task_id().as_ref(),
                        /* batch_identifier */
                        &aggregate_share_job.batch_identifier().get_encoded(),
                        /* aggregation_param */
                        &aggregate_share_job.aggregation_parameter().get_encoded(),
                    ],
                )
                .await?;
                return Ok(());
            }
        }

        check_insert(row_count)
    }

    /// Writes an outstanding batch. (This method does not take an [`OutstandingBatch`] as several
    /// of the included values are read implicitly.)
    #[tracing::instrument(skip(self), err(level = Level::DEBUG))]
    pub async fn put_outstanding_batch(
        &self,
        task_id: &TaskId,
        batch_id: &BatchId,
        time_bucket_start: &Option<Time>,
    ) -> Result<(), Error> {
        let stmt = self
            .prepare_cached(
                "INSERT INTO outstanding_batches (
                    task_id, batch_id, time_bucket_start, created_at, updated_by
                )
                VALUES ((SELECT id FROM tasks WHERE task_id = $1), $2, $3, $4, $5)
                ON CONFLICT DO NOTHING
                RETURNING COALESCE(UPPER((SELECT client_timestamp_interval FROM batches WHERE task_id = outstanding_batches.task_id AND batch_identifier = outstanding_batches.batch_id)) < COALESCE($6::TIMESTAMP - (SELECT report_expiry_age FROM tasks WHERE task_id = $1) * '1 second'::INTERVAL, '-infinity'::TIMESTAMP), FALSE) AS is_expired",
            )
            .await?;
        let rows = self
            .query(
                &stmt,
                &[
                    /* task_id */ task_id.as_ref(),
                    /* batch_id */ batch_id.as_ref(),
                    /* time_bucket_start */
                    &time_bucket_start
                        .as_ref()
                        .map(Time::as_naive_date_time)
                        .transpose()?,
                    /* created_at */ &self.clock.now().as_naive_date_time()?,
                    /* updated_by */ &self.name,
                    /* now */ &self.clock.now().as_naive_date_time()?,
                ],
            )
            .await?;
        let row_count = rows.len().try_into()?;

        if let Some(row) = rows.into_iter().next() {
            // We got a row back, meaning we wrote an outstanding batch. We check that it wasn't
            // expired per the task's report_expiry_age, but otherwise we are done.
            if row.get("is_expired") {
                let stmt = self
                    .prepare_cached(
                        "DELETE FROM outstanding_batches
                        USING tasks
                        WHERE outstanding_batches.task_id = tasks.id
                          AND tasks.task_id = $1
                          AND outstanding_batches.batch_id = $2",
                    )
                    .await?;
                self.execute(
                    &stmt,
                    &[
                        /* task_id */ task_id.as_ref(),
                        /* batch_id */ batch_id.as_ref(),
                    ],
                )
                .await?;
                return Ok(());
            }
        }

        check_insert(row_count)
    }

    /// Retrieves all [`OutstandingBatch`]es for a given task and time bucket, if applicable.
    #[tracing::instrument(skip(self), err(level = Level::DEBUG))]
    pub async fn get_outstanding_batches(
        &self,
        task_id: &TaskId,
        time_bucket_start: &Option<Time>,
    ) -> Result<Vec<OutstandingBatch>, Error> {
        let rows = if let Some(time_bucket_start) = time_bucket_start {
            let stmt = self
                .prepare_cached(
                    "SELECT batch_id FROM outstanding_batches
                    JOIN tasks ON tasks.id = outstanding_batches.task_id
                    JOIN batches ON batches.task_id = outstanding_batches.task_id
                                AND batches.batch_identifier = outstanding_batches.batch_id
                    WHERE tasks.task_id = $1
                    AND time_bucket_start = $2
                    AND UPPER(batches.client_timestamp_interval) >= COALESCE($3::TIMESTAMP - tasks.report_expiry_age * '1 second'::INTERVAL, '-infinity'::TIMESTAMP)",
                )
                .await?;
            self.query(
                &stmt,
                &[
                    /* task_id */ task_id.as_ref(),
                    /* time_bucket_start */ &time_bucket_start.as_naive_date_time()?,
                    /* now */ &self.clock.now().as_naive_date_time()?,
                ],
            )
            .await?
        } else {
            let stmt = self
                .prepare_cached(
                    "SELECT batch_id FROM outstanding_batches
                    JOIN tasks ON tasks.id = outstanding_batches.task_id
                    JOIN batches ON batches.task_id = outstanding_batches.task_id
                                AND batches.batch_identifier = outstanding_batches.batch_id
                    WHERE tasks.task_id = $1
                    AND time_bucket_start IS NULL
                    AND UPPER(batches.client_timestamp_interval) >= COALESCE($2::TIMESTAMP - tasks.report_expiry_age * '1 second'::INTERVAL, '-infinity'::TIMESTAMP)",
                )
                .await?;
            self.query(
                &stmt,
                &[
                    /* task_id */ task_id.as_ref(),
                    /* now */ &self.clock.now().as_naive_date_time()?,
                ],
            )
            .await?
        };

        try_join_all(rows.into_iter().map(|row| async move {
            let batch_id = BatchId::get_decoded(row.get("batch_id"))?;
            let size = self.read_batch_size(task_id, &batch_id).await?;
            Ok(OutstandingBatch::new(*task_id, batch_id, size))
        }))
        .await
    }

    // Return value is an inclusive range [min_size, max_size], where:
    //  * min_size is the minimum possible number of reports included in the batch, i.e. all report
    //    aggregations in the batch which have reached the FINISHED state.
    //  * max_size is the maximum possible number of reports included in the batch, i.e. all report
    //    aggregations in the batch which are in a non-failure state (START/WAITING/FINISHED).
    async fn read_batch_size(
        &self,
        task_id: &TaskId,
        batch_id: &BatchId,
    ) -> Result<RangeInclusive<usize>, Error> {
        // TODO(#1467): fix this to work in presence of GC.
        let stmt = self
            .prepare_cached(
                "WITH batch_report_aggregation_statuses AS
                    (SELECT report_aggregations.state, COUNT(*) AS count FROM report_aggregations
                     JOIN aggregation_jobs
                        ON report_aggregations.aggregation_job_id = aggregation_jobs.id
                     WHERE aggregation_jobs.task_id = (SELECT id FROM tasks WHERE task_id = $1)
                     AND report_aggregations.task_id = aggregation_jobs.task_id
                     AND aggregation_jobs.batch_id = $2
                     GROUP BY report_aggregations.state)
                SELECT
                    (SELECT SUM(count)::BIGINT FROM batch_report_aggregation_statuses
                     WHERE state IN ('FINISHED')) AS min_size,
                    (SELECT SUM(count)::BIGINT FROM batch_report_aggregation_statuses
                     WHERE state IN ('START', 'WAITING', 'FINISHED')) AS max_size",
            )
            .await?;

        let row = self
            .query_one(
                &stmt,
                &[
                    /* task_id */ task_id.as_ref(),
                    /* batch_id */ batch_id.as_ref(),
                ],
            )
            .await?;

        Ok(RangeInclusive::new(
            row.get::<_, Option<i64>>("min_size")
                .unwrap_or_default()
                .try_into()?,
            row.get::<_, Option<i64>>("max_size")
                .unwrap_or_default()
                .try_into()?,
        ))
    }

    /// Deletes an outstanding batch.
    #[tracing::instrument(skip(self), err(level = Level::DEBUG))]
    pub async fn delete_outstanding_batch(
        &self,
        task_id: &TaskId,
        batch_id: &BatchId,
    ) -> Result<(), Error> {
        let stmt = self
            .prepare_cached(
                "DELETE FROM outstanding_batches
                WHERE task_id = (SELECT id FROM tasks WHERE task_id = $1)
                  AND batch_id = $2",
            )
            .await?;

        self.execute(
            &stmt,
            &[
                /* task_id */ task_id.as_ref(),
                /* batch_id */ batch_id.as_ref(),
            ],
        )
        .await?;
        Ok(())
    }

    /// Retrieves an outstanding batch for the given task with at least the given number of
    /// successfully-aggregated reports.
    #[tracing::instrument(skip(self), err(level = Level::DEBUG))]
    pub async fn get_filled_outstanding_batch(
        &self,
        task_id: &TaskId,
        min_report_count: u64,
    ) -> Result<Option<BatchId>, Error> {
        let stmt = self
            .prepare_cached(
                "WITH batches AS (
                    SELECT
                        outstanding_batches.batch_id AS batch_id,
                        SUM(batch_aggregations.report_count) AS count
                    FROM outstanding_batches
                    JOIN tasks ON tasks.id = outstanding_batches.task_id
                    JOIN batch_aggregations
                      ON batch_aggregations.task_id = outstanding_batches.task_id
                     AND batch_aggregations.batch_identifier = outstanding_batches.batch_id
                    JOIN batches
                      ON batches.task_id = outstanding_batches.task_id
                     AND batches.batch_identifier = outstanding_batches.batch_id
                    WHERE tasks.task_id = $1
                      AND UPPER(batches.client_timestamp_interval) >= COALESCE($3::TIMESTAMP - tasks.report_expiry_age * '1 second'::INTERVAL, '-infinity'::TIMESTAMP)
                    GROUP BY outstanding_batches.batch_id
                )
                SELECT batch_id FROM batches WHERE count >= $2::BIGINT LIMIT 1",
            )
            .await?;
        self.query_opt(
            &stmt,
            &[
                /* task_id */ task_id.as_ref(),
                /* min_report_count */ &i64::try_from(min_report_count)?,
                /* now */ &self.clock.now().as_naive_date_time()?,
            ],
        )
        .await?
        .map(|row| Ok(BatchId::get_decoded(row.get("batch_id"))?))
        .transpose()
    }

    /// Puts a `batch` into the datastore. Returns `MutationTargetAlreadyExists` if the batch is
    /// already stored.
    #[tracing::instrument(skip(self), err(level = Level::DEBUG))]
    pub async fn put_batch<
        const SEED_SIZE: usize,
        Q: AccumulableQueryType,
        A: vdaf::Aggregator<SEED_SIZE, 16>,
    >(
        &self,
        batch: &Batch<SEED_SIZE, Q, A>,
    ) -> Result<(), Error> {
        let stmt = self
            .prepare_cached(
                "INSERT INTO batches
                    (task_id, batch_identifier, batch_interval, aggregation_param, state,
                    outstanding_aggregation_jobs, client_timestamp_interval, created_at, updated_at,
                    updated_by)
                VALUES (
                    (SELECT id FROM tasks WHERE task_id = $1), $2, $3, $4, $5, $6, $7, $8, $9, $10
                )
                ON CONFLICT DO NOTHING
                RETURNING COALESCE(UPPER(COALESCE(batch_interval, client_timestamp_interval)) < COALESCE($11::TIMESTAMP - (SELECT report_expiry_age FROM tasks WHERE task_id = $1) * '1 second'::INTERVAL, '-infinity'::TIMESTAMP), FALSE) AS is_expired",
            )
            .await?;
        let rows = self
            .query(
                &stmt,
                &[
                    /* task_id */ &batch.task_id().as_ref(),
                    /* batch_identifier */ &batch.batch_identifier().get_encoded(),
                    /* batch_interval */
                    &Q::to_batch_interval(batch.batch_identifier()).map(SqlInterval::from),
                    /* aggregation_param */ &batch.aggregation_parameter().get_encoded(),
                    /* state */ &batch.state(),
                    /* outstanding_aggregation_jobs */
                    &i64::try_from(batch.outstanding_aggregation_jobs())?,
                    /* client_timestamp_interval */
                    &SqlInterval::from(batch.client_timestamp_interval()),
                    /* created_at */ &self.clock.now().as_naive_date_time()?,
                    /* updated_at */ &self.clock.now().as_naive_date_time()?,
                    /* updated_by */ &self.name,
                    /* now */ &self.clock.now().as_naive_date_time()?,
                ],
            )
            .await?;
        let row_count = rows.len().try_into()?;

        if let Some(row) = rows.into_iter().next() {
            // We got a row back, meaning we wrote a batch. We check that it wasn't expired per the
            // task's report_expiry_age, but otherwise we are done.
            if row.get("is_expired") {
                let stmt = self
                    .prepare_cached(
                        "DELETE FROM batches
                        USING tasks
                        WHERE batches.task_id = tasks.id
                          AND tasks.task_id = $1
                          AND batches.batch_identifier = $2
                          AND batches.aggregation_param = $3",
                    )
                    .await?;
                self.execute(
                    &stmt,
                    &[
                        /* task_id */ &batch.task_id().as_ref(),
                        /* batch_identifier */ &batch.batch_identifier().get_encoded(),
                        /* aggregation_param */ &batch.aggregation_parameter().get_encoded(),
                    ],
                )
                .await?;
                return Ok(());
            }
        }

        check_insert(row_count)
    }

    /// Updates a given `batch` in the datastore. Returns `MutationTargetNotFound` if no such batch
    /// is currently stored.
    #[tracing::instrument(skip(self), err(level = Level::DEBUG))]
    pub async fn update_batch<
        const SEED_SIZE: usize,
        Q: QueryType,
        A: vdaf::Aggregator<SEED_SIZE, 16>,
    >(
        &self,
        batch: &Batch<SEED_SIZE, Q, A>,
    ) -> Result<(), Error> {
        let stmt = self
            .prepare_cached(
                "UPDATE batches
                SET
                    state = $1, outstanding_aggregation_jobs = $2, client_timestamp_interval = $3,
                    updated_at = $4, updated_by = $5
                FROM tasks
                WHERE batches.task_id = tasks.id
                  AND tasks.task_id = $6
                  AND batch_identifier = $7
                  AND aggregation_param = $8
                  AND UPPER(COALESCE(batch_interval, client_timestamp_interval)) >= COALESCE($9::TIMESTAMP - tasks.report_expiry_age * '1 second'::INTERVAL, '-infinity'::TIMESTAMP)",
            )
            .await?;
        check_single_row_mutation(
            self.execute(
                &stmt,
                &[
                    /* state */ &batch.state(),
                    /* outstanding_aggregation_jobs */
                    &i64::try_from(batch.outstanding_aggregation_jobs())?,
                    /* client_timestamp_interval */
                    &SqlInterval::from(batch.client_timestamp_interval()),
                    /* updated_at */ &self.clock.now().as_naive_date_time()?,
                    /* updated_by */ &self.name,
                    /* task_id */ &batch.task_id().as_ref(),
                    /* batch_identifier */ &batch.batch_identifier().get_encoded(),
                    /* aggregation_param */ &batch.aggregation_parameter().get_encoded(),
                    /* now */ &self.clock.now().as_naive_date_time()?,
                ],
            )
            .await?,
        )
    }

    /// Gets a given `batch` from the datastore, based on the primary key. Returns `None` if no such
    /// batch is stored in the datastore.
    #[tracing::instrument(skip(self), err(level = Level::DEBUG))]
    pub async fn get_batch<
        const SEED_SIZE: usize,
        Q: QueryType,
        A: vdaf::Aggregator<SEED_SIZE, 16>,
    >(
        &self,
        task_id: &TaskId,
        batch_identifier: &Q::BatchIdentifier,
        aggregation_parameter: &A::AggregationParam,
    ) -> Result<Option<Batch<SEED_SIZE, Q, A>>, Error> {
        let stmt = self
            .prepare_cached(
                "SELECT state, outstanding_aggregation_jobs, client_timestamp_interval FROM batches
                JOIN tasks ON tasks.id = batches.task_id
                WHERE tasks.task_id = $1
                  AND batch_identifier = $2
                  AND aggregation_param = $3
                  AND UPPER(COALESCE(batch_interval, client_timestamp_interval)) >= COALESCE($4::TIMESTAMP - tasks.report_expiry_age * '1 second'::INTERVAL, '-infinity'::TIMESTAMP)",
            )
            .await?;
        self.query_opt(
            &stmt,
            &[
                /* task_id */ task_id.as_ref(),
                /* batch_identifier */ &batch_identifier.get_encoded(),
                /* aggregation_param */ &aggregation_parameter.get_encoded(),
                /* now */ &self.clock.now().as_naive_date_time()?,
            ],
        )
        .await?
        .map(|row| {
            Self::batch_from_row(
                *task_id,
                batch_identifier.clone(),
                aggregation_parameter.clone(),
                row,
            )
        })
        .transpose()
    }

    #[cfg(feature = "test-util")]
    pub async fn get_batches_for_task<
        const SEED_SIZE: usize,
        Q: QueryType,
        A: vdaf::Aggregator<SEED_SIZE, 16>,
    >(
        &self,
        task_id: &TaskId,
    ) -> Result<Vec<Batch<SEED_SIZE, Q, A>>, Error> {
        let stmt = self
            .prepare_cached(
                "SELECT
                    batch_identifier, aggregation_param, state, outstanding_aggregation_jobs,
                    client_timestamp_interval
                FROM batches
                JOIN tasks ON tasks.id = batches.task_id
                WHERE tasks.task_id = $1
                  AND UPPER(COALESCE(batch_interval, client_timestamp_interval)) >= COALESCE($2::TIMESTAMP - tasks.report_expiry_age * '1 second'::INTERVAL, '-infinity'::TIMESTAMP)",
            )
            .await?;
        self.query(
            &stmt,
            &[
                /* task_id */ task_id.as_ref(),
                /* now */ &self.clock.now().as_naive_date_time()?,
            ],
        )
        .await?
        .into_iter()
        .map(|row| {
            let batch_identifier = Q::BatchIdentifier::get_decoded(row.get("batch_identifier"))?;
            let aggregation_parameter =
                A::AggregationParam::get_decoded(row.get("aggregation_param"))?;
            Self::batch_from_row(*task_id, batch_identifier, aggregation_parameter, row)
        })
        .collect()
    }

    fn batch_from_row<const SEED_SIZE: usize, Q: QueryType, A: vdaf::Aggregator<SEED_SIZE, 16>>(
        task_id: TaskId,
        batch_identifier: Q::BatchIdentifier,
        aggregation_parameter: A::AggregationParam,
        row: Row,
    ) -> Result<Batch<SEED_SIZE, Q, A>, Error> {
        let state = row.get("state");
        let outstanding_aggregation_jobs = row
            .get::<_, i64>("outstanding_aggregation_jobs")
            .try_into()?;
        let client_timestamp_interval = row
            .get::<_, SqlInterval>("client_timestamp_interval")
            .as_interval();
        Ok(Batch::new(
            task_id,
            batch_identifier,
            aggregation_parameter,
            state,
            outstanding_aggregation_jobs,
            client_timestamp_interval,
        ))
    }

    /// Deletes old client reports for a given task, that is, client reports whose timestamp is
    /// older than the task's report expiry age. Up to `limit` client reports will be deleted.
    /// Returns the number of client reports deleted.
    #[tracing::instrument(skip(self), err(level = Level::DEBUG))]
    pub async fn delete_expired_client_reports(
        &self,
        task_id: &TaskId,
        limit: u64,
    ) -> Result<u64, Error> {
        // Calculation of a report timestamp threshold is split apart from the main body of the
        // query so that the query planner can see concrete timestamp value, compare it against the
        // client_timestamp column's histogram, and make an accurate row count estimate. If the
        // threshold is determined in a single query via a join, the query planner is not able to
        // predict the task's report_expiry_age, and the accuracy of the row count estimate suffers.
        let stmt_1 = self
            .prepare_cached(
                "SELECT
                    id,
                    COALESCE(
                        $2::TIMESTAMP - tasks.report_expiry_age * '1 second'::INTERVAL,
                        '-infinity'::TIMESTAMP
                    ) AS threshold
                FROM tasks WHERE tasks.task_id = $1",
            )
            .await?;
        let row = self
            .query_one(
                &stmt_1,
                &[
                    /* task_id */ &task_id.get_encoded(),
                    /* now */ &self.clock.now().as_naive_date_time()?,
                ],
            )
            .await?;
        let id = row.get::<_, i64>("id");
        let threshold = row.get::<_, Timestamp<NaiveDateTime>>("threshold");

        let stmt_2 = self
            .prepare_cached(
                "WITH client_reports_to_delete AS (
                    SELECT client_reports.id FROM client_reports
                    WHERE client_reports.task_id = $1
                        AND client_reports.client_timestamp < $2::TIMESTAMP
                    LIMIT $3
                )
                DELETE FROM client_reports
                USING client_reports_to_delete
                WHERE client_reports.id = client_reports_to_delete.id",
            )
            .await?;
        self.execute(
            &stmt_2,
            &[
                /* id */ &id,
                /* threshold */ &threshold,
                /* limit */ &i64::try_from(limit)?,
            ],
        )
        .await
        .map_err(Into::into)
    }

    /// Deletes old aggregation artifacts (aggregation jobs/report aggregations) for a given task,
    /// that is, aggregation artifacts for which the aggregation job's maximum client timestamp is
    /// older than the task's report expiry age. Up to `limit` aggregation jobs will be deleted,
    /// along with all related aggregation artifacts. Returns the number of aggregation jobs
    /// deleted.
    #[tracing::instrument(skip(self), err(level = Level::DEBUG))]
    pub async fn delete_expired_aggregation_artifacts(
        &self,
        task_id: &TaskId,
        limit: u64,
    ) -> Result<u64, Error> {
        let stmt = self
            .prepare_cached(
                "WITH task_id AS (SELECT id FROM tasks WHERE task_id = $1),
                aggregation_jobs_to_delete AS (
                    SELECT aggregation_jobs.id FROM aggregation_jobs
                    JOIN tasks ON tasks.id = aggregation_jobs.task_id
                    WHERE tasks.task_id = $1
                      AND UPPER(aggregation_jobs.client_timestamp_interval) < COALESCE($2::TIMESTAMP - tasks.report_expiry_age * '1 second'::INTERVAL, '-infinity'::TIMESTAMP)
                    LIMIT $3
                ),
                deleted_report_aggregations AS (
                    DELETE FROM report_aggregations
                    WHERE aggregation_job_id IN (SELECT id FROM aggregation_jobs_to_delete)
                    AND task_id IN (SELECT id FROM task_id)
                )
                DELETE FROM aggregation_jobs
                WHERE id IN (SELECT id FROM aggregation_jobs_to_delete)",
            )
            .await?;
        self.execute(
            &stmt,
            &[
                /* task_id */ &task_id.get_encoded(),
                /* now */ &self.clock.now().as_naive_date_time()?,
                /* limit */ &i64::try_from(limit)?,
            ],
        )
        .await
        .map_err(Into::into)
    }

    /// Deletes old collection artifacts (batches/outstanding batches/batch aggregations/collection
    /// jobs/aggregate share jobs) for a given task per the following policy:
    ///
    /// * batches, batch_aggregations, and outstanding_batches will be considered part of the same
    ///   entity for purposes of GC, and will be considered eligible for GC once the maximum of the
    ///   batch interval (for time-interval) or client_timestamp_interval (for fixed-size) of the
    ///   batches row is older than report_expiry_age.
    /// * collection_jobs and aggregate_share_jobs use the same rule to determine GC-eligiblity, but
    ///   this rule is query type-specific.
    ///   * For time-interval tasks, collection_jobs and aggregate_share_jobs are considered
    ///     eligible for GC if the minimum of the collection interval is older than
    ///     report_expiry_age. (The minimum is used instead of the maximum to ensure that collection
    ///     jobs are not GC'ed after their underlying aggregation information from
    ///     batch_aggregations.)
    ///   * For fixed-size tasks, collection_jobs and aggregate_share_jobs are considered eligible
    ///     for GC if the related batch is eligible for GC.
    ///
    /// Up to `limit` batches will be deleted, along with all related collection artifacts.
    ///
    /// Returns the number of batches deleted.
    #[tracing::instrument(skip(self), err(level = Level::DEBUG))]
    pub async fn delete_expired_collection_artifacts(
        &self,
        task_id: &TaskId,
        limit: u64,
    ) -> Result<u64, Error> {
        let stmt = self
            .prepare_cached(
                "WITH batches_to_delete AS (
                    SELECT batches.task_id, batch_identifier, aggregation_param
                    FROM batches
                    JOIN tasks ON tasks.id = batches.task_id
                    WHERE tasks.task_id = $1
                      AND UPPER(COALESCE(batch_interval, client_timestamp_interval)) < COALESCE($2::TIMESTAMP - tasks.report_expiry_age * '1 second'::INTERVAL, '-infinity'::TIMESTAMP)
                    LIMIT $3
                ),
                deleted_batch_aggregations AS (
                    DELETE FROM batch_aggregations
                    USING batches_to_delete
                    WHERE batch_aggregations.task_id = batches_to_delete.task_id
                      AND batch_aggregations.batch_identifier = batches_to_delete.batch_identifier
                      AND batch_aggregations.aggregation_param = batches_to_delete.aggregation_param
                ),
                deleted_outstanding_batches AS (
                    DELETE FROM outstanding_batches
                    USING batches_to_delete
                    WHERE outstanding_batches.task_id = batches_to_delete.task_id
                      AND outstanding_batches.batch_id = batches_to_delete.batch_identifier
                ),
                deleted_collection_jobs AS (
                    DELETE FROM collection_jobs
                    USING batches_to_delete, tasks
                    WHERE tasks.id = collection_jobs.task_id
                      AND tasks.task_id = $1
                      AND (LOWER(batch_interval) < COALESCE($2::TIMESTAMP - tasks.report_expiry_age * '1 second'::INTERVAL, '-infinity'::TIMESTAMP)
                        OR (collection_jobs.task_id = batches_to_delete.task_id AND collection_jobs.batch_identifier = batches_to_delete.batch_identifier AND collection_jobs.aggregation_param = batches_to_delete.aggregation_param))
                ),
                deleted_aggregate_share_jobs AS (
                    DELETE FROM aggregate_share_jobs
                    USING batches_to_delete,tasks
                    WHERE tasks.id = aggregate_share_jobs.task_id
                      AND tasks.task_id = $1
                      AND (LOWER(batch_interval) < COALESCE($2::TIMESTAMP - tasks.report_expiry_age * '1 second'::INTERVAL, '-infinity'::TIMESTAMP)
                        OR (aggregate_share_jobs.task_id = batches_to_delete.task_id AND aggregate_share_jobs.batch_identifier = batches_to_delete.batch_identifier AND aggregate_share_jobs.aggregation_param = batches_to_delete.aggregation_param))
                )
                DELETE FROM batches
                USING batches_to_delete
                WHERE batches.task_id = batches_to_delete.task_id
                  AND batches.batch_identifier = batches_to_delete.batch_identifier
                  AND batches.aggregation_param = batches_to_delete.aggregation_param",
            )
            .await?;
        self.execute(
            &stmt,
            &[
                /* task_id */ &task_id.get_encoded(),
                /* now */ &self.clock.now().as_naive_date_time()?,
                /* limit */ &i64::try_from(limit)?,
            ],
        )
        .await
        .map_err(Into::into)
    }

    /// Retrieve all global HPKE keypairs.
    #[tracing::instrument(skip(self), err(level = Level::DEBUG))]
    pub async fn get_global_hpke_keypairs(&self) -> Result<Vec<GlobalHpkeKeypair>, Error> {
        let stmt = self
            .prepare_cached(
                "SELECT config_id, config, private_key, state, updated_at FROM global_hpke_keys;",
            )
            .await?;
        let hpke_key_rows = self.query(&stmt, &[]).await?;

        hpke_key_rows
            .iter()
            .map(|row| self.global_hpke_keypair_from_row(row))
            .collect()
    }

    /// Retrieve a global HPKE keypair by config ID.
    #[tracing::instrument(skip(self), err(level = Level::DEBUG))]
    pub async fn get_global_hpke_keypair(
        &self,
        config_id: &HpkeConfigId,
    ) -> Result<Option<GlobalHpkeKeypair>, Error> {
        let stmt = self
            .prepare_cached(
                "SELECT config_id, config, private_key, state, updated_at FROM global_hpke_keys
                    WHERE config_id = $1;",
            )
            .await?;
        self.query_opt(&stmt, &[&(u8::from(*config_id) as i16)])
            .await?
            .map(|row| self.global_hpke_keypair_from_row(&row))
            .transpose()
    }

    fn global_hpke_keypair_from_row(&self, row: &Row) -> Result<GlobalHpkeKeypair, Error> {
        let config = HpkeConfig::get_decoded(row.get("config"))?;
        let config_id = u8::try_from(row.get::<_, i16>("config_id"))?;

        let encrypted_private_key: Vec<u8> = row.get("private_key");
        let private_key = HpkePrivateKey::new(self.crypter.decrypt(
            "global_hpke_keys",
            &config_id.to_be_bytes(),
            "private_key",
            &encrypted_private_key,
        )?);
        Ok(GlobalHpkeKeypair::new(
            HpkeKeypair::new(config, private_key),
            row.get("state"),
            Time::from_naive_date_time(&row.get("updated_at")),
        ))
    }

    /// Unconditionally and fully drop a keypair. This is a dangerous operation,
    /// since report shares encrypted with this key will no longer be decryptable.
    #[tracing::instrument(skip(self), err(level = Level::DEBUG))]
    pub async fn delete_global_hpke_keypair(&self, config_id: &HpkeConfigId) -> Result<(), Error> {
        let stmt = self
            .prepare_cached("DELETE FROM global_hpke_keys WHERE config_id = $1;")
            .await?;
        check_single_row_mutation(
            self.execute(&stmt, &[&(u8::from(*config_id) as i16)])
                .await?,
        )
    }

    #[tracing::instrument(skip(self), err(level = Level::DEBUG))]
    pub async fn set_global_hpke_keypair_state(
        &self,
        config_id: &HpkeConfigId,
        state: &HpkeKeyState,
    ) -> Result<(), Error> {
        let stmt = self
            .prepare_cached(
                "UPDATE global_hpke_keys
                    SET state = $1, updated_at = $2, updated_by = $3
                    WHERE config_id = $4;",
            )
            .await?;
        check_single_row_mutation(
            self.execute(
                &stmt,
                &[
                    /* state */ state,
                    /* updated_at */ &self.clock.now().as_naive_date_time()?,
                    /* updated_by */ &self.name,
                    /* config_id */ &(u8::from(*config_id) as i16),
                ],
            )
            .await?,
        )
    }

    // Inserts a new global HPKE keypair and places it in the [`HpkeKeyState::Pending`] state.
    #[tracing::instrument(skip(self), err(level = Level::DEBUG))]
    pub async fn put_global_hpke_keypair(&self, hpke_keypair: &HpkeKeypair) -> Result<(), Error> {
        let hpke_config_id = u8::from(*hpke_keypair.config().id()) as i16;
        let hpke_config = hpke_keypair.config().get_encoded();
        let encrypted_hpke_private_key = self.crypter.encrypt(
            "global_hpke_keys",
            &u8::from(*hpke_keypair.config().id()).to_be_bytes(),
            "private_key",
            hpke_keypair.private_key().as_ref(),
        )?;

        let stmt = self
            .prepare_cached(
                "INSERT INTO global_hpke_keys (
                    config_id, config, private_key, created_at, updated_at, updated_by
                )
                    VALUES ($1, $2, $3, $4, $5, $6);",
            )
            .await?;
        check_insert(
            self.execute(
                &stmt,
                &[
                    /* config_id */ &hpke_config_id,
                    /* config */ &hpke_config,
                    /* private_key */ &encrypted_hpke_private_key,
                    /* created_at */ &self.clock.now().as_naive_date_time()?,
                    /* updated_at */ &self.clock.now().as_naive_date_time()?,
                    /* updated_by */ &self.name,
                ],
            )
            .await?,
        )
    }

    #[tracing::instrument(skip(self), err(level = Level::DEBUG))]
    pub async fn get_taskprov_peer_aggregators(&self) -> Result<Vec<PeerAggregator>, Error> {
        let stmt = self
            .prepare_cached(
                "SELECT id, endpoint, role, verify_key_init, collector_hpke_config,
                        report_expiry_age, tolerable_clock_skew
                    FROM taskprov_peer_aggregators",
            )
            .await?;
        let peer_aggregator_rows = self.query(&stmt, &[]);

        let stmt = self
            .prepare_cached(
                "SELECT (SELECT p.id FROM taskprov_peer_aggregators AS p
                    WHERE p.id = a.peer_aggregator_id) AS peer_id,
                ord, type, token FROM taskprov_aggregator_auth_tokens AS a
                    ORDER BY ord ASC",
            )
            .await?;
        let aggregator_auth_token_rows = self.query(&stmt, &[]);

        let stmt = self
            .prepare_cached(
                "SELECT (SELECT p.id FROM taskprov_peer_aggregators AS p
                    WHERE p.id = a.peer_aggregator_id) AS peer_id,
                ord, type, token FROM taskprov_collector_auth_tokens AS a
                    ORDER BY ord ASC",
            )
            .await?;
        let collector_auth_token_rows = self.query(&stmt, &[]);

        let (peer_aggregator_rows, aggregator_auth_token_rows, collector_auth_token_rows) = try_join!(
            peer_aggregator_rows,
            aggregator_auth_token_rows,
            collector_auth_token_rows,
        )?;

        let mut aggregator_auth_token_rows_by_peer_id: HashMap<i64, Vec<Row>> = HashMap::new();
        for row in aggregator_auth_token_rows {
            aggregator_auth_token_rows_by_peer_id
                .entry(row.get("peer_id"))
                .or_default()
                .push(row);
        }

        let mut collector_auth_token_rows_by_peer_id: HashMap<i64, Vec<Row>> = HashMap::new();
        for row in collector_auth_token_rows {
            collector_auth_token_rows_by_peer_id
                .entry(row.get("peer_id"))
                .or_default()
                .push(row);
        }

        peer_aggregator_rows
            .into_iter()
            .map(|row| (row.get("id"), row))
            .map(|(peer_id, peer_aggregator_row)| {
                self.taskprov_peer_aggregator_from_rows(
                    &peer_aggregator_row,
                    &aggregator_auth_token_rows_by_peer_id
                        .remove(&peer_id)
                        .unwrap_or_default(),
                    &collector_auth_token_rows_by_peer_id
                        .remove(&peer_id)
                        .unwrap_or_default(),
                )
            })
            .collect()
    }

    #[tracing::instrument(skip(self), err(level = Level::DEBUG))]
    pub async fn get_taskprov_peer_aggregator(
        &self,
        aggregator_url: &Url,
        role: &Role,
    ) -> Result<Option<PeerAggregator>, Error> {
        let aggregator_url = aggregator_url.as_str();
        let role = AggregatorRole::from_role(*role)?;
        let params: &[&(dyn ToSql + Sync)] = &[&aggregator_url, &role];

        let stmt = self
            .prepare_cached(
                "SELECT endpoint, role, verify_key_init, collector_hpke_config,
                        report_expiry_age, tolerable_clock_skew
                    FROM taskprov_peer_aggregators WHERE endpoint = $1 AND role = $2",
            )
            .await?;
        let peer_aggregator_row = self.query_opt(&stmt, params);

        let stmt = self
            .prepare_cached(
                "SELECT ord, type, token FROM taskprov_aggregator_auth_tokens
                    WHERE peer_aggregator_id = (SELECT id FROM taskprov_peer_aggregators
                        WHERE endpoint = $1 AND role = $2)
                    ORDER BY ord ASC",
            )
            .await?;
        let aggregator_auth_token_rows = self.query(&stmt, params);

        let stmt = self
            .prepare_cached(
                "SELECT ord, type, token FROM taskprov_collector_auth_tokens
                    WHERE peer_aggregator_id = (SELECT id FROM taskprov_peer_aggregators
                        WHERE endpoint = $1 AND role = $2)
                    ORDER BY ord ASC",
            )
            .await?;
        let collector_auth_token_rows = self.query(&stmt, params);

        let (peer_aggregator_row, aggregator_auth_token_rows, collector_auth_token_rows) = try_join!(
            peer_aggregator_row,
            aggregator_auth_token_rows,
            collector_auth_token_rows,
        )?;
        peer_aggregator_row
            .map(|peer_aggregator_row| {
                self.taskprov_peer_aggregator_from_rows(
                    &peer_aggregator_row,
                    &aggregator_auth_token_rows,
                    &collector_auth_token_rows,
                )
            })
            .transpose()
    }

    fn taskprov_peer_aggregator_from_rows(
        &self,
        peer_aggregator_row: &Row,
        aggregator_auth_token_rows: &[Row],
        collector_auth_token_rows: &[Row],
    ) -> Result<PeerAggregator, Error> {
        let endpoint = Url::parse(peer_aggregator_row.get::<_, &str>("endpoint"))?;
        let endpoint_bytes = endpoint.as_str().as_ref();
        let role: AggregatorRole = peer_aggregator_row.get("role");
        let report_expiry_age = peer_aggregator_row
            .get_nullable_bigint_and_convert("report_expiry_age")?
            .map(Duration::from_seconds);
        let tolerable_clock_skew = Duration::from_seconds(
            peer_aggregator_row.get_bigint_and_convert("tolerable_clock_skew")?,
        );
        let collector_hpke_config =
            HpkeConfig::get_decoded(peer_aggregator_row.get("collector_hpke_config"))?;

        let encrypted_verify_key_init: Vec<u8> = peer_aggregator_row.get("verify_key_init");
        let verify_key_init = self
            .crypter
            .decrypt(
                "taskprov_peer_aggregator",
                endpoint_bytes,
                "verify_key_init",
                &encrypted_verify_key_init,
            )?
            .as_slice()
            .try_into()?;

        let decrypt_tokens = |rows: &[Row], table| -> Result<Vec<_>, Error> {
            rows.iter()
                .map(|row| {
                    let ord: i64 = row.get("ord");
                    let auth_token_type: AuthenticationTokenType = row.get("type");
                    let encrypted_token: Vec<u8> = row.get("token");

                    let mut row_id = Vec::new();
                    row_id.extend_from_slice(endpoint_bytes);
                    row_id.extend_from_slice(&role.as_role().get_encoded());
                    row_id.extend_from_slice(&ord.to_be_bytes());

                    auth_token_type.as_authentication(&self.crypter.decrypt(
                        table,
                        &row_id,
                        "token",
                        &encrypted_token,
                    )?)
                })
                .collect()
        };

        let aggregator_auth_tokens = decrypt_tokens(
            aggregator_auth_token_rows,
            "taskprov_aggregator_auth_tokens",
        )?;
        let collector_auth_tokens =
            decrypt_tokens(collector_auth_token_rows, "taskprov_collector_auth_tokens")?;

        Ok(PeerAggregator::new(
            endpoint,
            role.as_role(),
            verify_key_init,
            collector_hpke_config,
            report_expiry_age,
            tolerable_clock_skew,
            aggregator_auth_tokens,
            collector_auth_tokens,
        ))
    }

    #[tracing::instrument(skip(self), err(level = Level::DEBUG))]
    pub async fn put_taskprov_peer_aggregator(
        &self,
        peer_aggregator: &PeerAggregator,
    ) -> Result<(), Error> {
        let endpoint = peer_aggregator.endpoint().as_str();
        let role = &AggregatorRole::from_role(*peer_aggregator.role())?;
        let encrypted_verify_key_init = self.crypter.encrypt(
            "taskprov_peer_aggregator",
            endpoint.as_ref(),
            "verify_key_init",
            peer_aggregator.verify_key_init().as_ref(),
        )?;

        let stmt = self
            .prepare_cached(
                "INSERT INTO taskprov_peer_aggregators (
                    endpoint, role, verify_key_init, tolerable_clock_skew, report_expiry_age,
                    collector_hpke_config, created_at, updated_by
                ) VALUES ($1, $2, $3, $4, $5, $6, $7, $8)
                ON CONFLICT DO NOTHING",
            )
            .await?;
        check_insert(
            self.execute(
                &stmt,
                &[
                    /* endpoint */ &endpoint,
                    /* role */ role,
                    /* verify_key_init */ &encrypted_verify_key_init,
                    /* tolerable_clock_skew */
                    &i64::try_from(peer_aggregator.tolerable_clock_skew().as_seconds())?,
                    /* report_expiry_age */
                    &peer_aggregator
                        .report_expiry_age()
                        .map(Duration::as_seconds)
                        .map(i64::try_from)
                        .transpose()?,
                    /* collector_hpke_config */
                    &peer_aggregator.collector_hpke_config().get_encoded(),
                    /* created_at */ &self.clock.now().as_naive_date_time()?,
                    /* updated_by */
                    &self.name,
                ],
            )
            .await?,
        )?;

        let encrypt_tokens = |tokens: &[AuthenticationToken], table| -> Result<_, Error> {
            let mut ords = Vec::new();
            let mut types = Vec::new();
            let mut encrypted_tokens = Vec::new();
            for (ord, token) in tokens.iter().enumerate() {
                let ord = i64::try_from(ord)?;

                let mut row_id = Vec::new();
                row_id.extend_from_slice(endpoint.as_ref());
                row_id.extend_from_slice(&role.as_role().get_encoded());
                row_id.extend_from_slice(&ord.to_be_bytes());

                let encrypted_auth_token =
                    self.crypter
                        .encrypt(table, &row_id, "token", token.as_ref())?;

                ords.push(ord);
                types.push(AuthenticationTokenType::from(token));
                encrypted_tokens.push(encrypted_auth_token);
            }
            Ok((ords, types, encrypted_tokens))
        };

        let (aggregator_auth_token_ords, aggregator_auth_token_types, aggregator_auth_tokens) =
            encrypt_tokens(
                peer_aggregator.aggregator_auth_tokens(),
                "taskprov_aggregator_auth_tokens",
            )?;
        let stmt = self
            .prepare_cached(
                "INSERT INTO taskprov_aggregator_auth_tokens (
                    peer_aggregator_id, created_at, updated_by, ord, type, token
                )
                SELECT
                    (SELECT id FROM taskprov_peer_aggregators WHERE endpoint = $1 AND role = $2),
                    $3, $4, * FROM UNNEST($5::BIGINT[], $6::AUTH_TOKEN_TYPE[], $7::BYTEA[])",
            )
            .await?;
        let aggregator_auth_tokens_params: &[&(dyn ToSql + Sync)] = &[
            /* endpoint */ &endpoint,
            /* role */ role,
            /* created_at */ &self.clock.now().as_naive_date_time()?,
            /* updated_by */ &self.name,
            /* ords */ &aggregator_auth_token_ords,
            /* token_types */ &aggregator_auth_token_types,
            /* tokens */ &aggregator_auth_tokens,
        ];
        let aggregator_auth_tokens_future = self.execute(&stmt, aggregator_auth_tokens_params);

        let (collector_auth_token_ords, collector_auth_token_types, collector_auth_tokens) =
            encrypt_tokens(
                peer_aggregator.collector_auth_tokens(),
                "taskprov_collector_auth_tokens",
            )?;
        let stmt = self
            .prepare_cached(
                "INSERT INTO taskprov_collector_auth_tokens (
                    peer_aggregator_id, created_at, updated_by, ord,  type, token
                )
                SELECT
                    (SELECT id FROM taskprov_peer_aggregators WHERE endpoint = $1 AND role = $2),
                    $3, $4, * FROM UNNEST($5::BIGINT[], $6::AUTH_TOKEN_TYPE[], $7::BYTEA[])",
            )
            .await?;
        let collector_auth_tokens_params: &[&(dyn ToSql + Sync)] = &[
            /* endpoint */ &endpoint,
            /* role */ role,
            /* created_at */ &self.clock.now().as_naive_date_time()?,
            /* updated_by */ &self.name,
            /* ords */ &collector_auth_token_ords,
            /* token_types */ &collector_auth_token_types,
            /* tokens */ &collector_auth_tokens,
        ];
        let collector_auth_tokens_future = self.execute(&stmt, collector_auth_tokens_params);

        try_join!(aggregator_auth_tokens_future, collector_auth_tokens_future)?;
        Ok(())
    }

    #[tracing::instrument(skip(self), err(level = Level::DEBUG))]
    pub async fn delete_taskprov_peer_aggregator(
        &self,
        aggregator_url: &Url,
        role: &Role,
    ) -> Result<(), Error> {
        let aggregator_url = aggregator_url.as_str();
        let role = AggregatorRole::from_role(*role)?;

        // Deletion of other data implemented via ON DELETE CASCADE.
        let stmt = self
            .prepare_cached(
                "DELETE FROM taskprov_peer_aggregators WHERE endpoint = $1 AND role = $2",
            )
            .await?;
        check_single_row_mutation(self.execute(&stmt, &[&aggregator_url, &role]).await?)
    }

    /// Get the [`TaskUploadCounter`] for a task. This is aggregated across all shards. Returns
    /// `None` if the task doesn't exist.
    #[tracing::instrument(skip(self), err)]
    pub async fn get_task_upload_counter(
        &self,
        task_id: &TaskId,
    ) -> Result<Option<TaskUploadCounter>, Error> {
        let stmt = self
            .prepare_cached(
                "SELECT
                    SUM(interval_collected)::BIGINT AS interval_collected,
                    SUM(report_decode_failure)::BIGINT AS report_decode_failure,
                    SUM(report_decrypt_failure)::BIGINT AS report_decrypt_failure,
                    SUM(report_expired)::BIGINT AS report_expired,
                    SUM(report_outdated_key)::BIGINT AS report_outdated_key,
                    SUM(report_success)::BIGINT AS report_success,
                    SUM(report_too_early)::BIGINT AS report_too_early,
                    SUM(task_expired)::BIGINT AS task_expired
                FROM task_upload_counters
                WHERE task_id = (SELECT id FROM tasks WHERE task_id = $1)",
            )
            .await?;

        let row = self.query_one(&stmt, &[task_id.as_ref()]).await?;
        let interval_collected = row.get_nullable_bigint_and_convert("interval_collected")?;
        Ok(match interval_collected {
            Some(interval_collected) => Some(TaskUploadCounter {
                interval_collected,
                // The remaining columns should exist if the first one did, due to a DEFAULT 0
                // clause, so we don't need to treat these as nullable.
                report_decode_failure: row.get_bigint_and_convert("report_decode_failure")?,
                report_decrypt_failure: row.get_bigint_and_convert("report_decrypt_failure")?,
                report_expired: row.get_bigint_and_convert("report_expired")?,
                report_outdated_key: row.get_bigint_and_convert("report_outdated_key")?,
                report_success: row.get_bigint_and_convert("report_success")?,
                report_too_early: row.get_bigint_and_convert("report_too_early")?,
                task_expired: row.get_bigint_and_convert("task_expired")?,
            }),
            None => None,
        })
    }

    /// Add one to the counter associated with the given [`TaskId`]. The column to increment is given
    /// by [`TaskUploadIncrementor`]. This is sharded, requiring an `ord` parameter to determine which
    /// shard to add to. `ord` should be randomly generated by the caller.
    #[tracing::instrument(skip(self), err)]
    pub async fn increment_task_upload_counter(
        &self,
        task_id: &TaskId,
        ord: u64,
        incrementor: &TaskUploadIncrementor,
    ) -> Result<(), Error> {
        // SQL injection safety: The possible inputs of TaskUploadIncrementor and the resulting
        // .column() are constrained to values that are known to be safe for interpolation. The
        // calling function cannot supply arbitrary strings.
        let column = incrementor.column();
        let stmt = format!(
            "INSERT INTO task_upload_counters (task_id, ord, {column})
                 VALUES ((SELECT id FROM tasks WHERE task_id = $1), $2, 1)
             ON CONFLICT (task_id, ord) DO UPDATE
                 SET {column} = task_upload_counters.{column} + 1"
        );
        let stmt = self.prepare_cached(&stmt).await?;
        check_single_row_mutation(
            self.execute(&stmt, &[task_id.as_ref(), &i64::try_from(ord)?])
                .await?,
        )
    }
}

fn check_insert(row_count: u64) -> Result<(), Error> {
    match row_count {
        0 => Err(Error::MutationTargetAlreadyExists),
        1 => Ok(()),
        _ => panic!(
            "insert which should have affected at most one row instead affected {row_count} rows"
        ),
    }
}

fn check_single_row_mutation(row_count: u64) -> Result<(), Error> {
    match row_count {
        0 => Err(Error::MutationTargetNotFound),
        1 => Ok(()),
        _ => panic!(
            "update which should have affected at most one row instead affected {row_count} rows"
        ),
    }
}

/// Add a [`std::time::Duration`] to a [`chrono::NaiveDateTime`].
fn add_naive_date_time_duration(
    time: &NaiveDateTime,
    duration: &StdDuration,
) -> Result<NaiveDateTime, Error> {
    time.checked_add_signed(
        chrono::Duration::from_std(*duration)
            .map_err(|_| Error::TimeOverflow("overflow converting duration to signed duration"))?,
    )
    .ok_or(Error::TimeOverflow("overflow adding duration to time"))
}

/// Extensions for [`tokio_postgres::row::Row`]
trait RowExt {
    /// Get an integer of type `P` from the row, then attempt to convert it to the desired integer
    /// type `T`.
    fn get_postgres_integer_and_convert<'a, P, I, T>(&'a self, idx: I) -> Result<T, Error>
    where
        P: FromSql<'a>,
        I: RowIndex + Display,
        T: TryFrom<P, Error = std::num::TryFromIntError>;

    /// Get a PostgreSQL `BIGINT` from the row, which is represented in Rust as
    /// i64 ([1]), then attempt to convert it to the desired integer type `T`.
    ///
    /// [1]: https://docs.rs/postgres-types/latest/postgres_types/trait.FromSql.html
    fn get_bigint_and_convert<I, T>(&self, idx: I) -> Result<T, Error>
    where
        I: RowIndex + Display,
        T: TryFrom<i64, Error = std::num::TryFromIntError>,
    {
        self.get_postgres_integer_and_convert::<i64, I, T>(idx)
    }

    /// Like [`Self::get_bigint_and_convert`] but handles nullable columns.
    fn get_nullable_bigint_and_convert<I, T>(&self, idx: I) -> Result<Option<T>, Error>
    where
        I: RowIndex + Display,
        T: TryFrom<i64, Error = std::num::TryFromIntError>;

    /// Get a PostgreSQL `BYTEA` from the row and attempt to convert it to `T`.
    fn get_bytea_and_convert<T>(&self, idx: &'static str) -> Result<T, Error>
    where
        for<'a> T: TryFrom<&'a [u8]>,
        for<'a> <T as TryFrom<&'a [u8]>>::Error: std::fmt::Debug;

    /// Get a PostgreSQL `BYTEA` from the row and attempt to decode a `T` value from it.
    fn get_bytea_and_decode<T, P>(
        &self,
        idx: &'static str,
        decoding_parameter: &P,
    ) -> Result<T, Error>
    where
        T: ParameterizedDecode<P>;
}

impl RowExt for Row {
    fn get_postgres_integer_and_convert<'a, P, I, T>(&'a self, idx: I) -> Result<T, Error>
    where
        P: FromSql<'a>,
        I: RowIndex + Display,
        T: TryFrom<P, Error = std::num::TryFromIntError>,
    {
        let postgres_integer: P = self.get(idx);
        Ok(T::try_from(postgres_integer)?)
    }

    fn get_nullable_bigint_and_convert<I, T>(&self, idx: I) -> Result<Option<T>, Error>
    where
        I: RowIndex + Display,
        T: TryFrom<i64, Error = std::num::TryFromIntError>,
    {
        let bigint: Option<i64> = self.get(idx);
        Ok(bigint.map(|bigint| T::try_from(bigint)).transpose()?)
    }

    fn get_bytea_and_convert<T>(&self, idx: &'static str) -> Result<T, Error>
    where
        for<'a> T: TryFrom<&'a [u8]>,
        for<'a> <T as TryFrom<&'a [u8]>>::Error: std::fmt::Debug,
    {
        let encoded: Vec<u8> = self.get(idx);
        T::try_from(&encoded)
            .map_err(|err| Error::DbState(format!("{idx} stored in database is invalid: {err:?}")))
    }

    fn get_bytea_and_decode<T, P>(
        &self,
        idx: &'static str,
        decoding_parameter: &P,
    ) -> Result<T, Error>
    where
        T: ParameterizedDecode<P>,
    {
        let encoded: Vec<u8> = self.get(idx);
        T::get_decoded_with_param(decoding_parameter, &encoded)
            .map_err(|err| Error::DbState(format!("{idx} stored in database is invalid: {err:?}")))
    }
}

/// A Crypter allows a Datastore to encrypt/decrypt sensitive values stored to the datastore. Values
/// are cryptographically bound to the specific location in the datastore in which they are stored.
/// Rollback protection is not provided.
pub struct Crypter {
    keys: Vec<LessSafeKey>,
}

impl Crypter {
    // The internal serialized format of a Crypter encrypted value is:
    //   ciphertext || tag || nonce
    // (the `ciphertext || tag` portion is as returned from `seal_in_place_append_tag`)

    /// Creates a new Crypter instance, using the given set of keys. The first key in the provided
    /// vector is considered to be the "primary" key, used for encryption operations; any of the
    /// provided keys can be used for decryption operations.
    ///
    /// The keys must be for the AES-128-GCM algorithm.
    pub fn new(keys: Vec<LessSafeKey>) -> Self {
        assert!(!keys.is_empty());
        for key in &keys {
            assert_eq!(key.algorithm(), &AES_128_GCM);
        }
        Self { keys }
    }

    fn encrypt(
        &self,
        table: &str,
        row: &[u8],
        column: &str,
        value: &[u8],
    ) -> Result<Vec<u8>, Error> {
        // It is safe to unwrap the key because we have already validated that keys is nonempty
        // in Crypter::new.
        Self::encrypt_with_key(self.keys.first().unwrap(), table, row, column, value)
    }

    fn encrypt_with_key(
        key: &LessSafeKey,
        table: &str,
        row: &[u8],
        column: &str,
        value: &[u8],
    ) -> Result<Vec<u8>, Error> {
        // Generate a random nonce, compute AAD.
        let nonce_bytes: [u8; aead::NONCE_LEN] = random();
        let nonce = aead::Nonce::assume_unique_for_key(nonce_bytes);
        let aad = aead::Aad::from(Self::aad_bytes_for(table, row, column)?);

        // Encrypt, append nonce.
        let mut result = value.to_vec();
        key.seal_in_place_append_tag(nonce, aad, &mut result)?;
        result.extend(nonce_bytes);
        Ok(result)
    }

    fn decrypt(
        &self,
        table: &str,
        row: &[u8],
        column: &str,
        value: &[u8],
    ) -> Result<Vec<u8>, Error> {
        if value.len() < aead::NONCE_LEN {
            return Err(Error::Crypt);
        }

        // TODO(https://github.com/rust-lang/rust/issues/90091): use `rsplit_array_ref` once it is stabilized.
        let (ciphertext_and_tag, nonce_bytes) = value.split_at(value.len() - aead::NONCE_LEN);
        let nonce_bytes: [u8; aead::NONCE_LEN] = nonce_bytes.try_into().unwrap();
        let aad_bytes = Self::aad_bytes_for(table, row, column)?;

        for key in &self.keys {
            let mut ciphertext_and_tag = ciphertext_and_tag.to_vec();
            if let Ok(plaintext) = key.open_in_place(
                aead::Nonce::assume_unique_for_key(nonce_bytes),
                aead::Aad::from(aad_bytes.clone()),
                &mut ciphertext_and_tag,
            ) {
                let len = plaintext.len();
                ciphertext_and_tag.truncate(len);
                return Ok(ciphertext_and_tag);
            }
        }
        Err(Error::Crypt)
    }

    fn aad_bytes_for(table: &str, row: &[u8], column: &str) -> Result<Vec<u8>, Error> {
        // AAD computation is based on (table, row, column).
        // The serialized AAD is:
        //   (length of table) || table || (length of row) || row || (length of column) || column.
        // Lengths are expressed as 8-byte unsigned integers.

        let aad_length = 3 * size_of::<u64>() + table.len() + row.len() + column.len();
        let mut aad_bytes = Vec::with_capacity(aad_length);
        aad_bytes.extend_from_slice(&u64::try_from(table.len())?.to_be_bytes());
        aad_bytes.extend_from_slice(table.as_ref());
        aad_bytes.extend_from_slice(&u64::try_from(row.len())?.to_be_bytes());
        aad_bytes.extend_from_slice(row);
        aad_bytes.extend_from_slice(&u64::try_from(column.len())?.to_be_bytes());
        aad_bytes.extend_from_slice(column.as_ref());
        assert_eq!(aad_bytes.len(), aad_length);

        Ok(aad_bytes)
    }
}

/// Error represents a datastore-level error.
#[derive(Debug, thiserror::Error)]
pub enum Error {
    /// An error from the underlying database library.
    #[error("DB error: {0}")]
    Db(#[from] tokio_postgres::Error),
    #[error("DB pool error: {0}")]
    Pool(#[from] deadpool_postgres::PoolError),
    #[error("crypter error")]
    Crypt,
    /// An attempt was made to mutate an entity that does not exist.
    #[error("not found in datastore")]
    MutationTargetNotFound,
    /// An attempt was made to insert an entity that already exists.
    #[error("already in datastore")]
    MutationTargetAlreadyExists,
    /// The database was in an unexpected state.
    #[error("inconsistent database state: {0}")]
    DbState(String),
    /// An error from decoding a value stored encoded in the underlying database.
    #[error("decoding error: {0}")]
    Decode(#[from] CodecError),
    #[error("base64 decoding error: {0}")]
    Base64(#[from] base64::DecodeError),
    /// An arbitrary error returned from the user callback; unrelated to DB internals. This error
    /// will never be generated by the datastore library itself.
    #[error(transparent)]
    User(#[from] Box<dyn std::error::Error + Send + Sync>),
    #[error("URL parse error: {0}")]
    Url(#[from] url::ParseError),
    #[error("invalid task parameters: {0}")]
    Task(#[from] task::Error),
    #[error("integer conversion failed: {0}")]
    TryFromInt(#[from] std::num::TryFromIntError),
    #[error(transparent)]
    Message(#[from] janus_messages::Error),
    /// An invalid parameter was provided.
    #[error("invalid parameter: {0}")]
    InvalidParameter(&'static str),
    /// An error occurred while manipulating timestamps or durations.
    #[error("{0}")]
    TimeOverflow(&'static str),
    #[error("batch already collected")]
    AlreadyCollected,
    /// A requested report was incomplete, because it has been scrubbed or because it was written
    /// via `put_report_share`.
    #[error("report data incomplete")]
    IncompleteReport,
}

impl From<ring::error::Unspecified> for Error {
    fn from(_: ring::error::Unspecified) -> Self {
        Error::Crypt
    }
}<|MERGE_RESOLUTION|>--- conflicted
+++ resolved
@@ -1177,11 +1177,7 @@
     /// relies on this assumption to find relevant reports without consulting collection jobs. For
     /// VDAFs that do have a different aggregation parameter,
     /// `get_unaggregated_client_report_ids_by_collect_for_task` should be used instead.
-<<<<<<< HEAD
-    #[tracing::instrument(skip(self), err)]
-=======
-    #[tracing::instrument(skip(self), err(level = Level::DEBUG))]
->>>>>>> f3bab985
+    #[tracing::instrument(skip(self), err(level = Level::DEBUG))]
     pub async fn get_unaggregated_client_reports_for_task<
         const SEED_SIZE: usize,
         A: vdaf::Aggregator<SEED_SIZE, 16>,
