//! Janus datastore (durable storage) implementation.

use self::models::{
    AcquiredAggregationJob, AcquiredCollectionJob, AggregateShareJob, AggregationJob,
    AggregatorRole, AuthenticationTokenType, Batch, BatchAggregation, CollectionJob,
    CollectionJobState, CollectionJobStateCode, GlobalHpkeKeypair, HpkeKeyState,
    LeaderStoredReport, Lease, LeaseToken, OutstandingBatch, ReportAggregation,
    ReportAggregationState, ReportAggregationStateCode, SqlInterval,
};
use crate::{
    query_type::{AccumulableQueryType, CollectableQueryType},
    task::{self, Task},
    taskprov::{self, PeerAggregator},
    SecretBytes,
};
use anyhow::anyhow;
use chrono::NaiveDateTime;
use futures::future::try_join_all;
use janus_core::{
    hpke::{HpkeKeypair, HpkePrivateKey},
    task::{AuthenticationToken, VdafInstance},
    time::{Clock, TimeExt},
};
use janus_messages::{
    query_type::{FixedSize, QueryType, TimeInterval},
    AggregationJobId, BatchId, CollectionJobId, Duration, Extension, HpkeCiphertext, HpkeConfig,
    HpkeConfigId, Interval, PrepareStep, ReportId, ReportIdChecksum, ReportMetadata, ReportShare,
    Role, TaskId, Time,
};
use opentelemetry::{
    metrics::{Counter, Histogram, Meter},
    Context, KeyValue,
};
use postgres_types::{FromSql, Json, ToSql};
use prio::{
    codec::{decode_u16_items, encode_u16_items, CodecError, Decode, Encode, ParameterizedDecode},
    vdaf,
};
use rand::random;
use ring::aead::{self, LessSafeKey, AES_128_GCM};
use std::{
    collections::HashMap,
    convert::TryFrom,
    fmt::{Debug, Display},
    future::Future,
    io::Cursor,
    mem::size_of,
    ops::RangeInclusive,
    pin::Pin,
    sync::{
        atomic::{AtomicBool, Ordering},
        Arc, Mutex,
    },
    time::{Duration as StdDuration, Instant},
};
use tokio::{sync::Barrier, try_join};
use tokio_postgres::{error::SqlState, row::RowIndex, IsolationLevel, Row, Statement, ToStatement};
use tracing::error;
use url::Url;

pub mod models;
#[cfg(feature = "test-util")]
#[cfg_attr(docsrs, doc(cfg(feature = "test-util")))]
pub mod test_util;
#[cfg(test)]
mod tests;

// TODO(#196): retry network-related & other transient failures once we know what they look like

/// This macro stamps out an array of schema versions supported by this version of Janus and an
/// [`rstest_reuse`][1] template that can be applied to tests to have them run against all supported
/// schema versions.
///
/// [1]: https://docs.rs/rstest_reuse/latest/rstest_reuse/
macro_rules! supported_schema_versions {
    ( $i_latest:literal $(,)? $( $i:literal ),* ) => {
        const SUPPORTED_SCHEMA_VERSIONS: &[i64] = &[$i_latest, $($i),*];

        #[cfg(test)]
        #[rstest_reuse::template]
        #[rstest::rstest]
        // Test the latest supported schema version.
        #[case(ephemeral_datastore_schema_version($i_latest))]
        // Test the remaining supported schema versions.
        $(#[case(ephemeral_datastore_schema_version($i))])*
        // Test the remaining supported schema versions by taking a
        // database at the latest schema and downgrading it.
        $(#[case(ephemeral_datastore_schema_version_by_downgrade($i))])*
        async fn schema_versions_template(
            #[future(awt)]
            #[case]
            ephemeral_datastore: EphemeralDatastore,
        ) {
            // This is an rstest template and never gets run.
        }
    }
}

// List of schema versions that this version of Janus can safely run on. If any other schema
// version is seen, [`Datastore::new`] fails.
//
// Note that the latest supported version must be first in the list.
<<<<<<< HEAD
supported_schema_versions!(1);
=======
supported_schema_versions!(15);
>>>>>>> 0acef8ed

/// Datastore represents a datastore for Janus, with support for transactional reads and writes.
/// In practice, Datastore instances are currently backed by a PostgreSQL database.
pub struct Datastore<C: Clock> {
    pool: deadpool_postgres::Pool,
    crypter: Crypter,
    clock: C,
    transaction_status_counter: Counter<u64>,
    rollback_error_counter: Counter<u64>,
    transaction_duration_histogram: Histogram<f64>,
}

impl<C: Clock> Debug for Datastore<C> {
    fn fmt(&self, f: &mut std::fmt::Formatter<'_>) -> std::fmt::Result {
        write!(f, "Datastore")
    }
}

impl<C: Clock> Datastore<C> {
    /// `new` creates a new Datastore using the provided connection pool. An error is returned if
    /// the current database migration version is not supported by this version of Janus.
    pub async fn new(
        pool: deadpool_postgres::Pool,
        crypter: Crypter,
        clock: C,
        meter: &Meter,
    ) -> Result<Datastore<C>, Error> {
        Self::new_with_supported_versions(pool, crypter, clock, meter, SUPPORTED_SCHEMA_VERSIONS)
            .await
    }

    async fn new_with_supported_versions(
        pool: deadpool_postgres::Pool,
        crypter: Crypter,
        clock: C,
        meter: &Meter,
        supported_schema_versions: &[i64],
    ) -> Result<Datastore<C>, Error> {
        let datastore = Self::new_without_supported_versions(pool, crypter, clock, meter).await;

        let (current_version, migration_description) = datastore
            .run_tx_with_name("check schema version", |tx| {
                Box::pin(async move { tx.get_current_schema_migration_version().await })
            })
            .await?;

        if !supported_schema_versions.contains(&current_version) {
            return Err(Error::DbState(format!(
                "unsupported schema version {current_version} / {migration_description}"
            )));
        }

        Ok(datastore)
    }

    /// Creates a new datastore using the provided connection pool.
    pub async fn new_without_supported_versions(
        pool: deadpool_postgres::Pool,
        crypter: Crypter,
        clock: C,
        meter: &Meter,
    ) -> Datastore<C> {
        let transaction_status_counter = meter
            .u64_counter("janus_database_transactions")
            .with_description("Count of database transactions run, with their status.")
            .init();
        let rollback_error_counter = meter
            .u64_counter("janus_database_rollback_errors")
            .with_description(concat!(
                "Count of errors received when rolling back a database transaction, ",
                "with their PostgreSQL error code.",
            ))
            .init();
        let transaction_duration_histogram = meter
            .f64_histogram("janus_database_transaction_duration_seconds")
            .with_description("Duration of database transactions.")
            .init();

        Self {
            pool,
            crypter,
            clock,
            transaction_status_counter,
            rollback_error_counter,
            transaction_duration_histogram,
        }
    }

    /// run_tx runs a transaction, whose body is determined by the given function. The transaction
    /// is committed if the body returns a successful value, and rolled back if the body returns an
    /// error value.
    ///
    /// The datastore will automatically retry some failures (e.g. serialization failures) by
    /// rolling back & retrying with a new transaction, so the given function should support being
    /// called multiple times. Values read from the transaction should not be considered as
    /// "finalized" until the transaction is committed, i.e. after `run_tx` is run to completion.
    pub fn run_tx<'s, F, T>(&'s self, f: F) -> impl Future<Output = Result<T, Error>> + 's
    where
        F: 's,
        T: 's,
        for<'a> F:
            Fn(&'a Transaction<C>) -> Pin<Box<dyn Future<Output = Result<T, Error>> + Send + 'a>>,
    {
        self.run_tx_with_name("default", f)
    }

    /// See [`Datastore::run_tx`]. This method additionally allows specifying a name for the
    /// transaction, for use in database-related metrics.
    #[tracing::instrument(level = "trace", skip(self, f))]
    pub async fn run_tx_with_name<F, T>(&self, name: &'static str, f: F) -> Result<T, Error>
    where
        for<'a> F:
            Fn(&'a Transaction<C>) -> Pin<Box<dyn Future<Output = Result<T, Error>> + Send + 'a>>,
    {
        loop {
            let before = Instant::now();
            let (rslt, retry) = self.run_tx_once(&f).await;
            let elapsed = before.elapsed();
            self.transaction_duration_histogram.record(
                &Context::current(),
                elapsed.as_secs_f64(),
                &[KeyValue::new("tx", name)],
            );
            let status = match (rslt.as_ref(), retry) {
                (_, true) => "retry",
                (Ok(_), _) => "success",
                (Err(Error::Db(_)), _) | (Err(Error::Pool(_)), _) => "error_db",
                (Err(_), _) => "error_other",
            };
            self.transaction_status_counter.add(
                &Context::current(),
                1,
                &[KeyValue::new("status", status), KeyValue::new("tx", name)],
            );
            if retry {
                continue;
            }
            return rslt;
        }
    }

    #[tracing::instrument(level = "trace", skip_all)]
    async fn run_tx_once<F, T>(&self, f: &F) -> (Result<T, Error>, bool)
    where
        for<'a> F:
            Fn(&'a Transaction<C>) -> Pin<Box<dyn Future<Output = Result<T, Error>> + Send + 'a>>,
    {
        // Open transaction.
        let mut client = match self.pool.get().await {
            Ok(client) => client,
            Err(err) => return (Err(err.into()), false),
        };
        let raw_tx = match client
            .build_transaction()
            .isolation_level(IsolationLevel::RepeatableRead)
            .start()
            .await
        {
            Ok(raw_tx) => raw_tx,
            Err(err) => return (Err(err.into()), false),
        };
        let tx = Transaction {
            raw_tx,
            crypter: &self.crypter,
            clock: &self.clock,
            retry: AtomicBool::new(false),
            op_group: Mutex::new(Arc::new(Mutex::new(OperationGroup::Running(0)))),
        };

        // Run user-provided function with the transaction, then commit/rollback based on result.
        let rslt = f(&tx).await;
        let (raw_tx, retry) = (tx.raw_tx, tx.retry);
        let rslt = match (rslt, retry.load(Ordering::Relaxed)) {
            // Commit.
            (Ok(val), false) => match check_error(&retry, raw_tx.commit().await) {
                Ok(()) => Ok(val),
                Err(err) => Err(err.into()),
            },

            // Rollback.
            (rslt, _) => {
                if let Err(rollback_err) = check_error(&retry, raw_tx.rollback().await) {
                    error!("Couldn't roll back transaction: {rollback_err}");
                    self.rollback_error_counter.add(
                        &Context::current(),
                        1,
                        &[KeyValue::new(
                            "code",
                            rollback_err
                                .code()
                                .map(SqlState::code)
                                .unwrap_or("N/A")
                                .to_string(),
                        )],
                    );
                };
                // We return `rslt` unconditionally here: it will either be an error, or we have the
                // retry flag set so that even if `rslt` is a success we will be retrying the entire
                // transaction & the result of this attempt doesn't matter.
                rslt
            }
        };
        (rslt, retry.load(Ordering::Relaxed))
    }

    /// Write a task into the datastore.
    #[cfg(feature = "test-util")]
    #[cfg_attr(docsrs, doc(cfg(feature = "test-util")))]
    pub async fn put_task(&self, task: &Task) -> Result<(), Error> {
        self.run_tx(|tx| {
            let task = task.clone();
            Box::pin(async move { tx.put_task(&task).await })
        })
        .await
    }
}

fn check_error<T>(
    retry: &AtomicBool,
    rslt: Result<T, tokio_postgres::Error>,
) -> Result<T, tokio_postgres::Error> {
    if let Err(err) = &rslt {
        if is_retryable_error(err) {
            retry.store(true, Ordering::Relaxed);
        }
    }
    rslt
}

fn is_retryable_error(err: &tokio_postgres::Error) -> bool {
    err.code().map_or(false, |code| {
        code == &SqlState::T_R_SERIALIZATION_FAILURE || code == &SqlState::T_R_DEADLOCK_DETECTED
    })
}

fn is_transaction_abort_error(err: &tokio_postgres::Error) -> bool {
    err.code()
        .map_or(false, |code| code == &SqlState::IN_FAILED_SQL_TRANSACTION)
}

/// Transaction represents an ongoing datastore transaction.
pub struct Transaction<'a, C: Clock> {
    raw_tx: deadpool_postgres::Transaction<'a>,
    crypter: &'a Crypter,
    clock: &'a C,

    retry: AtomicBool,
    op_group: Mutex<Arc<Mutex<OperationGroup>>>, // locking discipline: outer lock before inner lock
}

enum OperationGroup {
    Running(usize),         // current operation count
    Draining(Arc<Barrier>), // barrier to wait upon to complete drain
}

impl<C: Clock> Transaction<'_, C> {
    // For some error modes, Postgres will return an error to the caller & then fail all future
    // statements within the same transaction with an "in failed SQL transaction" error. This
    // effectively means one statement will receive a "root cause" error and then all later
    // statements will receive an "in failed SQL transaction" error. In a pipelined scenario, if our
    // code is processing the results of these statements concurrently--e.g. because they are part
    // of a `try_join!`/`try_join_all` group--we might receive & handle one of the "in failed SQL
    // transaction" errors before we handle the "root cause" error, which might cause the "root
    // cause" error's future to be cancelled before we evaluate it. If the "root cause" error would
    // trigger a retry, this would mean we would skip a DB-based retry when one was warranted.
    //
    // To fix this problem, we (internally) wrap all direct DB operations in `run_op`. This function
    // groups concurrent database operations into "operation groups", which allow us to wait for all
    // operations in the group to complete (this waiting operation is called "draining"). If we ever
    // observe an "in failed SQL transaction" error, we drain the operation group before returning.
    // Under the assumption that the "root cause" error is concurrent with the "in failed SQL
    // transactions" errors, this guarantees we will evaluate the "root cause" error for retry
    // before any errors make their way out of the transaction code.
    async fn run_op<T>(
        &self,
        op: impl Future<Output = Result<T, tokio_postgres::Error>>,
    ) -> Result<T, tokio_postgres::Error> {
        // Enter.
        //
        // Before we can run the operation, we need to join this operation into an operation group.
        // Retrieve the current operation group & join it.
        let op_group = {
            let mut tx_op_group = self.op_group.lock().unwrap();
            let new_tx_op_group = {
                let mut op_group = tx_op_group.lock().unwrap();
                match &*op_group {
                    OperationGroup::Running(op_count) => {
                        // If the current op group is running, join it by incrementing the operation
                        // count.
                        *op_group = OperationGroup::Running(*op_count + 1);
                        None
                    }

                    OperationGroup::Draining { .. } => {
                        // If the current op group is draining, we can't join it; instead, create a
                        // new op group to join, and store it as the transaction's current operation
                        // group.
                        Some(Arc::new(Mutex::new(OperationGroup::Running(1))))
                    }
                }
            };
            if let Some(new_tx_op_group) = new_tx_op_group {
                *tx_op_group = new_tx_op_group;
            }
            Arc::clone(&tx_op_group)
        };

        // Run operation, and check if error triggers a retry or requires a drain.
        let rslt = check_error(&self.retry, op.await);
        let needs_drain = rslt
            .as_ref()
            .err()
            .map_or(false, is_transaction_abort_error);

        // Exit.
        //
        // Before we are done running the operation, we have to leave the operation group. If the
        // operation group is running, we just need to decrement the count. If the operation group
        // is draining (because this or another operation encountered an error which requires a
        // drain), we have to wait until all operations in the group are ready to finish.
        let barrier = {
            let mut op_group = op_group.lock().unwrap();
            match &*op_group {
                OperationGroup::Running(op_count) => {
                    if needs_drain {
                        // If the operation group is running & we have determined we need to drain
                        // the operation group, change the operation group to Draining & wait on the
                        // barrier.
                        let barrier = Arc::new(Barrier::new(*op_count));
                        *op_group = OperationGroup::Draining(Arc::clone(&barrier));
                        Some(barrier)
                    } else {
                        // If the operation group is running & we don't need a drain, just decrement
                        // the operation count.
                        *op_group = OperationGroup::Running(op_count - 1);
                        None
                    }
                }

                // If the operation group is already draining, wait on the barrier.
                OperationGroup::Draining(barrier) => Some(Arc::clone(barrier)),
            }
        };
        if let Some(barrier) = barrier {
            barrier.wait().await;
        }
        rslt
    }

    async fn execute<T>(
        &self,
        statement: &T,
        params: &[&(dyn ToSql + Sync)],
    ) -> Result<u64, tokio_postgres::Error>
    where
        T: ?Sized + ToStatement,
    {
        self.run_op(self.raw_tx.execute(statement, params)).await
    }

    async fn prepare_cached(&self, query: &str) -> Result<Statement, tokio_postgres::Error> {
        self.run_op(self.raw_tx.prepare_cached(query)).await
    }

    async fn query<T>(
        &self,
        statement: &T,
        params: &[&(dyn ToSql + Sync)],
    ) -> Result<Vec<Row>, tokio_postgres::Error>
    where
        T: ?Sized + ToStatement,
    {
        self.run_op(self.raw_tx.query(statement, params)).await
    }

    async fn query_one<T>(
        &self,
        statement: &T,
        params: &[&(dyn ToSql + Sync)],
    ) -> Result<Row, tokio_postgres::Error>
    where
        T: ?Sized + ToStatement,
    {
        self.run_op(self.raw_tx.query_one(statement, params)).await
    }

    async fn query_opt<T>(
        &self,
        statement: &T,
        params: &[&(dyn ToSql + Sync)],
    ) -> Result<Option<Row>, tokio_postgres::Error>
    where
        T: ?Sized + ToStatement,
    {
        self.run_op(self.raw_tx.query_opt(statement, params)).await
    }

    /// Calling this method will force the transaction to eventually be rolled back and retried; all
    /// datastore writes in this try will be lost. Calling this method does not interrupt or
    /// otherwise directly affect the transaction-processing callback; the caller may wish to e.g.
    /// use an error or some other signalling method to cause the callback to terminate.
    ///
    /// There is no upper limit on the number of retries a single transaction may incur.
    pub fn retry(&self) {
        self.retry.store(true, Ordering::Relaxed);
    }

    /// Returns the current schema version of the datastore and the description of the migration
    /// script that applied it.
    async fn get_current_schema_migration_version(&self) -> Result<(i64, String), Error> {
        let stmt = self
            .prepare_cached(
                "SELECT version, description FROM _sqlx_migrations
                WHERE success = TRUE ORDER BY version DESC LIMIT(1)",
            )
            .await?;
        let row = self.query_one(&stmt, &[]).await?;

        let version = row.try_get("version")?;
        let description = row.try_get("description")?;

        Ok((version, description))
    }

    /// Writes a task into the datastore.
    #[tracing::instrument(skip(self, task), fields(task_id = ?task.id()), err)]
    pub async fn put_task(&self, task: &Task) -> Result<(), Error> {
        let endpoints: Vec<_> = task
            .aggregator_endpoints()
            .iter()
            .map(Url::as_str)
            .collect();

        // Main task insert.
        let stmt = self
            .prepare_cached(
                "INSERT INTO tasks (
                    task_id, aggregator_role, aggregator_endpoints, query_type, vdaf,
                    max_batch_query_count, task_expiration, report_expiry_age, min_batch_size,
                    time_precision, tolerable_clock_skew, collector_hpke_config)
                VALUES ($1, $2, $3, $4, $5, $6, $7, $8, $9, $10, $11, $12)
                ON CONFLICT DO NOTHING",
            )
            .await?;
        check_insert(
            self.execute(
                &stmt,
                &[
                    /* task_id */ &task.id().as_ref(),
                    /* aggregator_role */ &AggregatorRole::from_role(*task.role())?,
                    /* aggregator_endpoints */ &endpoints,
                    /* query_type */ &Json(task.query_type()),
                    /* vdaf */ &Json(task.vdaf()),
                    /* max_batch_query_count */
                    &i64::try_from(task.max_batch_query_count())?,
                    /* task_expiration */
                    &task
                        .task_expiration()
                        .map(Time::as_naive_date_time)
                        .transpose()?,
                    /* report_expiry_age */
                    &task
                        .report_expiry_age()
                        .map(Duration::as_seconds)
                        .map(i64::try_from)
                        .transpose()?,
                    /* min_batch_size */ &i64::try_from(task.min_batch_size())?,
                    /* time_precision */
                    &i64::try_from(task.time_precision().as_seconds())?,
                    /* tolerable_clock_skew */
                    &i64::try_from(task.tolerable_clock_skew().as_seconds())?,
                    /* collector_hpke_config */
                    &task
                        .collector_hpke_config()
                        .map(|config| config.get_encoded()),
                ],
            )
            .await?,
        )?;

        // Aggregator auth tokens.
        let mut aggregator_auth_token_ords = Vec::new();
        let mut aggregator_auth_token_types = Vec::new();
        let mut aggregator_auth_tokens = Vec::new();
        for (ord, token) in task.aggregator_auth_tokens().iter().enumerate() {
            let ord = i64::try_from(ord)?;

            let mut row_id = [0; TaskId::LEN + size_of::<i64>()];
            row_id[..TaskId::LEN].copy_from_slice(task.id().as_ref());
            row_id[TaskId::LEN..].copy_from_slice(&ord.to_be_bytes());

            let encrypted_aggregator_auth_token = self.crypter.encrypt(
                "task_aggregator_auth_tokens",
                &row_id,
                "token",
                token.as_ref(),
            )?;

            aggregator_auth_token_ords.push(ord);
            aggregator_auth_token_types.push(AuthenticationTokenType::from(token));
            aggregator_auth_tokens.push(encrypted_aggregator_auth_token);
        }
        let stmt = self
            .prepare_cached(
                "INSERT INTO task_aggregator_auth_tokens (task_id, ord, type, token)
                SELECT
                    (SELECT id FROM tasks WHERE task_id = $1),
                    * FROM UNNEST($2::BIGINT[], $3::AUTH_TOKEN_TYPE[], $4::BYTEA[])",
            )
            .await?;
        let aggregator_auth_tokens_params: &[&(dyn ToSql + Sync)] = &[
            /* task_id */ &task.id().as_ref(),
            /* ords */ &aggregator_auth_token_ords,
            /* token_types */ &aggregator_auth_token_types,
            /* tokens */ &aggregator_auth_tokens,
        ];
        let aggregator_auth_tokens_future = self.execute(&stmt, aggregator_auth_tokens_params);

        // Collector auth tokens.
        let mut collector_auth_token_ords = Vec::new();
        let mut collector_auth_token_types = Vec::new();
        let mut collector_auth_tokens = Vec::new();
        for (ord, token) in task.collector_auth_tokens().iter().enumerate() {
            let ord = i64::try_from(ord)?;

            let mut row_id = [0; TaskId::LEN + size_of::<i64>()];
            row_id[..TaskId::LEN].copy_from_slice(task.id().as_ref());
            row_id[TaskId::LEN..].copy_from_slice(&ord.to_be_bytes());

            let encrypted_collector_auth_token = self.crypter.encrypt(
                "task_collector_auth_tokens",
                &row_id,
                "token",
                token.as_ref(),
            )?;

            collector_auth_token_ords.push(ord);
            collector_auth_token_types.push(AuthenticationTokenType::from(token));
            collector_auth_tokens.push(encrypted_collector_auth_token);
        }
        let stmt = self
            .prepare_cached(
                "INSERT INTO task_collector_auth_tokens (task_id, ord, type, token)
                SELECT
                    (SELECT id FROM tasks WHERE task_id = $1),
                    * FROM UNNEST($2::BIGINT[], $3::AUTH_TOKEN_TYPE[], $4::BYTEA[])",
            )
            .await?;
        let collector_auth_tokens_params: &[&(dyn ToSql + Sync)] = &[
            /* task_id */ &task.id().as_ref(),
            /* ords */ &collector_auth_token_ords,
            /* token_types */ &collector_auth_token_types,
            /* tokens */ &collector_auth_tokens,
        ];
        let collector_auth_tokens_future = self.execute(&stmt, collector_auth_tokens_params);

        // HPKE keys.
        let mut hpke_config_ids: Vec<i16> = Vec::new();
        let mut hpke_configs: Vec<Vec<u8>> = Vec::new();
        let mut hpke_private_keys: Vec<Vec<u8>> = Vec::new();
        for hpke_keypair in task.hpke_keys().values() {
            let mut row_id = [0u8; TaskId::LEN + size_of::<u8>()];
            row_id[..TaskId::LEN].copy_from_slice(task.id().as_ref());
            row_id[TaskId::LEN..]
                .copy_from_slice(&u8::from(*hpke_keypair.config().id()).to_be_bytes());

            let encrypted_hpke_private_key = self.crypter.encrypt(
                "task_hpke_keys",
                &row_id,
                "private_key",
                hpke_keypair.private_key().as_ref(),
            )?;

            hpke_config_ids.push(u8::from(*hpke_keypair.config().id()) as i16);
            hpke_configs.push(hpke_keypair.config().get_encoded());
            hpke_private_keys.push(encrypted_hpke_private_key);
        }
        let stmt = self
            .prepare_cached(
                "INSERT INTO task_hpke_keys (task_id, config_id, config, private_key)
                SELECT
                    (SELECT id FROM tasks WHERE task_id = $1),
                    * FROM UNNEST($2::SMALLINT[], $3::BYTEA[], $4::BYTEA[])",
            )
            .await?;
        let hpke_configs_params: &[&(dyn ToSql + Sync)] = &[
            /* task_id */ &task.id().as_ref(),
            /* config_id */ &hpke_config_ids,
            /* configs */ &hpke_configs,
            /* private_keys */ &hpke_private_keys,
        ];
        let hpke_configs_future = self.execute(&stmt, hpke_configs_params);

        // VDAF verification keys.
        let mut vdaf_verify_keys: Vec<Vec<u8>> = Vec::new();
        for vdaf_verify_key in task.vdaf_verify_keys() {
            let encrypted_vdaf_verify_key = self.crypter.encrypt(
                "task_vdaf_verify_keys",
                task.id().as_ref(),
                "vdaf_verify_key",
                vdaf_verify_key.as_ref(),
            )?;
            vdaf_verify_keys.push(encrypted_vdaf_verify_key);
        }
        let stmt = self
            .prepare_cached(
                "INSERT INTO task_vdaf_verify_keys (task_id, vdaf_verify_key)
                SELECT (SELECT id FROM tasks WHERE task_id = $1), * FROM UNNEST($2::BYTEA[])",
            )
            .await?;
        let vdaf_verify_keys_params: &[&(dyn ToSql + Sync)] = &[
            /* task_id */ &task.id().as_ref(),
            /* vdaf_verify_keys */ &vdaf_verify_keys,
        ];
        let vdaf_verify_keys_future = self.execute(&stmt, vdaf_verify_keys_params);

        try_join!(
            aggregator_auth_tokens_future,
            collector_auth_tokens_future,
            hpke_configs_future,
            vdaf_verify_keys_future
        )?;

        Ok(())
    }

    /// Deletes a task from the datastore, along with all related data (client reports,
    /// aggregations, etc).
    #[tracing::instrument(skip(self))]
    pub async fn delete_task(&self, task_id: &TaskId) -> Result<(), Error> {
        // Deletion of other data implemented via ON DELETE CASCADE.
        let stmt = self
            .prepare_cached("DELETE FROM tasks WHERE task_id = $1")
            .await?;
        check_single_row_mutation(
            self.execute(&stmt, &[/* task_id */ &task_id.as_ref()])
                .await?,
        )?;
        Ok(())
    }

    /// Fetch the task parameters corresponing to the provided `task_id`.
    #[tracing::instrument(skip(self), err)]
    pub async fn get_task(&self, task_id: &TaskId) -> Result<Option<Task>, Error> {
        let params: &[&(dyn ToSql + Sync)] = &[&task_id.as_ref()];
        let stmt = self
            .prepare_cached(
                "SELECT aggregator_role, aggregator_endpoints, query_type, vdaf,
                    max_batch_query_count, task_expiration, report_expiry_age, min_batch_size,
                    time_precision, tolerable_clock_skew, collector_hpke_config
                FROM tasks WHERE task_id = $1",
            )
            .await?;
        let task_row = self.query_opt(&stmt, params);

        let stmt = self
            .prepare_cached(
                "SELECT ord, type, token FROM task_aggregator_auth_tokens
                WHERE task_id = (SELECT id FROM tasks WHERE task_id = $1) ORDER BY ord ASC",
            )
            .await?;
        let aggregator_auth_token_rows = self.query(&stmt, params);

        let stmt = self
            .prepare_cached(
                "SELECT ord, type, token FROM task_collector_auth_tokens
                WHERE task_id = (SELECT id FROM tasks WHERE task_id = $1) ORDER BY ord ASC",
            )
            .await?;
        let collector_auth_token_rows = self.query(&stmt, params);

        let stmt = self
            .prepare_cached(
                "SELECT config_id, config, private_key FROM task_hpke_keys
                WHERE task_id = (SELECT id FROM tasks WHERE task_id = $1)",
            )
            .await?;
        let hpke_key_rows = self.query(&stmt, params);

        let stmt = self
            .prepare_cached(
                "SELECT vdaf_verify_key FROM task_vdaf_verify_keys
                WHERE task_id = (SELECT id FROM tasks WHERE task_id = $1)",
            )
            .await?;
        let vdaf_verify_key_rows = self.query(&stmt, params);

        let (
            task_row,
            aggregator_auth_token_rows,
            collector_auth_token_rows,
            hpke_key_rows,
            vdaf_verify_key_rows,
        ) = try_join!(
            task_row,
            aggregator_auth_token_rows,
            collector_auth_token_rows,
            hpke_key_rows,
            vdaf_verify_key_rows,
        )?;
        task_row
            .map(|task_row| {
                self.task_from_rows(
                    task_id,
                    &task_row,
                    &aggregator_auth_token_rows,
                    &collector_auth_token_rows,
                    &hpke_key_rows,
                    &vdaf_verify_key_rows,
                )
            })
            .transpose()
    }

    /// Fetch all the tasks in the database.
    #[tracing::instrument(skip(self), err)]
    pub async fn get_tasks(&self) -> Result<Vec<Task>, Error> {
        let stmt = self
            .prepare_cached(
                "SELECT task_id, aggregator_role, aggregator_endpoints, query_type, vdaf,
                    max_batch_query_count, task_expiration, report_expiry_age, min_batch_size,
                    time_precision, tolerable_clock_skew, collector_hpke_config
                FROM tasks",
            )
            .await?;
        let task_rows = self.query(&stmt, &[]);

        let stmt = self
            .prepare_cached(
                "SELECT (SELECT tasks.task_id FROM tasks
                    WHERE tasks.id = task_aggregator_auth_tokens.task_id),
                ord, type, token FROM task_aggregator_auth_tokens ORDER BY ord ASC",
            )
            .await?;
        let aggregator_auth_token_rows = self.query(&stmt, &[]);

        let stmt = self
            .prepare_cached(
                "SELECT (SELECT tasks.task_id FROM tasks
                    WHERE tasks.id = task_collector_auth_tokens.task_id),
                ord, type, token FROM task_collector_auth_tokens ORDER BY ord ASC",
            )
            .await?;
        let collector_auth_token_rows = self.query(&stmt, &[]);

        let stmt = self
            .prepare_cached(
                "SELECT (SELECT tasks.task_id FROM tasks WHERE tasks.id = task_hpke_keys.task_id),
                config_id, config, private_key FROM task_hpke_keys",
            )
            .await?;
        let hpke_config_rows = self.query(&stmt, &[]);

        let stmt = self
            .prepare_cached(
                "SELECT (SELECT tasks.task_id FROM tasks
                    WHERE tasks.id = task_vdaf_verify_keys.task_id),
                vdaf_verify_key FROM task_vdaf_verify_keys",
            )
            .await?;
        let vdaf_verify_key_rows = self.query(&stmt, &[]);

        let (
            task_rows,
            aggregator_auth_token_rows,
            collector_auth_token_rows,
            hpke_config_rows,
            vdaf_verify_key_rows,
        ) = try_join!(
            task_rows,
            aggregator_auth_token_rows,
            collector_auth_token_rows,
            hpke_config_rows,
            vdaf_verify_key_rows
        )?;

        let mut task_row_by_id = Vec::new();
        for row in task_rows {
            let task_id = TaskId::get_decoded(row.get("task_id"))?;
            task_row_by_id.push((task_id, row));
        }

        let mut aggregator_auth_token_rows_by_task_id: HashMap<TaskId, Vec<Row>> = HashMap::new();
        for row in aggregator_auth_token_rows {
            let task_id = TaskId::get_decoded(row.get("task_id"))?;
            aggregator_auth_token_rows_by_task_id
                .entry(task_id)
                .or_default()
                .push(row);
        }

        let mut collector_auth_token_rows_by_task_id: HashMap<TaskId, Vec<Row>> = HashMap::new();
        for row in collector_auth_token_rows {
            let task_id = TaskId::get_decoded(row.get("task_id"))?;
            collector_auth_token_rows_by_task_id
                .entry(task_id)
                .or_default()
                .push(row);
        }

        let mut hpke_config_rows_by_task_id: HashMap<TaskId, Vec<Row>> = HashMap::new();
        for row in hpke_config_rows {
            let task_id = TaskId::get_decoded(row.get("task_id"))?;
            hpke_config_rows_by_task_id
                .entry(task_id)
                .or_default()
                .push(row);
        }

        let mut vdaf_verify_key_rows_by_task_id: HashMap<TaskId, Vec<Row>> = HashMap::new();
        for row in vdaf_verify_key_rows {
            let task_id = TaskId::get_decoded(row.get("task_id"))?;
            vdaf_verify_key_rows_by_task_id
                .entry(task_id)
                .or_default()
                .push(row);
        }

        task_row_by_id
            .into_iter()
            .map(|(task_id, row)| {
                self.task_from_rows(
                    &task_id,
                    &row,
                    &aggregator_auth_token_rows_by_task_id
                        .remove(&task_id)
                        .unwrap_or_default(),
                    &collector_auth_token_rows_by_task_id
                        .remove(&task_id)
                        .unwrap_or_default(),
                    &hpke_config_rows_by_task_id
                        .remove(&task_id)
                        .unwrap_or_default(),
                    &vdaf_verify_key_rows_by_task_id
                        .remove(&task_id)
                        .unwrap_or_default(),
                )
            })
            .collect::<Result<_, _>>()
    }

    /// Construct a [`Task`] from the contents of the provided (tasks) `Row`,
    /// `hpke_aggregator_auth_tokens` rows, and `task_hpke_keys` rows.
    ///
    /// agg_auth_token_rows must be sorted in ascending order by `ord`.
    fn task_from_rows(
        &self,
        task_id: &TaskId,
        row: &Row,
        aggregator_auth_token_rows: &[Row],
        collector_auth_token_rows: &[Row],
        hpke_key_rows: &[Row],
        vdaf_verify_key_rows: &[Row],
    ) -> Result<Task, Error> {
        // Scalar task parameters.
        let aggregator_role: AggregatorRole = row.get("aggregator_role");
        let endpoints = row
            .get::<_, Vec<String>>("aggregator_endpoints")
            .into_iter()
            .map(|endpoint| Ok(Url::parse(&endpoint)?))
            .collect::<Result<_, Error>>()?;
        let query_type = row.try_get::<_, Json<task::QueryType>>("query_type")?.0;
        let vdaf = row.try_get::<_, Json<VdafInstance>>("vdaf")?.0;
        let max_batch_query_count = row.get_bigint_and_convert("max_batch_query_count")?;
        let task_expiration = row
            .get::<_, Option<NaiveDateTime>>("task_expiration")
            .as_ref()
            .map(Time::from_naive_date_time);
        let report_expiry_age = row
            .get_nullable_bigint_and_convert("report_expiry_age")?
            .map(Duration::from_seconds);
        let min_batch_size = row.get_bigint_and_convert("min_batch_size")?;
        let time_precision = Duration::from_seconds(row.get_bigint_and_convert("time_precision")?);
        let tolerable_clock_skew =
            Duration::from_seconds(row.get_bigint_and_convert("tolerable_clock_skew")?);
        let collector_hpke_config = row
            .get::<_, Option<Vec<u8>>>("collector_hpke_config")
            .map(|config| HpkeConfig::get_decoded(&config))
            .transpose()?;

        // Aggregator authentication tokens.
        let mut aggregator_auth_tokens = Vec::new();
        for row in aggregator_auth_token_rows {
            let ord: i64 = row.get("ord");
            let auth_token_type: AuthenticationTokenType = row.get("type");
            let encrypted_aggregator_auth_token: Vec<u8> = row.get("token");

            let mut row_id = [0u8; TaskId::LEN + size_of::<i64>()];
            row_id[..TaskId::LEN].copy_from_slice(task_id.as_ref());
            row_id[TaskId::LEN..].copy_from_slice(&ord.to_be_bytes());

            aggregator_auth_tokens.push(auth_token_type.as_authentication(
                &self.crypter.decrypt(
                    "task_aggregator_auth_tokens",
                    &row_id,
                    "token",
                    &encrypted_aggregator_auth_token,
                )?,
            )?);
        }

        // Collector authentication tokens.
        let mut collector_auth_tokens = Vec::new();
        for row in collector_auth_token_rows {
            let ord: i64 = row.get("ord");
            let auth_token_type: AuthenticationTokenType = row.get("type");
            let encrypted_collector_auth_token: Vec<u8> = row.get("token");

            let mut row_id = [0u8; TaskId::LEN + size_of::<i64>()];
            row_id[..TaskId::LEN].copy_from_slice(task_id.as_ref());
            row_id[TaskId::LEN..].copy_from_slice(&ord.to_be_bytes());

            collector_auth_tokens.push(auth_token_type.as_authentication(
                &self.crypter.decrypt(
                    "task_collector_auth_tokens",
                    &row_id,
                    "token",
                    &encrypted_collector_auth_token,
                )?,
            )?);
        }

        // HPKE keys.
        let mut hpke_keypairs = Vec::new();
        for row in hpke_key_rows {
            let config_id = u8::try_from(row.get::<_, i16>("config_id"))?;
            let config = HpkeConfig::get_decoded(row.get("config"))?;
            let encrypted_private_key: Vec<u8> = row.get("private_key");

            let mut row_id = [0u8; TaskId::LEN + size_of::<u8>()];
            row_id[..TaskId::LEN].copy_from_slice(task_id.as_ref());
            row_id[TaskId::LEN..].copy_from_slice(&config_id.to_be_bytes());

            let private_key = HpkePrivateKey::new(self.crypter.decrypt(
                "task_hpke_keys",
                &row_id,
                "private_key",
                &encrypted_private_key,
            )?);

            hpke_keypairs.push(HpkeKeypair::new(config, private_key));
        }

        // VDAF verify keys.
        let mut vdaf_verify_keys = Vec::new();
        for row in vdaf_verify_key_rows {
            let encrypted_vdaf_verify_key: Vec<u8> = row.get("vdaf_verify_key");
            vdaf_verify_keys.push(SecretBytes::new(self.crypter.decrypt(
                "task_vdaf_verify_keys",
                task_id.as_ref(),
                "vdaf_verify_key",
                &encrypted_vdaf_verify_key,
            )?));
        }

        let task = Task::new_without_validation(
            *task_id,
            endpoints,
            query_type,
            vdaf,
            aggregator_role.as_role(),
            vdaf_verify_keys,
            max_batch_query_count,
            task_expiration,
            report_expiry_age,
            min_batch_size,
            time_precision,
            tolerable_clock_skew,
            collector_hpke_config,
            aggregator_auth_tokens,
            collector_auth_tokens,
            hpke_keypairs,
        );
        // Trial validation through all known schemes. This is a workaround to avoid extending the
        // schema to track the provenance of tasks. If we do end up implementing a task provenance
        // column anyways, we can simplify this logic.
        task.validate().or_else(|error| {
            taskprov::Task(task.clone())
                .validate()
                .map_err(|taskprov_error| {
                    error!(
                        %task_id,
                        %error,
                        %taskprov_error,
                        ?task,
                        "task has failed all available validation checks",
                    );
                    // Choose some error to bubble up to the caller. Either way this error
                    // occurring is an indication of a bug, which we'll need to go into the
                    // logs for.
                    error
                })
        })?;

        Ok(task)
    }

    /// Retrieves report & report aggregation metrics for a given task: either a tuple
    /// `Some((report_count, report_aggregation_count))`, or None if the task does not exist.
    #[tracing::instrument(skip(self), err)]
    pub async fn get_task_metrics(&self, task_id: &TaskId) -> Result<Option<(u64, u64)>, Error> {
        let stmt = self
            .prepare_cached(
                "SELECT
                    (SELECT COUNT(*) FROM tasks WHERE task_id = $1) AS task_count,
                    (SELECT COUNT(*) FROM client_reports
                     JOIN tasks ON tasks.id = client_reports.task_id
                     WHERE tasks.task_id = $1
                       AND client_reports.client_timestamp >= COALESCE($2::TIMESTAMP - tasks.report_expiry_age * '1 second'::INTERVAL, '-infinity'::TIMESTAMP)) AS report_count,
                    (SELECT COUNT(*) FROM aggregation_jobs
                     JOIN tasks ON tasks.id = aggregation_jobs.task_id
                     RIGHT JOIN report_aggregations ON report_aggregations.aggregation_job_id = aggregation_jobs.id
                     WHERE tasks.task_id = $1
                       AND UPPER(aggregation_jobs.client_timestamp_interval) >= COALESCE($2::TIMESTAMP - tasks.report_expiry_age * '1 second'::INTERVAL, '-infinity'::TIMESTAMP)) AS report_aggregation_count",
            )
            .await?;
        let row = self
            .query_one(
                &stmt,
                &[
                    /* task_id */ &task_id.as_ref(),
                    /* now */ &self.clock.now().as_naive_date_time()?,
                ],
            )
            .await?;

        let task_count: u64 = row.get_bigint_and_convert("task_count")?;
        if task_count == 0 {
            return Ok(None);
        }

        Ok(Some((
            row.get_bigint_and_convert("report_count")?,
            row.get_bigint_and_convert("report_aggregation_count")?,
        )))
    }

    /// Retrieves task IDs, optionally after some specified lower bound. This method returns tasks
    /// IDs in lexicographic order, but may not retrieve the IDs of all tasks in a single call. To
    /// retrieve additional task IDs, make additional calls to this method while specifying the
    /// `lower_bound` parameter to be the last task ID retrieved from the previous call.
    #[tracing::instrument(skip(self), err)]
    pub async fn get_task_ids(&self, lower_bound: Option<TaskId>) -> Result<Vec<TaskId>, Error> {
        let lower_bound = lower_bound.map(|task_id| task_id.as_ref().to_vec());
        let stmt = self
            .prepare_cached(
                "SELECT task_id FROM tasks
                WHERE task_id > $1 OR $1 IS NULL
                ORDER BY task_id
                LIMIT 5000",
            )
            .await?;
        self.query(&stmt, &[/* task_id */ &lower_bound])
            .await?
            .into_iter()
            .map(|row| Ok(TaskId::get_decoded(row.get("task_id"))?))
            .collect()
    }

    /// get_client_report retrieves a client report by ID.
    #[tracing::instrument(skip(self), err)]
    pub async fn get_client_report<const SEED_SIZE: usize, A>(
        &self,
        vdaf: &A,
        task_id: &TaskId,
        report_id: &ReportId,
    ) -> Result<Option<LeaderStoredReport<SEED_SIZE, A>>, Error>
    where
        A: vdaf::Aggregator<SEED_SIZE, 16>,
        A::InputShare: PartialEq,
        A::PublicShare: PartialEq,
    {
        let stmt = self
            .prepare_cached(
                "SELECT
                    client_reports.client_timestamp,
                    client_reports.extensions,
                    client_reports.public_share,
                    client_reports.leader_input_share,
                    client_reports.helper_encrypted_input_share
                FROM client_reports
                JOIN tasks ON tasks.id = client_reports.task_id
                WHERE tasks.task_id = $1
                  AND client_reports.report_id = $2
                  AND client_reports.client_timestamp >= COALESCE($3::TIMESTAMP - tasks.report_expiry_age * '1 second'::INTERVAL, '-infinity'::TIMESTAMP)",
            )
            .await?;
        self.query_opt(
            &stmt,
            &[
                /* task_id */ &task_id.as_ref(),
                /* report_id */ &report_id.as_ref(),
                /* now */ &self.clock.now().as_naive_date_time()?,
            ],
        )
        .await?
        .map(|row| Self::client_report_from_row(vdaf, *task_id, *report_id, row))
        .transpose()
    }

    #[cfg(feature = "test-util")]
    pub async fn get_report_metadatas_for_task(
        &self,
        task_id: &TaskId,
    ) -> Result<Vec<ReportMetadata>, Error> {
        let stmt = self
            .prepare_cached(
                "SELECT client_reports.report_id, client_reports.client_timestamp
                FROM client_reports
                JOIN tasks ON tasks.id = client_reports.task_id
                WHERE tasks.task_id = $1
                  AND client_reports.client_timestamp >= COALESCE($2::TIMESTAMP - tasks.report_expiry_age * '1 second'::INTERVAL, '-infinity'::TIMESTAMP)",
            )
            .await?;
        self.query(
            &stmt,
            &[
                /* task_id */ &task_id.as_ref(),
                /* now */ &self.clock.now().as_naive_date_time()?,
            ],
        )
        .await?
        .into_iter()
        .map(|row| {
            Ok(ReportMetadata::new(
                row.get_bytea_and_convert::<ReportId>("report_id")?,
                Time::from_naive_date_time(&row.get("client_timestamp")),
            ))
        })
        .collect()
    }

    #[cfg(feature = "test-util")]
    pub async fn get_client_reports_for_task<
        const SEED_SIZE: usize,
        A: vdaf::Aggregator<SEED_SIZE, 16>,
    >(
        &self,
        vdaf: &A,
        task_id: &TaskId,
    ) -> Result<Vec<LeaderStoredReport<SEED_SIZE, A>>, Error>
    where
        A::InputShare: PartialEq,
        A::PublicShare: PartialEq,
    {
        let stmt = self
            .prepare_cached(
                "SELECT
                    client_reports.report_id,
                    client_reports.client_timestamp,
                    client_reports.extensions,
                    client_reports.public_share,
                    client_reports.leader_input_share,
                    client_reports.helper_encrypted_input_share
                FROM client_reports
                JOIN tasks ON tasks.id = client_reports.task_id
                WHERE tasks.task_id = $1
                  AND client_reports.client_timestamp >= COALESCE($2::TIMESTAMP - tasks.report_expiry_age * '1 second'::INTERVAL, '-infinity'::TIMESTAMP)",
            )
            .await?;
        self.query(
            &stmt,
            &[
                /* task_id */ &task_id.as_ref(),
                /* now */ &self.clock.now().as_naive_date_time()?,
            ],
        )
        .await?
        .into_iter()
        .map(|row| {
            Self::client_report_from_row(
                vdaf,
                *task_id,
                row.get_bytea_and_convert::<ReportId>("report_id")?,
                row,
            )
        })
        .collect()
    }

    fn client_report_from_row<const SEED_SIZE: usize, A: vdaf::Aggregator<SEED_SIZE, 16>>(
        vdaf: &A,
        task_id: TaskId,
        report_id: ReportId,
        row: Row,
    ) -> Result<LeaderStoredReport<SEED_SIZE, A>, Error>
    where
        A::InputShare: PartialEq,
        A::PublicShare: PartialEq,
    {
        let time = Time::from_naive_date_time(&row.get("client_timestamp"));

        let encoded_extensions: Vec<u8> = row.get("extensions");
        let extensions: Vec<Extension> =
            decode_u16_items(&(), &mut Cursor::new(&encoded_extensions))?;

        let encoded_public_share: Vec<u8> = row.get("public_share");
        let public_share = A::PublicShare::get_decoded_with_param(vdaf, &encoded_public_share)?;

        let encoded_leader_input_share: Vec<u8> = row.get("leader_input_share");
        let leader_input_share = A::InputShare::get_decoded_with_param(
            &(vdaf, Role::Leader.index().unwrap()),
            &encoded_leader_input_share,
        )?;

        let encoded_helper_input_share: Vec<u8> = row.get("helper_encrypted_input_share");
        let helper_encrypted_input_share =
            HpkeCiphertext::get_decoded(&encoded_helper_input_share)?;

        Ok(LeaderStoredReport::new(
            task_id,
            ReportMetadata::new(report_id, time),
            public_share,
            extensions,
            leader_input_share,
            helper_encrypted_input_share,
        ))
    }

    /// `get_unaggregated_client_report_ids_for_task` returns some report IDs corresponding to
    /// unaggregated client reports for the task identified by the given task ID. Returned client
    /// reports are marked as aggregation-started: the caller must either create an aggregation job
    /// with, or call `mark_reports_unaggregated` on each returned report as part of the same
    /// transaction.
    ///
    /// This should only be used with VDAFs that have an aggregation parameter of the unit type. It
    /// relies on this assumption to find relevant reports without consulting collection jobs. For
    /// VDAFs that do have a different aggregation parameter,
    /// `get_unaggregated_client_report_ids_by_collect_for_task` should be used instead.
    #[tracing::instrument(skip(self), err)]
    pub async fn get_unaggregated_client_report_ids_for_task(
        &self,
        task_id: &TaskId,
    ) -> Result<Vec<(ReportId, Time)>, Error> {
        // TODO(#269): allow the number of returned results to be controlled?
        let stmt = self
            .prepare_cached(
                "WITH unaggregated_reports AS (
                    SELECT client_reports.id FROM client_reports
                    JOIN tasks ON tasks.id = client_reports.task_id
                    WHERE tasks.task_id = $1
                      AND client_reports.aggregation_started = FALSE
                      AND client_reports.client_timestamp >= COALESCE($2::TIMESTAMP - tasks.report_expiry_age * '1 second'::INTERVAL, '-infinity'::TIMESTAMP)
                    ORDER BY client_timestamp DESC
                    FOR UPDATE OF client_reports SKIP LOCKED
                    LIMIT 5000
                )
                UPDATE client_reports SET aggregation_started = TRUE
                WHERE id IN (SELECT id FROM unaggregated_reports)
                RETURNING report_id, client_timestamp",
            )
            .await?;
        let rows = self
            .query(
                &stmt,
                &[
                    /* task_id */ &task_id.as_ref(),
                    /* now */ &self.clock.now().as_naive_date_time()?,
                ],
            )
            .await?;

        rows.into_iter()
            .map(|row| {
                let report_id = row.get_bytea_and_convert::<ReportId>("report_id")?;
                let time = Time::from_naive_date_time(&row.get("client_timestamp"));
                Ok((report_id, time))
            })
            .collect::<Result<Vec<_>, Error>>()
    }

    /// `mark_reports_unaggregated` resets the aggregation-started flag on the given client reports,
    /// so that they may once again be returned by `get_unaggregated_client_report_ids_for_task`. It
    /// should generally only be called on report IDs returned from
    /// `get_unaggregated_client_report_ids_for_task`, as part of the same transaction, for any
    /// client reports that are not added to an aggregation job.
    #[tracing::instrument(skip(self, report_ids), err)]
    pub async fn mark_reports_unaggregated(
        &self,
        task_id: &TaskId,
        report_ids: &[ReportId],
    ) -> Result<(), Error> {
        let report_ids: Vec<_> = report_ids.iter().map(ReportId::get_encoded).collect();
        let stmt = self
            .prepare_cached(
                "UPDATE client_reports
                SET aggregation_started = false
                FROM tasks
                WHERE client_reports.task_id = tasks.id
                  AND tasks.task_id = $1
                  AND client_reports.report_id IN (SELECT * FROM UNNEST($2::BYTEA[]))
                  AND client_reports.client_timestamp >= COALESCE($3::TIMESTAMP - tasks.report_expiry_age * '1 second'::INTERVAL, '-infinity'::TIMESTAMP)",
            )
            .await?;
        let row_count = self
            .execute(
                &stmt,
                &[
                    /* task_id */ &task_id.as_ref(),
                    /* report_ids */ &report_ids,
                    /* now */ &self.clock.now().as_naive_date_time()?,
                ],
            )
            .await?;
        if TryInto::<usize>::try_into(row_count)? != report_ids.len() {
            return Err(Error::MutationTargetNotFound);
        }
        Ok(())
    }

    #[cfg(feature = "test-util")]
    pub async fn mark_report_aggregated(
        &self,
        task_id: &TaskId,
        report_id: &ReportId,
    ) -> Result<(), Error> {
        let stmt = self
            .prepare_cached(
                "UPDATE client_reports
                SET aggregation_started = TRUE
                FROM tasks
                WHERE client_reports.task_id = tasks.id
                  AND tasks.task_id = $1
                  AND client_reports.report_id = $2
                  AND client_reports.client_timestamp >= COALESCE($3::TIMESTAMP - tasks.report_expiry_age * '1 second'::INTERVAL, '-infinity'::TIMESTAMP)",
            )
            .await?;
        self.execute(
            &stmt,
            &[
                /* task_id */ task_id.as_ref(),
                /* report_id */ &report_id.get_encoded(),
                /* now */ &self.clock.now().as_naive_date_time()?,
            ],
        )
        .await?;
        Ok(())
    }

    /// Determines whether the given task includes any client reports which have not yet started the
    /// aggregation process in the given interval.
    #[tracing::instrument(skip(self), err)]
    pub async fn interval_has_unaggregated_reports(
        &self,
        task_id: &TaskId,
        batch_interval: &Interval,
    ) -> Result<bool, Error> {
        let stmt = self
            .prepare_cached(
                "SELECT EXISTS(
                    SELECT 1 FROM client_reports
                    JOIN tasks ON tasks.id = client_reports.task_id
                    WHERE tasks.task_id = $1
                    AND client_reports.client_timestamp <@ $2::TSRANGE
                    AND client_reports.client_timestamp >= COALESCE($3::TIMESTAMP - tasks.report_expiry_age * '1 second'::INTERVAL, '-infinity'::TIMESTAMP)
                    AND client_reports.aggregation_started = FALSE
                ) AS unaggregated_report_exists",
            )
            .await?;
        let row = self
            .query_one(
                &stmt,
                &[
                    /* task_id */ task_id.as_ref(),
                    /* batch_interval */ &SqlInterval::from(batch_interval),
                    /* now */ &self.clock.now().as_naive_date_time()?,
                ],
            )
            .await?;
        Ok(row.get("unaggregated_report_exists"))
    }

    /// Return the number of reports in the provided task whose timestamp falls within the provided
    /// interval, regardless of whether the reports have been aggregated or collected. Applies only
    /// to time-interval queries.
    #[tracing::instrument(skip(self), err)]
    pub async fn count_client_reports_for_interval(
        &self,
        task_id: &TaskId,
        batch_interval: &Interval,
    ) -> Result<u64, Error> {
        let stmt = self
            .prepare_cached(
                "SELECT COUNT(1) AS count
                FROM client_reports
                JOIN tasks ON tasks.id = client_reports.task_id
                WHERE tasks.task_id = $1
                  AND client_reports.client_timestamp >= lower($2::TSRANGE)
                  AND client_reports.client_timestamp < upper($2::TSRANGE)
                  AND client_reports.client_timestamp >= COALESCE($3::TIMESTAMP - tasks.report_expiry_age * '1 second'::INTERVAL, '-infinity'::TIMESTAMP)",
            )
            .await?;
        let row = self
            .query_one(
                &stmt,
                &[
                    /* task_id */ task_id.as_ref(),
                    /* batch_interval */ &SqlInterval::from(batch_interval),
                    /* now */ &self.clock.now().as_naive_date_time()?,
                ],
            )
            .await?;
        Ok(row
            .get::<_, Option<i64>>("count")
            .unwrap_or_default()
            .try_into()?)
    }

    /// Return the number of reports in the provided task & batch, regardless of whether the reports
    /// have been aggregated or collected. Applies only to fixed-size queries.
    #[tracing::instrument(skip(self), err)]
    pub async fn count_client_reports_for_batch_id(
        &self,
        task_id: &TaskId,
        batch_id: &BatchId,
    ) -> Result<u64, Error> {
        let stmt = self
            .prepare_cached(
                "SELECT COUNT(DISTINCT report_aggregations.client_report_id) AS count
                FROM report_aggregations
                JOIN aggregation_jobs ON aggregation_jobs.id = report_aggregations.aggregation_job_id
                JOIN tasks ON tasks.id = aggregation_jobs.task_id
                WHERE tasks.task_id = $1
                  AND aggregation_jobs.batch_id = $2
                  AND UPPER(aggregation_jobs.client_timestamp_interval) >= COALESCE($3::TIMESTAMP - tasks.report_expiry_age * '1 second'::INTERVAL, '-infinity'::TIMESTAMP)",
            )
            .await?;
        let row = self
            .query_one(
                &stmt,
                &[
                    /* task_id */ task_id.as_ref(),
                    /* batch_id */ &batch_id.get_encoded(),
                    /* now */ &self.clock.now().as_naive_date_time()?,
                ],
            )
            .await?;
        Ok(row
            .get::<_, Option<i64>>("count")
            .unwrap_or_default()
            .try_into()?)
    }

    /// `put_client_report` stores a client report, the associated plaintext leader input share and
    /// the associated encrypted helper share. Returns `Ok(())` if the write succeeds, or if there
    /// was already a row in the table matching `new_report`. Returns an error if something goes
    /// wrong or if the report ID is already in use with different values.
    #[tracing::instrument(skip(self), err)]
    pub async fn put_client_report<const SEED_SIZE: usize, A>(
        &self,
        vdaf: &A,
        new_report: &LeaderStoredReport<SEED_SIZE, A>,
    ) -> Result<(), Error>
    where
        A: vdaf::Aggregator<SEED_SIZE, 16>,
        A::InputShare: PartialEq,
        A::PublicShare: PartialEq,
    {
        let encoded_public_share = new_report.public_share().get_encoded();
        let encoded_leader_share = new_report.leader_input_share().get_encoded();
        let encoded_helper_share = new_report.helper_encrypted_input_share().get_encoded();
        let mut encoded_extensions = Vec::new();
        encode_u16_items(&mut encoded_extensions, &(), new_report.leader_extensions());

        let stmt = self
            .prepare_cached(
                "INSERT INTO client_reports (
                    task_id,
                    report_id,
                    client_timestamp,
                    extensions,
                    public_share,
                    leader_input_share,
                    helper_encrypted_input_share
                )
                VALUES ((SELECT id FROM tasks WHERE task_id = $1), $2, $3, $4, $5, $6, $7)
                ON CONFLICT DO NOTHING
                RETURNING COALESCE(client_timestamp < COALESCE($3::TIMESTAMP - (SELECT report_expiry_age FROM tasks WHERE task_id = $1) * '1 second'::INTERVAL, '-infinity'::TIMESTAMP), FALSE) AS is_expired",
            )
            .await?;
        let rows = self
            .query(
                &stmt,
                &[
                    /* task_id */ new_report.task_id().as_ref(),
                    /* report_id */ new_report.metadata().id().as_ref(),
                    /* client_timestamp */
                    &new_report.metadata().time().as_naive_date_time()?,
                    /* extensions */ &encoded_extensions,
                    /* public_share */ &encoded_public_share,
                    /* leader_input_share */ &encoded_leader_share,
                    /* helper_encrypted_input_share */ &encoded_helper_share,
                ],
            )
            .await?;

        if rows.len() > 1 {
            // This should never happen, because the INSERT should affect 0 or 1 rows.
            panic!(
                "INSERT for task ID {} and report ID {} affected multiple rows?",
                new_report.task_id(),
                new_report.metadata().id()
            );
        }

        if let Some(row) = rows.into_iter().next() {
            // Fast path: one row was affected, meaning there was no conflict and we wrote a new
            // report. We check that the report wasn't expired per the task's report_expiry_age,
            // but otherwise we are done. (If the report was expired, we need to delete it; we do
            // this in a separate query rather than the initial insert because the initial insert
            // cannot discriminate between a row that was skipped due to expiry & a row that was
            // skipped due to a write conflict.)
            if row.get("is_expired") {
                let stmt = self
                    .prepare_cached(
                        "DELETE FROM client_reports
                        USING tasks
                        WHERE client_reports.task_id = tasks.id
                          AND tasks.task_id = $1
                          AND client_reports.report_id = $2",
                    )
                    .await?;
                self.execute(
                    &stmt,
                    &[
                        /* task_id */ new_report.task_id().as_ref(),
                        /* report_id */ new_report.metadata().id().as_ref(),
                    ],
                )
                .await?;
            }

            return Ok(());
        }

        // Slow path: no rows were affected, meaning a row with the new report ID already existed
        // and we hit the query's ON CONFLICT DO NOTHING clause. We need to check whether the new
        // report matches the existing one.
        let existing_report = match self
            .get_client_report(vdaf, new_report.task_id(), new_report.metadata().id())
            .await?
        {
            Some(e) => e,
            None => {
                // This codepath can be taken due to a quirk of how the Repeatable Read isolation
                // level works. It cannot occur at the Serializable isolation level.
                //
                // For this codepath to be taken, two writers must concurrently choose to write the
                // same client report (by task & report ID), and this report must not already exist
                // in the datastore.
                //
                // One writer will succeed. The other will receive a unique constraint violation on
                // (task_id, report_id), since unique constraints are still enforced even in the
                // presence of snapshot isolation. They will then receive `None` from the
                // `get_client_report` call, since their snapshot is from before the successful
                // writer's write, and fall into this codepath.
                //
                // The failing writer can't do anything about this problem while in its current
                // transaction: further attempts to read the client report will continue to return
                // `None` (since all reads in the same transaction are from the same snapshot), so
                // so it can't evaluate idempotency. All it can do is give up on this transaction
                // and try again, by calling `retry` and returning an error; once it retries, it
                // will be able to read the report written by the successful writer. (It doesn't
                // matter what error we return here, as the transaction will be retried.)
                self.retry();
                return Err(Error::MutationTargetAlreadyExists);
            }
        };

        // If the existing report does not match the new report, then someone is trying to mutate an
        // existing report, which is forbidden.
        if !existing_report.eq(new_report) {
            return Err(Error::MutationTargetAlreadyExists);
        }

        // If the existing report does match the new one, then there is no error (PUTting a report
        // is idempotent).
        Ok(())
    }

    /// put_report_share stores a report share, given its associated task ID.
    ///
    /// This method is intended for use by aggregators acting in the helper role; notably, it does
    /// not store extensions, public_share, or input_shares, as these are not required to be stored
    /// for the helper workflow (and the helper never observes the entire set of encrypted input
    /// shares, so it could not record the full client report in any case).
    ///
    /// Returns `Err(Error::MutationTargetAlreadyExists)` if an attempt to mutate an existing row
    /// (e.g., changing the timestamp for a known report ID) is detected.
    #[tracing::instrument(skip(self), err)]
    pub async fn put_report_share(
        &self,
        task_id: &TaskId,
        report_share: &ReportShare,
    ) -> Result<(), Error> {
        // On conflict, we update the row, but only if the incoming client timestamp (excluded)
        // matches the existing one. This lets us detect whether there's a row with a mismatching
        // timestamp through the number of rows modified by the statement.
        let stmt = self
            .prepare_cached(
                "INSERT INTO client_reports (task_id, report_id, client_timestamp)
                VALUES ((SELECT id FROM tasks WHERE task_id = $1), $2, $3)
                ON CONFLICT (task_id, report_id) DO UPDATE
                  SET client_timestamp = client_reports.client_timestamp
                    WHERE excluded.client_timestamp = client_reports.client_timestamp",
            )
            .await?;
        check_insert(
            self.execute(
                &stmt,
                &[
                    /* task_id */ &task_id.get_encoded(),
                    /* report_id */ &report_share.metadata().id().as_ref(),
                    /* client_timestamp */
                    &report_share.metadata().time().as_naive_date_time()?,
                ],
            )
            .await?,
        )
    }

    /// get_aggregation_job retrieves an aggregation job by ID.
    #[tracing::instrument(skip(self), err)]
    pub async fn get_aggregation_job<
        const SEED_SIZE: usize,
        Q: QueryType,
        A: vdaf::Aggregator<SEED_SIZE, 16>,
    >(
        &self,
        task_id: &TaskId,
        aggregation_job_id: &AggregationJobId,
    ) -> Result<Option<AggregationJob<SEED_SIZE, Q, A>>, Error> {
        let stmt = self
            .prepare_cached(
                "SELECT
                    aggregation_param, batch_id, client_timestamp_interval, state, round,
                    last_continue_request_hash
                FROM aggregation_jobs
                JOIN tasks ON tasks.id = aggregation_jobs.task_id
                WHERE tasks.task_id = $1
                  AND aggregation_jobs.aggregation_job_id = $2
                  AND UPPER(aggregation_jobs.client_timestamp_interval) >= COALESCE($3::TIMESTAMP - tasks.report_expiry_age * '1 second'::INTERVAL, '-infinity'::TIMESTAMP)",
            )
            .await?;
        self.query_opt(
            &stmt,
            &[
                /* task_id */ &task_id.as_ref(),
                /* aggregation_job_id */ &aggregation_job_id.as_ref(),
                /* now */ &self.clock.now().as_naive_date_time()?,
            ],
        )
        .await?
        .map(|row| Self::aggregation_job_from_row(task_id, aggregation_job_id, &row))
        .transpose()
    }

    /// get_aggregation_jobs_for_task returns all aggregation jobs for a given task ID.
    #[cfg(feature = "test-util")]
    #[cfg_attr(docsrs, doc(cfg(feature = "test-util")))]
    #[tracing::instrument(skip(self), err)]
    pub async fn get_aggregation_jobs_for_task<
        const SEED_SIZE: usize,
        Q: QueryType,
        A: vdaf::Aggregator<SEED_SIZE, 16>,
    >(
        &self,
        task_id: &TaskId,
    ) -> Result<Vec<AggregationJob<SEED_SIZE, Q, A>>, Error> {
        let stmt = self
            .prepare_cached(
                "SELECT
                    aggregation_job_id, aggregation_param, batch_id, client_timestamp_interval,
                    state, round, last_continue_request_hash
                FROM aggregation_jobs
                JOIN tasks ON tasks.id = aggregation_jobs.task_id
                WHERE tasks.task_id = $1
                  AND UPPER(aggregation_jobs.client_timestamp_interval) >= COALESCE($2::TIMESTAMP - tasks.report_expiry_age * '1 second'::INTERVAL, '-infinity'::TIMESTAMP)",
            )
            .await?;
        self.query(
            &stmt,
            &[
                /* task_id */ &task_id.as_ref(),
                /* now */ &self.clock.now().as_naive_date_time()?,
            ],
        )
        .await?
        .into_iter()
        .map(|row| {
            Self::aggregation_job_from_row(
                task_id,
                &row.get_bytea_and_convert::<AggregationJobId>("aggregation_job_id")?,
                &row,
            )
        })
        .collect()
    }

    fn aggregation_job_from_row<
        const SEED_SIZE: usize,
        Q: QueryType,
        A: vdaf::Aggregator<SEED_SIZE, 16>,
    >(
        task_id: &TaskId,
        aggregation_job_id: &AggregationJobId,
        row: &Row,
    ) -> Result<AggregationJob<SEED_SIZE, Q, A>, Error> {
        let mut job = AggregationJob::new(
            *task_id,
            *aggregation_job_id,
            A::AggregationParam::get_decoded(row.get("aggregation_param"))?,
            Q::PartialBatchIdentifier::get_decoded(row.get::<_, &[u8]>("batch_id"))?,
            row.get::<_, SqlInterval>("client_timestamp_interval")
                .as_interval(),
            row.get("state"),
            row.get_postgres_integer_and_convert::<i32, _, _>("round")?,
        );

        if let Some(hash) = row.try_get::<_, Option<Vec<u8>>>("last_continue_request_hash")? {
            job = job.with_last_continue_request_hash(hash.try_into().map_err(|h| {
                Error::DbState(format!(
                    "last_continue_request_hash value {h:?} cannot be converted to 32 byte array"
                ))
            })?);
        }

        Ok(job)
    }

    /// acquire_incomplete_aggregation_jobs retrieves & acquires the IDs of unclaimed incomplete
    /// aggregation jobs. At most `maximum_acquire_count` jobs are acquired. The job is acquired
    /// with a "lease" that will time out; the desired duration of the lease is a parameter, and the
    /// returned lease provides the absolute timestamp at which the lease is no longer live.
    #[tracing::instrument(skip(self), err)]
    pub async fn acquire_incomplete_aggregation_jobs(
        &self,
        lease_duration: &StdDuration,
        maximum_acquire_count: usize,
    ) -> Result<Vec<Lease<AcquiredAggregationJob>>, Error> {
        let now = self.clock.now().as_naive_date_time()?;
        let lease_expiry_time = add_naive_date_time_duration(&now, lease_duration)?;
        let maximum_acquire_count: i64 = maximum_acquire_count.try_into()?;

        // TODO(#224): verify that this query is efficient. I am not sure if we would currently
        // scan over every (in-progress, not-leased) aggregation job for tasks where we are in the
        // HELPER role.
        // We generate the token on the DB to allow each acquired job to receive its own distinct
        // token. This is not strictly necessary as we only care about token collisions on a
        // per-row basis.
        let stmt = self
            .prepare_cached(
                "WITH incomplete_jobs AS (
                    SELECT aggregation_jobs.id FROM aggregation_jobs
                    JOIN tasks ON tasks.id = aggregation_jobs.task_id
                    WHERE tasks.aggregator_role = 'LEADER'
                    AND aggregation_jobs.state = 'IN_PROGRESS'
                    AND aggregation_jobs.lease_expiry <= $2
                    AND UPPER(aggregation_jobs.client_timestamp_interval) >= COALESCE($2::TIMESTAMP - tasks.report_expiry_age * '1 second'::INTERVAL, '-infinity'::TIMESTAMP)
                    FOR UPDATE OF aggregation_jobs SKIP LOCKED LIMIT $3
                )
                UPDATE aggregation_jobs SET
                    lease_expiry = $1,
                    lease_token = gen_random_bytes(16),
                    lease_attempts = lease_attempts + 1
                FROM tasks
                WHERE tasks.id = aggregation_jobs.task_id
                AND aggregation_jobs.id IN (SELECT id FROM incomplete_jobs)
                RETURNING tasks.task_id, tasks.query_type, tasks.vdaf,
                          aggregation_jobs.aggregation_job_id, aggregation_jobs.lease_token,
                          aggregation_jobs.lease_attempts",
            )
            .await?;
        self.query(
            &stmt,
            &[
                /* lease_expiry */ &lease_expiry_time,
                /* now */ &now,
                /* limit */ &maximum_acquire_count,
            ],
        )
        .await?
        .into_iter()
        .map(|row| {
            let task_id = TaskId::get_decoded(row.get("task_id"))?;
            let aggregation_job_id =
                row.get_bytea_and_convert::<AggregationJobId>("aggregation_job_id")?;
            let query_type = row.try_get::<_, Json<task::QueryType>>("query_type")?.0;
            let vdaf = row.try_get::<_, Json<VdafInstance>>("vdaf")?.0;
            let lease_token = row.get_bytea_and_convert::<LeaseToken>("lease_token")?;
            let lease_attempts = row.get_bigint_and_convert("lease_attempts")?;
            Ok(Lease::new(
                AcquiredAggregationJob::new(task_id, aggregation_job_id, query_type, vdaf),
                lease_expiry_time,
                lease_token,
                lease_attempts,
            ))
        })
        .collect()
    }

    /// release_aggregation_job releases an acquired (via e.g. acquire_incomplete_aggregation_jobs)
    /// aggregation job. It returns an error if the aggregation job has no current lease.
    #[tracing::instrument(skip(self), err)]
    pub async fn release_aggregation_job(
        &self,
        lease: &Lease<AcquiredAggregationJob>,
    ) -> Result<(), Error> {
        let stmt = self
            .prepare_cached(
                "UPDATE aggregation_jobs
                SET lease_expiry = TIMESTAMP '-infinity',
                    lease_token = NULL,
                    lease_attempts = 0
                FROM tasks
                WHERE tasks.id = aggregation_jobs.task_id
                  AND tasks.task_id = $1
                  AND aggregation_jobs.aggregation_job_id = $2
                  AND aggregation_jobs.lease_expiry = $3
                  AND aggregation_jobs.lease_token = $4
                  AND UPPER(aggregation_jobs.client_timestamp_interval) >= COALESCE($5::TIMESTAMP - tasks.report_expiry_age * '1 second'::INTERVAL, '-infinity'::TIMESTAMP)",
            )
            .await?;
        check_single_row_mutation(
            self.execute(
                &stmt,
                &[
                    /* task_id */ &lease.leased().task_id().as_ref(),
                    /* aggregation_job_id */
                    &lease.leased().aggregation_job_id().as_ref(),
                    /* lease_expiry */ &lease.lease_expiry_time(),
                    /* lease_token */ &lease.lease_token().as_ref(),
                    /* now */ &self.clock.now().as_naive_date_time()?,
                ],
            )
            .await?,
        )
    }

    /// put_aggregation_job stores an aggregation job.
    #[tracing::instrument(skip(self), err)]
    pub async fn put_aggregation_job<
        const SEED_SIZE: usize,
        Q: QueryType,
        A: vdaf::Aggregator<SEED_SIZE, 16>,
    >(
        &self,
        aggregation_job: &AggregationJob<SEED_SIZE, Q, A>,
    ) -> Result<(), Error> {
        let stmt = self
            .prepare_cached(
                "INSERT INTO aggregation_jobs
                    (task_id, aggregation_job_id, aggregation_param, batch_id,
                    client_timestamp_interval, state, round, last_continue_request_hash)
                VALUES ((SELECT id FROM tasks WHERE task_id = $1), $2, $3, $4, $5, $6, $7, $8)
                ON CONFLICT DO NOTHING
                RETURNING COALESCE(UPPER(client_timestamp_interval) < COALESCE($9::TIMESTAMP - (SELECT report_expiry_age FROM tasks WHERE task_id = $1) * '1 second'::INTERVAL, '-infinity'::TIMESTAMP), FALSE) AS is_expired",
            )
            .await?;
        let rows = self
            .query(
                &stmt,
                &[
                    /* task_id */ &aggregation_job.task_id().as_ref(),
                    /* aggregation_job_id */ &aggregation_job.id().as_ref(),
                    /* aggregation_param */
                    &aggregation_job.aggregation_parameter().get_encoded(),
                    /* batch_id */
                    &aggregation_job.partial_batch_identifier().get_encoded(),
                    /* client_timestamp_interval */
                    &SqlInterval::from(aggregation_job.client_timestamp_interval()),
                    /* state */ &aggregation_job.state(),
                    /* round */ &(u16::from(aggregation_job.round()) as i32),
                    /* last_continue_request_hash */
                    &aggregation_job.last_continue_request_hash(),
                    /* now */ &self.clock.now().as_naive_date_time()?,
                ],
            )
            .await?;
        let row_count = rows.len().try_into()?;

        if let Some(row) = rows.into_iter().next() {
            // We got a row back, meaning we wrote an aggregation job. We check that it wasn't
            // expired per the task's report_expiry_age, but otherwise we are done.
            if row.get("is_expired") {
                let stmt = self
                    .prepare_cached(
                        "DELETE FROM aggregation_jobs
                        USING tasks
                        WHERE aggregation_jobs.task_id = tasks.id
                          AND tasks.task_id = $1
                          AND aggregation_jobs.aggregation_job_id = $2",
                    )
                    .await?;
                self.execute(
                    &stmt,
                    &[
                        /* task_id */ &aggregation_job.task_id().as_ref(),
                        /* aggregation_job_id */ &aggregation_job.id().as_ref(),
                    ],
                )
                .await?;
                return Ok(());
            }
        }

        check_insert(row_count)
    }

    /// update_aggregation_job updates a stored aggregation job.
    #[tracing::instrument(skip(self), err)]
    pub async fn update_aggregation_job<
        const SEED_SIZE: usize,
        Q: QueryType,
        A: vdaf::Aggregator<SEED_SIZE, 16>,
    >(
        &self,
        aggregation_job: &AggregationJob<SEED_SIZE, Q, A>,
    ) -> Result<(), Error> {
        let stmt = self
            .prepare_cached(
                "UPDATE aggregation_jobs SET
                    state = $1,
                    round = $2,
                    last_continue_request_hash = $3
                FROM tasks
                WHERE tasks.task_id = $4
                  AND aggregation_jobs.aggregation_job_id = $5
                  AND UPPER(aggregation_jobs.client_timestamp_interval) >= COALESCE($6::TIMESTAMP - tasks.report_expiry_age * '1 second'::INTERVAL, '-infinity'::TIMESTAMP)",
            )
            .await?;
        check_single_row_mutation(
            self.execute(
                &stmt,
                &[
                    /* state */ &aggregation_job.state(),
                    /* round */ &(u16::from(aggregation_job.round()) as i32),
                    /* last_continue_request_hash */
                    &aggregation_job.last_continue_request_hash(),
                    /* task_id */ &aggregation_job.task_id().as_ref(),
                    /* aggregation_job_id */ &aggregation_job.id().as_ref(),
                    /* now */ &self.clock.now().as_naive_date_time()?,
                ],
            )
            .await?,
        )
    }

    /// Check whether the report has ever been aggregated with the given parameter, for an
    /// aggregation job besides the given one.
    #[tracing::instrument(skip(self), err)]
    pub async fn check_other_report_aggregation_exists<const SEED_SIZE: usize, A>(
        &self,
        task_id: &TaskId,
        report_id: &ReportId,
        aggregation_param: &A::AggregationParam,
        aggregation_job_id: &AggregationJobId,
    ) -> Result<bool, Error>
    where
        A: vdaf::Aggregator<SEED_SIZE, 16>,
    {
        let stmt = self
            .prepare_cached(
                "SELECT 1 FROM report_aggregations
                JOIN aggregation_jobs ON aggregation_jobs.id = report_aggregations.aggregation_job_id
                JOIN tasks ON tasks.id = aggregation_jobs.task_id
                WHERE tasks.task_id = $1
                  AND report_aggregations.client_report_id = $2
                  AND aggregation_jobs.aggregation_param = $3
                  AND aggregation_jobs.aggregation_job_id != $4
                  AND UPPER(aggregation_jobs.client_timestamp_interval) >= COALESCE($5::TIMESTAMP - tasks.report_expiry_age * '1 second'::INTERVAL, '-infinity'::TIMESTAMP)",
            )
            .await?;
        Ok(self
            .query_opt(
                &stmt,
                &[
                    /* task_id */ &task_id.as_ref(),
                    /* report_id */ &report_id.as_ref(),
                    /* aggregation_param */ &aggregation_param.get_encoded(),
                    /* aggregation_job_id */ &aggregation_job_id.as_ref(),
                    /* now */ &self.clock.now().as_naive_date_time()?,
                ],
            )
            .await
            .map(|row| row.is_some())?)
    }

    /// get_report_aggregation gets a report aggregation by ID.
    #[tracing::instrument(skip(self), err)]
    pub async fn get_report_aggregation<
        const SEED_SIZE: usize,
        A: vdaf::Aggregator<SEED_SIZE, 16>,
    >(
        &self,
        vdaf: &A,
        role: &Role,
        task_id: &TaskId,
        aggregation_job_id: &AggregationJobId,
        report_id: &ReportId,
    ) -> Result<Option<ReportAggregation<SEED_SIZE, A>>, Error>
    where
        for<'a> A::PrepareState: ParameterizedDecode<(&'a A, usize)>,
    {
        let stmt = self
            .prepare_cached(
                "SELECT
                    report_aggregations.client_timestamp, report_aggregations.ord,
                    report_aggregations.state, report_aggregations.prep_state,
                    report_aggregations.prep_msg, report_aggregations.error_code,
                    report_aggregations.last_prep_step
                FROM report_aggregations
                JOIN aggregation_jobs ON aggregation_jobs.id = report_aggregations.aggregation_job_id
                JOIN tasks ON tasks.id = aggregation_jobs.task_id
                WHERE tasks.task_id = $1
                  AND aggregation_jobs.aggregation_job_id = $2
                  AND report_aggregations.client_report_id = $3
                  AND UPPER(aggregation_jobs.client_timestamp_interval) >= COALESCE($4::TIMESTAMP - tasks.report_expiry_age * '1 second'::INTERVAL, '-infinity'::TIMESTAMP)",
            )
            .await?;
        self.query_opt(
            &stmt,
            &[
                /* task_id */ &task_id.as_ref(),
                /* aggregation_job_id */ &aggregation_job_id.as_ref(),
                /* report_id */ &report_id.as_ref(),
                /* now */ &self.clock.now().as_naive_date_time()?,
            ],
        )
        .await?
        .map(|row| {
            Self::report_aggregation_from_row(
                vdaf,
                role,
                task_id,
                aggregation_job_id,
                report_id,
                &row,
            )
        })
        .transpose()
    }

    /// get_report_aggregations_for_aggregation_job retrieves all report aggregations associated
    /// with a given aggregation job, ordered by their natural ordering.
    #[tracing::instrument(skip(self), err)]
    pub async fn get_report_aggregations_for_aggregation_job<
        const SEED_SIZE: usize,
        A: vdaf::Aggregator<SEED_SIZE, 16>,
    >(
        &self,
        vdaf: &A,
        role: &Role,
        task_id: &TaskId,
        aggregation_job_id: &AggregationJobId,
    ) -> Result<Vec<ReportAggregation<SEED_SIZE, A>>, Error>
    where
        for<'a> A::PrepareState: ParameterizedDecode<(&'a A, usize)>,
    {
        let stmt = self
            .prepare_cached(
                "SELECT
                    report_aggregations.client_report_id, report_aggregations.client_timestamp,
                    report_aggregations.ord, report_aggregations.state,
                    report_aggregations.prep_state, report_aggregations.prep_msg,
                    report_aggregations.error_code, report_aggregations.last_prep_step
                FROM report_aggregations
                JOIN aggregation_jobs ON aggregation_jobs.id = report_aggregations.aggregation_job_id
                JOIN tasks ON tasks.id = aggregation_jobs.task_id
                WHERE tasks.task_id = $1
                  AND aggregation_jobs.aggregation_job_id = $2
                  AND UPPER(aggregation_jobs.client_timestamp_interval) >= COALESCE($3::TIMESTAMP - tasks.report_expiry_age * '1 second'::INTERVAL, '-infinity'::TIMESTAMP)
                ORDER BY report_aggregations.ord ASC",
            )
            .await?;
        self.query(
            &stmt,
            &[
                /* task_id */ &task_id.as_ref(),
                /* aggregation_job_id */ &aggregation_job_id.as_ref(),
                /* now */ &self.clock.now().as_naive_date_time()?,
            ],
        )
        .await?
        .into_iter()
        .map(|row| {
            Self::report_aggregation_from_row(
                vdaf,
                role,
                task_id,
                aggregation_job_id,
                &row.get_bytea_and_convert::<ReportId>("client_report_id")?,
                &row,
            )
        })
        .collect()
    }

    /// get_report_aggregations_for_task retrieves all report aggregations associated with a given
    /// task.
    #[cfg(feature = "test-util")]
    pub async fn get_report_aggregations_for_task<
        const SEED_SIZE: usize,
        A: vdaf::Aggregator<SEED_SIZE, 16>,
    >(
        &self,
        vdaf: &A,
        role: &Role,
        task_id: &TaskId,
    ) -> Result<Vec<ReportAggregation<SEED_SIZE, A>>, Error>
    where
        for<'a> A::PrepareState: ParameterizedDecode<(&'a A, usize)>,
    {
        let stmt = self
            .prepare_cached(
                "SELECT
                    aggregation_jobs.aggregation_job_id, report_aggregations.client_report_id,
                    report_aggregations.client_timestamp, report_aggregations.ord,
                    report_aggregations.state, report_aggregations.prep_state,
                    report_aggregations.prep_msg, report_aggregations.error_code,
                    report_aggregations.last_prep_step
                FROM report_aggregations
                JOIN aggregation_jobs ON aggregation_jobs.id = report_aggregations.aggregation_job_id
                JOIN tasks ON tasks.id = aggregation_jobs.task_id
                WHERE tasks.task_id = $1
                  AND UPPER(aggregation_jobs.client_timestamp_interval) >= COALESCE($2::TIMESTAMP - tasks.report_expiry_age * '1 second'::INTERVAL, '-infinity'::TIMESTAMP)",
            )
            .await?;
        self.query(
            &stmt,
            &[
                /* task_id */ &task_id.as_ref(),
                /* now */ &self.clock.now().as_naive_date_time()?,
            ],
        )
        .await?
        .into_iter()
        .map(|row| {
            Self::report_aggregation_from_row(
                vdaf,
                role,
                task_id,
                &row.get_bytea_and_convert::<AggregationJobId>("aggregation_job_id")?,
                &row.get_bytea_and_convert::<ReportId>("client_report_id")?,
                &row,
            )
        })
        .collect()
    }

    fn report_aggregation_from_row<const SEED_SIZE: usize, A: vdaf::Aggregator<SEED_SIZE, 16>>(
        vdaf: &A,
        role: &Role,
        task_id: &TaskId,
        aggregation_job_id: &AggregationJobId,
        report_id: &ReportId,
        row: &Row,
    ) -> Result<ReportAggregation<SEED_SIZE, A>, Error>
    where
        for<'a> A::PrepareState: ParameterizedDecode<(&'a A, usize)>,
    {
        let time = Time::from_naive_date_time(&row.get("client_timestamp"));
        let ord: u64 = row.get_bigint_and_convert("ord")?;
        let state: ReportAggregationStateCode = row.get("state");
        let prep_state_bytes: Option<Vec<u8>> = row.get("prep_state");
        let prep_msg_bytes: Option<Vec<u8>> = row.get("prep_msg");
        let error_code: Option<i16> = row.get("error_code");
        let last_prep_step_bytes: Option<Vec<u8>> = row.get("last_prep_step");

        let error_code = match error_code {
            Some(c) => {
                let c: u8 = c.try_into().map_err(|err| {
                    Error::DbState(format!("couldn't convert error_code value: {err}"))
                })?;
                Some(c.try_into().map_err(|err| {
                    Error::DbState(format!("couldn't convert error_code value: {err}"))
                })?)
            }
            None => None,
        };

        let last_prep_step = last_prep_step_bytes
            .map(|bytes| PrepareStep::get_decoded(&bytes))
            .transpose()?;

        let agg_state = match state {
            ReportAggregationStateCode::Start => ReportAggregationState::Start,

            ReportAggregationStateCode::Waiting => {
                let agg_index = role.index().ok_or_else(|| {
                    Error::User(anyhow!("unexpected role: {}", role.as_str()).into())
                })?;
                let prep_state = A::PrepareState::get_decoded_with_param(
                    &(vdaf, agg_index),
                    &prep_state_bytes.ok_or_else(|| {
                        Error::DbState(
                            "report aggregation in state WAITING but prep_state is NULL"
                                .to_string(),
                        )
                    })?,
                )?;
                let prep_msg = prep_msg_bytes
                    .map(|bytes| A::PrepareMessage::get_decoded_with_param(&prep_state, &bytes))
                    .transpose()?;

                ReportAggregationState::Waiting(prep_state, prep_msg)
            }

            ReportAggregationStateCode::Finished => ReportAggregationState::Finished,

            ReportAggregationStateCode::Failed => {
                ReportAggregationState::Failed(error_code.ok_or_else(|| {
                    Error::DbState(
                        "report aggregation in state FAILED but error_code is NULL".to_string(),
                    )
                })?)
            }
        };

        Ok(ReportAggregation::new(
            *task_id,
            *aggregation_job_id,
            *report_id,
            time,
            ord,
            last_prep_step,
            agg_state,
        ))
    }

    /// put_report_aggregation stores aggregation data for a single report.
    #[tracing::instrument(skip(self), err)]
    pub async fn put_report_aggregation<
        const SEED_SIZE: usize,
        A: vdaf::Aggregator<SEED_SIZE, 16>,
    >(
        &self,
        report_aggregation: &ReportAggregation<SEED_SIZE, A>,
    ) -> Result<(), Error>
    where
        A::PrepareState: Encode,
    {
        let encoded_state_values = report_aggregation.state().encoded_values_from_state();
        let encoded_last_prep_step = report_aggregation
            .last_prep_step()
            .map(PrepareStep::get_encoded);

        let stmt = self
            .prepare_cached(
                "INSERT INTO report_aggregations
                    (aggregation_job_id, client_report_id, client_timestamp, ord, state, prep_state,
                     prep_msg, error_code, last_prep_step)
                SELECT aggregation_jobs.id, $3, $4, $5, $6, $7, $8, $9, $10
                FROM aggregation_jobs
                JOIN tasks ON tasks.id = aggregation_jobs.task_id
                WHERE tasks.task_id = $1
                  AND aggregation_job_id = $2
                  AND UPPER(aggregation_jobs.client_timestamp_interval) >= COALESCE($11::TIMESTAMP - tasks.report_expiry_age * '1 second'::INTERVAL, '-infinity'::TIMESTAMP)
                ON CONFLICT DO NOTHING",
            )
            .await?;
        self.execute(
            &stmt,
            &[
                /* task_id */ &report_aggregation.task_id().as_ref(),
                /* aggregation_job_id */ &report_aggregation.aggregation_job_id().as_ref(),
                /* client_report_id */ &report_aggregation.report_id().as_ref(),
                /* client_timestamp */ &report_aggregation.time().as_naive_date_time()?,
                /* ord */ &TryInto::<i64>::try_into(report_aggregation.ord())?,
                /* state */ &report_aggregation.state().state_code(),
                /* prep_state */ &encoded_state_values.prep_state,
                /* prep_msg */ &encoded_state_values.prep_msg,
                /* error_code */ &encoded_state_values.report_share_err,
                /* last_prep_step */ &encoded_last_prep_step,
                /* now */ &self.clock.now().as_naive_date_time()?,
            ],
        )
        .await?;
        Ok(())
    }

    #[tracing::instrument(skip(self), err)]
    pub async fn update_report_aggregation<
        const SEED_SIZE: usize,
        A: vdaf::Aggregator<SEED_SIZE, 16>,
    >(
        &self,
        report_aggregation: &ReportAggregation<SEED_SIZE, A>,
    ) -> Result<(), Error>
    where
        A::PrepareState: Encode,
    {
        let encoded_state_values = report_aggregation.state().encoded_values_from_state();
        let encoded_last_prep_step = report_aggregation
            .last_prep_step()
            .map(PrepareStep::get_encoded);

        let stmt = self
            .prepare_cached(
                "UPDATE report_aggregations
                SET state = $1, prep_state = $2, prep_msg = $3, error_code = $4, last_prep_step = $5
                FROM aggregation_jobs, tasks
                WHERE report_aggregations.aggregation_job_id = aggregation_jobs.id
                  AND aggregation_jobs.task_id = tasks.id
                  AND aggregation_jobs.aggregation_job_id = $6
                  AND tasks.task_id = $7
                  AND report_aggregations.client_report_id = $8
                  AND report_aggregations.client_timestamp = $9
                  AND report_aggregations.ord = $10
                  AND UPPER(aggregation_jobs.client_timestamp_interval) >= COALESCE($11::TIMESTAMP - tasks.report_expiry_age * '1 second'::INTERVAL, '-infinity'::TIMESTAMP)",
            )
            .await?;
        check_single_row_mutation(
            self.execute(
                &stmt,
                &[
                    /* state */
                    &report_aggregation.state().state_code(),
                    /* prep_state */ &encoded_state_values.prep_state,
                    /* prep_msg */ &encoded_state_values.prep_msg,
                    /* error_code */ &encoded_state_values.report_share_err,
                    /* last_prep_step */ &encoded_last_prep_step,
                    /* aggregation_job_id */
                    &report_aggregation.aggregation_job_id().as_ref(),
                    /* task_id */ &report_aggregation.task_id().as_ref(),
                    /* client_report_id */ &report_aggregation.report_id().as_ref(),
                    /* client_timestamp */ &report_aggregation.time().as_naive_date_time()?,
                    /* ord */ &TryInto::<i64>::try_into(report_aggregation.ord())?,
                    /* now */ &self.clock.now().as_naive_date_time()?,
                ],
            )
            .await?,
        )
    }

    /// Returns the collection job for the provided ID, or `None` if no such collection job exists.
    #[tracing::instrument(skip(self), err)]
    pub async fn get_collection_job<
        const SEED_SIZE: usize,
        Q: QueryType,
        A: vdaf::Aggregator<SEED_SIZE, 16>,
    >(
        &self,
        vdaf: &A,
        collection_job_id: &CollectionJobId,
    ) -> Result<Option<CollectionJob<SEED_SIZE, Q, A>>, Error> {
        let stmt = self
            .prepare_cached(
                "SELECT
                    tasks.task_id,
                    collection_jobs.batch_identifier,
                    collection_jobs.aggregation_param,
                    collection_jobs.state,
                    collection_jobs.report_count,
                    collection_jobs.helper_aggregate_share,
                    collection_jobs.leader_aggregate_share
                FROM collection_jobs
                JOIN tasks ON tasks.id = collection_jobs.task_id
                WHERE collection_jobs.collection_job_id = $1
                  AND COALESCE(LOWER(collection_jobs.batch_interval), UPPER((SELECT client_timestamp_interval FROM batches WHERE batches.task_id = collection_jobs.task_id AND batches.batch_identifier = collection_jobs.batch_identifier AND batches.aggregation_param = collection_jobs.aggregation_param))) >= COALESCE($2::TIMESTAMP - tasks.report_expiry_age * '1 second'::INTERVAL, '-infinity'::TIMESTAMP)",
            )
            .await?;
        self.query_opt(
            &stmt,
            &[
                /* collection_job_id */ &collection_job_id.as_ref(),
                /* now */ &self.clock.now().as_naive_date_time()?,
            ],
        )
        .await?
        .map(|row| {
            let task_id = TaskId::get_decoded(row.get("task_id"))?;
            let batch_identifier = Q::BatchIdentifier::get_decoded(row.get("batch_identifier"))?;
            Self::collection_job_from_row(vdaf, task_id, batch_identifier, *collection_job_id, &row)
        })
        .transpose()
    }

    /// Returns all collection jobs for the given task which include the given timestamp. Applies
    /// only to time-interval tasks.
    #[tracing::instrument(skip(self), err)]
    pub async fn get_collection_jobs_including_time<
        const SEED_SIZE: usize,
        A: vdaf::Aggregator<SEED_SIZE, 16>,
    >(
        &self,
        vdaf: &A,
        task_id: &TaskId,
        timestamp: &Time,
    ) -> Result<Vec<CollectionJob<SEED_SIZE, TimeInterval, A>>, Error> {
        // TODO(#1553): write unit test
        let stmt = self
            .prepare_cached(
                "SELECT
                    collection_jobs.collection_job_id,
                    collection_jobs.batch_identifier,
                    collection_jobs.aggregation_param,
                    collection_jobs.state,
                    collection_jobs.report_count,
                    collection_jobs.helper_aggregate_share,
                    collection_jobs.leader_aggregate_share
                FROM collection_jobs JOIN tasks ON tasks.id = collection_jobs.task_id
                WHERE tasks.task_id = $1
                  AND collection_jobs.batch_interval @> $2::TIMESTAMP
                  AND LOWER(collection_jobs.batch_interval) >= COALESCE($3::TIMESTAMP - tasks.report_expiry_age * '1 second'::INTERVAL, '-infinity'::TIMESTAMP)",
            )
            .await?;
        self.query(
            &stmt,
            &[
                /* task_id */ task_id.as_ref(),
                /* timestamp */ &timestamp.as_naive_date_time()?,
                /* now */ &self.clock.now().as_naive_date_time()?,
            ],
        )
        .await?
        .into_iter()
        .map(|row| {
            let batch_identifier = Interval::get_decoded(row.get("batch_identifier"))?;
            let collection_job_id =
                row.get_bytea_and_convert::<CollectionJobId>("collection_job_id")?;
            Self::collection_job_from_row(vdaf, *task_id, batch_identifier, collection_job_id, &row)
        })
        .collect()
    }

    /// Returns all collection jobs for the given task whose collect intervals intersect with the
    /// given interval. Applies only to time-interval tasks.
    #[tracing::instrument(skip(self), err)]
    pub async fn get_collection_jobs_intersecting_interval<
        const SEED_SIZE: usize,
        A: vdaf::Aggregator<SEED_SIZE, 16>,
    >(
        &self,
        vdaf: &A,
        task_id: &TaskId,
        batch_interval: &Interval,
    ) -> Result<Vec<CollectionJob<SEED_SIZE, TimeInterval, A>>, Error> {
        // TODO(#1553): write unit test
        let stmt = self
            .prepare_cached(
                "SELECT
                    collection_jobs.collection_job_id,
                    collection_jobs.batch_identifier,
                    collection_jobs.aggregation_param,
                    collection_jobs.state,
                    collection_jobs.report_count,
                    collection_jobs.helper_aggregate_share,
                    collection_jobs.leader_aggregate_share
                FROM collection_jobs JOIN tasks ON tasks.id = collection_jobs.task_id
                WHERE tasks.task_id = $1
                  AND collection_jobs.batch_interval && $2
                  AND LOWER(collection_jobs.batch_interval) >= COALESCE($3::TIMESTAMP - tasks.report_expiry_age * '1 second'::INTERVAL, '-infinity'::TIMESTAMP)",
            )
            .await?;
        self.query(
            &stmt,
            &[
                /* task_id */ task_id.as_ref(),
                /* batch_interval */ &SqlInterval::from(batch_interval),
                /* now */ &self.clock.now().as_naive_date_time()?,
            ],
        )
        .await?
        .into_iter()
        .map(|row| {
            let batch_identifier = Interval::get_decoded(row.get("batch_identifier"))?;
            let collection_job_id =
                row.get_bytea_and_convert::<CollectionJobId>("collection_job_id")?;
            Self::collection_job_from_row::<SEED_SIZE, TimeInterval, A>(
                vdaf,
                *task_id,
                batch_identifier,
                collection_job_id,
                &row,
            )
        })
        .collect()
    }

    /// Retrieves all collection jobs for the given batch ID. Multiple collection jobs may be
    /// returned with distinct aggregation parameters. Applies only to fixed-size tasks.
    #[tracing::instrument(skip(self), err)]
    pub async fn get_collection_jobs_by_batch_id<
        const SEED_SIZE: usize,
        A: vdaf::Aggregator<SEED_SIZE, 16>,
    >(
        &self,
        vdaf: &A,
        task_id: &TaskId,
        batch_id: &BatchId,
    ) -> Result<Vec<CollectionJob<SEED_SIZE, FixedSize, A>>, Error> {
        // TODO(#1553): write unit test
        let stmt = self
            .prepare_cached(
                "SELECT
                    collection_jobs.collection_job_id,
                    collection_jobs.aggregation_param,
                    collection_jobs.state,
                    collection_jobs.report_count,
                    collection_jobs.helper_aggregate_share,
                    collection_jobs.leader_aggregate_share
                FROM collection_jobs
                JOIN tasks ON tasks.id = collection_jobs.task_id
                JOIN batches ON batches.task_id = collection_jobs.task_id
                            AND batches.batch_identifier = collection_jobs.batch_identifier
                WHERE tasks.task_id = $1
                  AND collection_jobs.batch_identifier = $2
                  AND UPPER(batches.client_timestamp_interval) >= COALESCE($3::TIMESTAMP - tasks.report_expiry_age * '1 second'::INTERVAL, '-infinity'::TIMESTAMP)",
            )
            .await?;
        self.query(
            &stmt,
            &[
                /* task_id */ task_id.as_ref(),
                /* batch_id */ &batch_id.get_encoded(),
                /* now */ &self.clock.now().as_naive_date_time()?,
            ],
        )
        .await?
        .into_iter()
        .map(|row| {
            let collection_job_id =
                row.get_bytea_and_convert::<CollectionJobId>("collection_job_id")?;
            Self::collection_job_from_row(vdaf, *task_id, *batch_id, collection_job_id, &row)
        })
        .collect()
    }

    #[cfg(feature = "test-util")]
    pub async fn get_collection_jobs_for_task<
        const SEED_SIZE: usize,
        Q: QueryType,
        A: vdaf::Aggregator<SEED_SIZE, 16>,
    >(
        &self,
        vdaf: &A,
        task_id: &TaskId,
    ) -> Result<Vec<CollectionJob<SEED_SIZE, Q, A>>, Error> {
        let stmt = self
            .prepare_cached(
                "SELECT
                    collection_jobs.collection_job_id,
                    collection_jobs.batch_identifier,
                    collection_jobs.aggregation_param,
                    collection_jobs.state,
                    collection_jobs.report_count,
                    collection_jobs.helper_aggregate_share,
                    collection_jobs.leader_aggregate_share
                FROM collection_jobs
                JOIN tasks ON tasks.id = collection_jobs.task_id
                WHERE tasks.task_id = $1
                  AND COALESCE(LOWER(collection_jobs.batch_interval), UPPER((SELECT client_timestamp_interval FROM batches WHERE batches.task_id = collection_jobs.task_id AND batches.batch_identifier = collection_jobs.batch_identifier AND batches.aggregation_param = collection_jobs.aggregation_param))) >= COALESCE($2::TIMESTAMP - tasks.report_expiry_age * '1 second'::INTERVAL, '-infinity'::TIMESTAMP)",
            )
            .await?;
        self.query(
            &stmt,
            &[
                /* task_id */ task_id.as_ref(),
                /* now */ &self.clock.now().as_naive_date_time()?,
            ],
        )
        .await?
        .into_iter()
        .map(|row| {
            let collection_job_id =
                row.get_bytea_and_convert::<CollectionJobId>("collection_job_id")?;
            let batch_identifier = Q::BatchIdentifier::get_decoded(row.get("batch_identifier"))?;
            Self::collection_job_from_row(vdaf, *task_id, batch_identifier, collection_job_id, &row)
        })
        .collect()
    }

    fn collection_job_from_row<
        const SEED_SIZE: usize,
        Q: QueryType,
        A: vdaf::Aggregator<SEED_SIZE, 16>,
    >(
        vdaf: &A,
        task_id: TaskId,
        batch_identifier: Q::BatchIdentifier,
        collection_job_id: CollectionJobId,
        row: &Row,
    ) -> Result<CollectionJob<SEED_SIZE, Q, A>, Error> {
        let aggregation_param = A::AggregationParam::get_decoded(row.get("aggregation_param"))?;
        let state: CollectionJobStateCode = row.get("state");
        let report_count: Option<i64> = row.get("report_count");
        let helper_aggregate_share_bytes: Option<Vec<u8>> = row.get("helper_aggregate_share");
        let leader_aggregate_share_bytes: Option<Vec<u8>> = row.get("leader_aggregate_share");

        let state = match state {
            CollectionJobStateCode::Start => CollectionJobState::Start,

            CollectionJobStateCode::Collectable => CollectionJobState::Collectable,

            CollectionJobStateCode::Finished => {
                let report_count = u64::try_from(report_count.ok_or_else(|| {
                    Error::DbState(
                        "collection job in state FINISHED but report_count is NULL".to_string(),
                    )
                })?)?;
                let encrypted_helper_aggregate_share = HpkeCiphertext::get_decoded(
                    &helper_aggregate_share_bytes.ok_or_else(|| {
                        Error::DbState(
                            "collection job in state FINISHED but helper_aggregate_share is NULL"
                                .to_string(),
                        )
                    })?,
                )?;
                let leader_aggregate_share = A::AggregateShare::get_decoded_with_param(
                    &(vdaf, &aggregation_param),
                    &leader_aggregate_share_bytes.ok_or_else(|| {
                        Error::DbState(
                            "collection job is in state FINISHED but leader_aggregate_share is \
                             NULL"
                                .to_string(),
                        )
                    })?,
                )?;
                CollectionJobState::Finished {
                    report_count,
                    encrypted_helper_aggregate_share,
                    leader_aggregate_share,
                }
            }

            CollectionJobStateCode::Abandoned => CollectionJobState::Abandoned,

            CollectionJobStateCode::Deleted => CollectionJobState::Deleted,
        };

        Ok(CollectionJob::new(
            task_id,
            collection_job_id,
            batch_identifier,
            aggregation_param,
            state,
        ))
    }

    /// Stores a new collection job.
    #[tracing::instrument(skip(self), err)]
    pub async fn put_collection_job<
        const SEED_SIZE: usize,
        Q: CollectableQueryType,
        A: vdaf::Aggregator<SEED_SIZE, 16>,
    >(
        &self,
        collection_job: &CollectionJob<SEED_SIZE, Q, A>,
    ) -> Result<(), Error>
    where
        A::AggregationParam: std::fmt::Debug,
    {
        let batch_interval =
            Q::to_batch_interval(collection_job.batch_identifier()).map(SqlInterval::from);

        let stmt = self
            .prepare_cached(
                "INSERT INTO collection_jobs
                    (collection_job_id, task_id, batch_identifier, batch_interval,
                    aggregation_param, state)
                VALUES ($1, (SELECT id FROM tasks WHERE task_id = $2), $3, $4, $5, $6)
                ON CONFLICT DO NOTHING
                RETURNING COALESCE(COALESCE(LOWER(batch_interval), UPPER((SELECT client_timestamp_interval FROM batches WHERE batches.task_id = collection_jobs.task_id AND batches.batch_identifier = collection_jobs.batch_identifier AND batches.aggregation_param = collection_jobs.aggregation_param))) < COALESCE($7::TIMESTAMP - (SELECT report_expiry_age FROM tasks WHERE task_id = $2) * '1 second'::INTERVAL, '-infinity'::TIMESTAMP), FALSE) AS is_expired",
            )
            .await?;

        let rows = self
            .query(
                &stmt,
                &[
                    /* collection_job_id */ collection_job.id().as_ref(),
                    /* task_id */ collection_job.task_id().as_ref(),
                    /* batch_identifier */ &collection_job.batch_identifier().get_encoded(),
                    /* batch_interval */ &batch_interval,
                    /* aggregation_param */
                    &collection_job.aggregation_parameter().get_encoded(),
                    /* state */
                    &collection_job.state().collection_job_state_code(),
                    /* now */ &self.clock.now().as_naive_date_time()?,
                ],
            )
            .await?;
        let row_count = rows.len().try_into()?;

        if let Some(row) = rows.into_iter().next() {
            // We got a row back, meaning we wrote a collection job. We check that it wasn't expired
            // per the task's report_expiry_age, but otherwise we are done.
            if row.get("is_expired") {
                let stmt = self
                    .prepare_cached(
                        "DELETE FROM collection_jobs
                        USING tasks
                        WHERE collection_jobs.task_id = tasks.id
                          AND tasks.task_id = $1
                          AND collection_jobs.collection_job_id = $2",
                    )
                    .await?;
                self.execute(
                    &stmt,
                    &[
                        /* task_id */ collection_job.task_id().as_ref(),
                        /* collection_job_id */ collection_job.id().as_ref(),
                    ],
                )
                .await?;
                return Ok(());
            }
        }

        check_insert(row_count)
    }

    /// acquire_incomplete_collection_jobs retrieves & acquires the IDs of unclaimed incomplete
    /// collection jobs. At most `maximum_acquire_count` jobs are acquired. The job is acquired with
    /// a "lease" that will time out; the desired duration of the lease is a parameter, and the
    /// lease expiration time is returned.
    #[tracing::instrument(skip(self), err)]
    pub async fn acquire_incomplete_collection_jobs(
        &self,
        lease_duration: &StdDuration,
        maximum_acquire_count: usize,
    ) -> Result<Vec<Lease<AcquiredCollectionJob>>, Error> {
        let now = self.clock.now().as_naive_date_time()?;
        let lease_expiry_time = add_naive_date_time_duration(&now, lease_duration)?;
        let maximum_acquire_count: i64 = maximum_acquire_count.try_into()?;

        let stmt = self
            .prepare_cached(
                "WITH incomplete_jobs AS (
                    SELECT collection_jobs.id, tasks.task_id, tasks.query_type, tasks.vdaf
                    FROM collection_jobs
                    JOIN tasks ON tasks.id = collection_jobs.task_id
                    WHERE tasks.aggregator_role = 'LEADER'
                      AND collection_jobs.state = 'COLLECTABLE'
                      AND collection_jobs.lease_expiry <= $2
                      AND COALESCE(LOWER(collection_jobs.batch_interval), UPPER((SELECT client_timestamp_interval FROM batches WHERE batches.task_id = collection_jobs.task_id AND batches.batch_identifier = collection_jobs.batch_identifier AND batches.aggregation_param = collection_jobs.aggregation_param))) >= COALESCE($2::TIMESTAMP - tasks.report_expiry_age * '1 second'::INTERVAL, '-infinity'::TIMESTAMP)
                    FOR UPDATE OF collection_jobs SKIP LOCKED LIMIT $3
                )
                UPDATE collection_jobs SET
                    lease_expiry = $1,
                    lease_token = gen_random_bytes(16),
                    lease_attempts = lease_attempts + 1
                FROM incomplete_jobs
                WHERE collection_jobs.id = incomplete_jobs.id
                RETURNING incomplete_jobs.task_id, incomplete_jobs.query_type, incomplete_jobs.vdaf,
                          collection_jobs.collection_job_id, collection_jobs.id,
                          collection_jobs.lease_token, collection_jobs.lease_attempts",
            )
            .await?;

        self.query(
            &stmt,
            &[
                /* lease_expiry */ &lease_expiry_time,
                /* now */ &now,
                /* limit */ &maximum_acquire_count,
            ],
        )
        .await?
        .into_iter()
        .map(|row| {
            let task_id = TaskId::get_decoded(row.get("task_id"))?;
            let collection_job_id =
                row.get_bytea_and_convert::<CollectionJobId>("collection_job_id")?;
            let query_type = row.try_get::<_, Json<task::QueryType>>("query_type")?.0;
            let vdaf = row.try_get::<_, Json<VdafInstance>>("vdaf")?.0;
            let lease_token = row.get_bytea_and_convert::<LeaseToken>("lease_token")?;
            let lease_attempts = row.get_bigint_and_convert("lease_attempts")?;
            Ok(Lease::new(
                AcquiredCollectionJob::new(task_id, collection_job_id, query_type, vdaf),
                lease_expiry_time,
                lease_token,
                lease_attempts,
            ))
        })
        .collect()
    }

    /// release_collection_job releases an acquired (via e.g. acquire_incomplete_collection_jobs)
    /// collect job. It returns an error if the collection job has no current lease.
    #[tracing::instrument(skip(self), err)]
    pub async fn release_collection_job(
        &self,
        lease: &Lease<AcquiredCollectionJob>,
    ) -> Result<(), Error> {
        let stmt = self
            .prepare_cached(
                "UPDATE collection_jobs
                SET lease_expiry = TIMESTAMP '-infinity',
                    lease_token = NULL,
                    lease_attempts = 0
                FROM tasks
                WHERE tasks.id = collection_jobs.task_id
                  AND tasks.task_id = $1
                  AND collection_jobs.collection_job_id = $2
                  AND collection_jobs.lease_expiry = $3
                  AND collection_jobs.lease_token = $4
                  AND COALESCE(LOWER(collection_jobs.batch_interval), UPPER((SELECT client_timestamp_interval FROM batches WHERE batches.task_id = collection_jobs.task_id AND batches.batch_identifier = collection_jobs.batch_identifier AND batches.aggregation_param = collection_jobs.aggregation_param))) >= COALESCE($5::TIMESTAMP - tasks.report_expiry_age * '1 second'::INTERVAL, '-infinity'::TIMESTAMP)",
            )
            .await?;
        check_single_row_mutation(
            self.execute(
                &stmt,
                &[
                    /* task_id */ &lease.leased().task_id().as_ref(),
                    /* collection_job_id */ &lease.leased().collection_job_id().as_ref(),
                    /* lease_expiry */ &lease.lease_expiry_time(),
                    /* lease_token */ &lease.lease_token().as_ref(),
                    /* now */ &self.clock.now().as_naive_date_time()?,
                ],
            )
            .await?,
        )
    }

    /// Updates an existing collection job.
    #[tracing::instrument(skip(self), err)]
    pub async fn update_collection_job<
        const SEED_SIZE: usize,
        Q: QueryType,
        A: vdaf::Aggregator<SEED_SIZE, 16>,
    >(
        &self,
        collection_job: &CollectionJob<SEED_SIZE, Q, A>,
    ) -> Result<(), Error> {
        let (report_count, leader_aggregate_share, helper_aggregate_share) = match collection_job
            .state()
        {
            CollectionJobState::Start => {
                return Err(Error::InvalidParameter(
                    "cannot update collection job into START state",
                ));
            }
            CollectionJobState::Finished {
                report_count,
                encrypted_helper_aggregate_share,
                leader_aggregate_share,
            } => {
                let report_count: Option<i64> = Some(i64::try_from(*report_count)?);
                let leader_aggregate_share: Option<Vec<u8>> =
                    Some(leader_aggregate_share.get_encoded());
                let helper_aggregate_share = Some(encrypted_helper_aggregate_share.get_encoded());

                (report_count, leader_aggregate_share, helper_aggregate_share)
            }
            CollectionJobState::Collectable
            | CollectionJobState::Abandoned
            | CollectionJobState::Deleted => (None, None, None),
        };

        let stmt = self
            .prepare_cached(
                "UPDATE collection_jobs SET
                    state = $1,
                    report_count = $2,
                    leader_aggregate_share = $3,
                    helper_aggregate_share = $4
                FROM tasks
                WHERE tasks.id = collection_jobs.task_id
                  AND tasks.task_id = $5
                  AND collection_job_id = $6
                  AND COALESCE(LOWER(collection_jobs.batch_interval), UPPER((SELECT client_timestamp_interval FROM batches WHERE batches.task_id = collection_jobs.task_id AND batches.batch_identifier = collection_jobs.batch_identifier AND batches.aggregation_param = collection_jobs.aggregation_param))) >= COALESCE($7::TIMESTAMP - tasks.report_expiry_age * '1 second'::INTERVAL, '-infinity'::TIMESTAMP)",
            )
            .await?;

        check_single_row_mutation(
            self.execute(
                &stmt,
                &[
                    /* state */ &collection_job.state().collection_job_state_code(),
                    /* report_count */ &report_count,
                    /* leader_aggregate_share */ &leader_aggregate_share,
                    /* helper_aggregate_share */ &helper_aggregate_share,
                    /* task_id */ &collection_job.task_id().as_ref(),
                    /* collection_job_id */ &collection_job.id().as_ref(),
                    /* now */ &self.clock.now().as_naive_date_time()?,
                ],
            )
            .await?,
        )
    }

    /// Retrieves an existing batch aggregation.
    #[tracing::instrument(skip(self, aggregation_parameter), err)]
    pub async fn get_batch_aggregation<
        const SEED_SIZE: usize,
        Q: QueryType,
        A: vdaf::Aggregator<SEED_SIZE, 16>,
    >(
        &self,
        vdaf: &A,
        task_id: &TaskId,
        batch_identifier: &Q::BatchIdentifier,
        aggregation_parameter: &A::AggregationParam,
        ord: u64,
    ) -> Result<Option<BatchAggregation<SEED_SIZE, Q, A>>, Error> {
        let stmt = self
            .prepare_cached(
                "SELECT
                    batch_aggregations.state, aggregate_share, report_count,
                    batch_aggregations.client_timestamp_interval, checksum
                FROM batch_aggregations
                JOIN tasks ON tasks.id = batch_aggregations.task_id
                JOIN batches ON batches.task_id = batch_aggregations.task_id
                            AND batches.batch_identifier = batch_aggregations.batch_identifier
                            AND batches.aggregation_param = batch_aggregations.aggregation_param
                WHERE tasks.task_id = $1
                  AND batch_aggregations.batch_identifier = $2
                  AND batch_aggregations.aggregation_param = $3
                  AND ord = $4
                  AND UPPER(batches.client_timestamp_interval) >= COALESCE($5::TIMESTAMP - tasks.report_expiry_age * '1 second'::INTERVAL, '-infinity'::TIMESTAMP)",
            )
            .await?;

        self.query_opt(
            &stmt,
            &[
                /* task_id */ &task_id.as_ref(),
                /* batch_identifier */ &batch_identifier.get_encoded(),
                /* aggregation_param */ &aggregation_parameter.get_encoded(),
                /* ord */ &TryInto::<i64>::try_into(ord)?,
                /* now */ &self.clock.now().as_naive_date_time()?,
            ],
        )
        .await?
        .map(|row| {
            Self::batch_aggregation_from_row(
                vdaf,
                *task_id,
                batch_identifier.clone(),
                aggregation_parameter.clone(),
                ord,
                row,
            )
        })
        .transpose()
    }

    /// Retrieves all batch aggregations stored for a given batch, identified by task ID, batch
    /// identifier, and aggregation parameter.
    #[tracing::instrument(skip(self, aggregation_parameter), err)]
    pub async fn get_batch_aggregations_for_batch<
        const SEED_SIZE: usize,
        Q: QueryType,
        A: vdaf::Aggregator<SEED_SIZE, 16>,
    >(
        &self,
        vdaf: &A,
        task_id: &TaskId,
        batch_identifier: &Q::BatchIdentifier,
        aggregation_parameter: &A::AggregationParam,
    ) -> Result<Vec<BatchAggregation<SEED_SIZE, Q, A>>, Error> {
        let stmt = self
            .prepare_cached(
                "SELECT
                    ord, batch_aggregations.state, aggregate_share, report_count,
                    batch_aggregations.client_timestamp_interval, checksum
                FROM batch_aggregations
                JOIN tasks ON tasks.id = batch_aggregations.task_id
                JOIN batches ON batches.task_id = batch_aggregations.task_id
                            AND batches.batch_identifier = batch_aggregations.batch_identifier
                            AND batches.aggregation_param = batch_aggregations.aggregation_param
                WHERE tasks.task_id = $1
                  AND batch_aggregations.batch_identifier = $2
                  AND batch_aggregations.aggregation_param = $3
                  AND UPPER(batches.client_timestamp_interval) >= COALESCE($4::TIMESTAMP - tasks.report_expiry_age * '1 second'::INTERVAL, '-infinity'::TIMESTAMP)",
            )
            .await?;

        self.query(
            &stmt,
            &[
                /* task_id */ &task_id.as_ref(),
                /* batch_identifier */ &batch_identifier.get_encoded(),
                /* aggregation_param */ &aggregation_parameter.get_encoded(),
                /* now */ &self.clock.now().as_naive_date_time()?,
            ],
        )
        .await?
        .into_iter()
        .map(|row| {
            Self::batch_aggregation_from_row(
                vdaf,
                *task_id,
                batch_identifier.clone(),
                aggregation_parameter.clone(),
                row.get_bigint_and_convert("ord")?,
                row,
            )
        })
        .collect()
    }

    #[cfg(feature = "test-util")]
    pub async fn get_batch_aggregations_for_task<
        const SEED_SIZE: usize,
        Q: QueryType,
        A: vdaf::Aggregator<SEED_SIZE, 16>,
    >(
        &self,
        vdaf: &A,
        task_id: &TaskId,
    ) -> Result<Vec<BatchAggregation<SEED_SIZE, Q, A>>, Error> {
        let stmt = self
            .prepare_cached(
                "SELECT
                    batch_aggregations.batch_identifier, batch_aggregations.aggregation_param, ord,
                    batch_aggregations.state, aggregate_share, report_count,
                    batch_aggregations.client_timestamp_interval, checksum
                FROM batch_aggregations
                JOIN tasks ON tasks.id = batch_aggregations.task_id
                JOIN batches ON batches.task_id = batch_aggregations.task_id
                            AND batches.batch_identifier = batch_aggregations.batch_identifier
                            AND batches.aggregation_param = batch_aggregations.aggregation_param
                WHERE tasks.task_id = $1
                  AND UPPER(batches.client_timestamp_interval) >= COALESCE($2::TIMESTAMP - tasks.report_expiry_age * '1 second'::INTERVAL, '-infinity'::TIMESTAMP)",
            )
            .await?;

        self.query(
            &stmt,
            &[
                /* task_id */ &task_id.as_ref(),
                /* now */ &self.clock.now().as_naive_date_time()?,
            ],
        )
        .await?
        .into_iter()
        .map(|row| {
            let batch_identifier = Q::BatchIdentifier::get_decoded(row.get("batch_identifier"))?;
            let aggregation_param = A::AggregationParam::get_decoded(row.get("aggregation_param"))?;
            let ord = row.get_bigint_and_convert("ord")?;

            Self::batch_aggregation_from_row(
                vdaf,
                *task_id,
                batch_identifier,
                aggregation_param,
                ord,
                row,
            )
        })
        .collect()
    }

    fn batch_aggregation_from_row<
        const SEED_SIZE: usize,
        Q: QueryType,
        A: vdaf::Aggregator<SEED_SIZE, 16>,
    >(
        vdaf: &A,
        task_id: TaskId,
        batch_identifier: Q::BatchIdentifier,
        aggregation_parameter: A::AggregationParam,
        ord: u64,
        row: Row,
    ) -> Result<BatchAggregation<SEED_SIZE, Q, A>, Error> {
        let state = row.get("state");
        let aggregate_share = row
            .get::<_, Option<Vec<u8>>>("aggregate_share")
            .map(|bytes| {
                A::AggregateShare::get_decoded_with_param(&(vdaf, &aggregation_parameter), &bytes)
            })
            .transpose()
            .map_err(|_| Error::DbState("aggregate_share couldn't be parsed".to_string()))?;
        let report_count = row.get_bigint_and_convert("report_count")?;
        let client_timestamp_interval = row
            .get::<_, SqlInterval>("client_timestamp_interval")
            .as_interval();
        let checksum = ReportIdChecksum::get_decoded(row.get("checksum"))?;
        Ok(BatchAggregation::new(
            task_id,
            batch_identifier,
            aggregation_parameter,
            ord,
            state,
            aggregate_share,
            report_count,
            client_timestamp_interval,
            checksum,
        ))
    }

    /// Store a new `batch_aggregations` row in the datastore.
    #[tracing::instrument(skip(self), err)]
    pub async fn put_batch_aggregation<
        const SEED_SIZE: usize,
        Q: AccumulableQueryType,
        A: vdaf::Aggregator<SEED_SIZE, 16>,
    >(
        &self,
        batch_aggregation: &BatchAggregation<SEED_SIZE, Q, A>,
    ) -> Result<(), Error>
    where
        A::AggregationParam: std::fmt::Debug,
        A::AggregateShare: std::fmt::Debug,
    {
        let batch_interval =
            Q::to_batch_interval(batch_aggregation.batch_identifier()).map(SqlInterval::from);

        let stmt = self
            .prepare_cached(
                "INSERT INTO batch_aggregations (
                    task_id, batch_identifier, batch_interval, aggregation_param, ord, state,
                    aggregate_share, report_count, client_timestamp_interval, checksum
                )
                VALUES ((SELECT id FROM tasks WHERE task_id = $1), $2, $3, $4, $5, $6, $7, $8, $9, $10)
                ON CONFLICT DO NOTHING
                RETURNING COALESCE(UPPER((SELECT client_timestamp_interval FROM batches WHERE task_id = batch_aggregations.task_id AND batch_identifier = batch_aggregations.batch_identifier AND aggregation_param = batch_aggregations.aggregation_param)) < COALESCE($11::TIMESTAMP - (SELECT report_expiry_age FROM tasks WHERE task_id = $1) * '1 second'::INTERVAL, '-infinity'::TIMESTAMP), FALSE) AS is_expired",
            )
            .await?;
        let rows = self
            .query(
                &stmt,
                &[
                    /* task_id */ &batch_aggregation.task_id().as_ref(),
                    /* batch_identifier */
                    &batch_aggregation.batch_identifier().get_encoded(),
                    /* batch_interval */ &batch_interval,
                    /* aggregation_param */
                    &batch_aggregation.aggregation_parameter().get_encoded(),
                    /* ord */ &TryInto::<i64>::try_into(batch_aggregation.ord())?,
                    /* state */ &batch_aggregation.state(),
                    /* aggregate_share */
                    &batch_aggregation.aggregate_share().map(Encode::get_encoded),
                    /* report_count */
                    &i64::try_from(batch_aggregation.report_count())?,
                    /* client_timestamp_interval */
                    &SqlInterval::from(batch_aggregation.client_timestamp_interval()),
                    /* checksum */ &batch_aggregation.checksum().get_encoded(),
                    /* now */ &self.clock.now().as_naive_date_time()?,
                ],
            )
            .await?;
        let row_count = rows.len().try_into()?;

        if let Some(row) = rows.into_iter().next() {
            // We got a row back, meaning we wrote an outstanding batch. We check that it wasn't
            // expired per the task's report_expiry_age, but otherwise we are done.
            if row.get("is_expired") {
                let stmt = self
                    .prepare_cached(
                        "DELETE FROM batch_aggregations
                        USING tasks
                        WHERE batch_aggregations.task_id = tasks.id
                          AND tasks.task_id = $1
                          AND batch_aggregations.batch_identifier = $2
                          AND batch_aggregations.aggregation_param = $3",
                    )
                    .await?;
                self.execute(
                    &stmt,
                    &[
                        /* task_id */ &batch_aggregation.task_id().as_ref(),
                        /* batch_identifier */
                        &batch_aggregation.batch_identifier().get_encoded(),
                        /* aggregation_param */
                        &batch_aggregation.aggregation_parameter().get_encoded(),
                    ],
                )
                .await?;
                return Ok(());
            }
        }

        check_insert(row_count)
    }

    /// Update an existing `batch_aggregations` row with the values from the provided batch
    /// aggregation.
    #[tracing::instrument(skip(self), err)]
    pub async fn update_batch_aggregation<
        const SEED_SIZE: usize,
        Q: QueryType,
        A: vdaf::Aggregator<SEED_SIZE, 16>,
    >(
        &self,
        batch_aggregation: &BatchAggregation<SEED_SIZE, Q, A>,
    ) -> Result<(), Error>
    where
        A::AggregationParam: std::fmt::Debug,
        A::AggregateShare: std::fmt::Debug,
    {
        let stmt = self
            .prepare_cached(
                "UPDATE batch_aggregations
                SET
                    state = $1,
                    aggregate_share = $2,
                    report_count = $3,
                    client_timestamp_interval = $4,
                    checksum = $5
                FROM tasks, batches
                WHERE tasks.id = batch_aggregations.task_id
                  AND batches.task_id = batch_aggregations.task_id
                  AND batches.batch_identifier = batch_aggregations.batch_identifier
                  AND batches.aggregation_param = batch_aggregations.aggregation_param
                  AND tasks.task_id = $6
                  AND batch_aggregations.batch_identifier = $7
                  AND batch_aggregations.aggregation_param = $8
                  AND ord = $9
                  AND UPPER(batches.client_timestamp_interval) >= COALESCE($10::TIMESTAMP - tasks.report_expiry_age * '1 second'::INTERVAL, '-infinity'::TIMESTAMP)",
            )
            .await?;
        check_single_row_mutation(
            self.execute(
                &stmt,
                &[
                    /* state */ &batch_aggregation.state(),
                    /* aggregate_share */
                    &batch_aggregation.aggregate_share().map(Encode::get_encoded),
                    /* report_count */ &i64::try_from(batch_aggregation.report_count())?,
                    /* client_timestamp_interval */
                    &SqlInterval::from(batch_aggregation.client_timestamp_interval()),
                    /* checksum */ &batch_aggregation.checksum().get_encoded(),
                    /* task_id */ &batch_aggregation.task_id().as_ref(),
                    /* batch_identifier */
                    &batch_aggregation.batch_identifier().get_encoded(),
                    /* aggregation_param */
                    &batch_aggregation.aggregation_parameter().get_encoded(),
                    /* ord */ &TryInto::<i64>::try_into(batch_aggregation.ord())?,
                    /* now */ &self.clock.now().as_naive_date_time()?,
                ],
            )
            .await?,
        )?;

        Ok(())
    }

    /// Fetch an [`AggregateShareJob`] from the datastore corresponding to given parameters, or
    /// `None` if no such job exists.
    #[tracing::instrument(skip(self), err)]
    pub async fn get_aggregate_share_job<
        const SEED_SIZE: usize,
        Q: QueryType,
        A: vdaf::Aggregator<SEED_SIZE, 16>,
    >(
        &self,
        vdaf: &A,
        task_id: &TaskId,
        batch_identifier: &Q::BatchIdentifier,
        aggregation_parameter: &A::AggregationParam,
    ) -> Result<Option<AggregateShareJob<SEED_SIZE, Q, A>>, Error> {
        let stmt = self
            .prepare_cached(
                "SELECT helper_aggregate_share, report_count, checksum
                FROM aggregate_share_jobs
                JOIN tasks ON tasks.id = aggregate_share_jobs.task_id
                WHERE tasks.task_id = $1
                  AND batch_identifier = $2
                  AND aggregation_param = $3
                  AND COALESCE(LOWER(aggregate_share_jobs.batch_interval), UPPER((SELECT client_timestamp_interval FROM batches WHERE batches.task_id = aggregate_share_jobs.task_id AND batches.batch_identifier = aggregate_share_jobs.batch_identifier AND batches.aggregation_param = aggregate_share_jobs.aggregation_param))) >= COALESCE($4::TIMESTAMP - tasks.report_expiry_age * '1 second'::INTERVAL, '-infinity'::TIMESTAMP)",
            )
            .await?;
        self.query_opt(
            &stmt,
            &[
                /* task_id */ &task_id.as_ref(),
                /* batch_identifier */ &batch_identifier.get_encoded(),
                /* aggregation_param */ &aggregation_parameter.get_encoded(),
                /* now */ &self.clock.now().as_naive_date_time()?,
            ],
        )
        .await?
        .map(|row| {
            Self::aggregate_share_job_from_row(
                vdaf,
                task_id,
                batch_identifier.clone(),
                aggregation_parameter.clone(),
                &row,
            )
        })
        .transpose()
    }

    /// Returns all aggregate share jobs for the given task which include the given timestamp.
    /// Applies only to time-interval tasks.
    #[tracing::instrument(skip(self), err)]
    pub async fn get_aggregate_share_jobs_including_time<
        const SEED_SIZE: usize,
        A: vdaf::Aggregator<SEED_SIZE, 16>,
    >(
        &self,
        vdaf: &A,
        task_id: &TaskId,
        timestamp: &Time,
    ) -> Result<Vec<AggregateShareJob<SEED_SIZE, TimeInterval, A>>, Error> {
        let stmt = self
            .prepare_cached(
                "SELECT
                    aggregate_share_jobs.batch_identifier,
                    aggregate_share_jobs.aggregation_param,
                    aggregate_share_jobs.helper_aggregate_share,
                    aggregate_share_jobs.report_count,
                    aggregate_share_jobs.checksum
                FROM aggregate_share_jobs
                JOIN tasks ON tasks.id = aggregate_share_jobs.task_id
                WHERE tasks.task_id = $1
                  AND aggregate_share_jobs.batch_interval @> $2::TIMESTAMP
                  AND LOWER(aggregate_share_jobs.batch_interval) >= COALESCE($3::TIMESTAMP - tasks.report_expiry_age * '1 second'::INTERVAL, '-infinity'::TIMESTAMP)",
            )
            .await?;
        self.query(
            &stmt,
            &[
                /* task_id */ &task_id.as_ref(),
                /* timestamp */ &timestamp.as_naive_date_time()?,
                /* now */ &self.clock.now().as_naive_date_time()?,
            ],
        )
        .await?
        .into_iter()
        .map(|row| {
            let batch_identifier = Interval::get_decoded(row.get("batch_identifier"))?;
            let aggregation_param = A::AggregationParam::get_decoded(row.get("aggregation_param"))?;
            Self::aggregate_share_job_from_row(
                vdaf,
                task_id,
                batch_identifier,
                aggregation_param,
                &row,
            )
        })
        .collect()
    }

    /// Returns all aggregate share jobs for the given task whose collect intervals intersect with
    /// the given interval. Applies only to time-interval tasks.
    #[tracing::instrument(skip(self), err)]
    pub async fn get_aggregate_share_jobs_intersecting_interval<
        const SEED_SIZE: usize,
        A: vdaf::Aggregator<SEED_SIZE, 16>,
    >(
        &self,
        vdaf: &A,
        task_id: &TaskId,
        interval: &Interval,
    ) -> Result<Vec<AggregateShareJob<SEED_SIZE, TimeInterval, A>>, Error> {
        let stmt = self
            .prepare_cached(
                "SELECT
                    aggregate_share_jobs.batch_identifier,
                    aggregate_share_jobs.aggregation_param,
                    aggregate_share_jobs.helper_aggregate_share,
                    aggregate_share_jobs.report_count,
                    aggregate_share_jobs.checksum
                FROM aggregate_share_jobs
                JOIN tasks ON tasks.id = aggregate_share_jobs.task_id
                WHERE tasks.task_id = $1
                  AND aggregate_share_jobs.batch_interval && $2
                  AND LOWER(aggregate_share_jobs.batch_interval) >= COALESCE($3::TIMESTAMP - tasks.report_expiry_age * '1 second'::INTERVAL, '-infinity'::TIMESTAMP)",
            )
            .await?;
        self.query(
            &stmt,
            &[
                /* task_id */ &task_id.as_ref(),
                /* interval */ &SqlInterval::from(interval),
                /* now */ &self.clock.now().as_naive_date_time()?,
            ],
        )
        .await?
        .into_iter()
        .map(|row| {
            let batch_identifier = Interval::get_decoded(row.get("batch_identifier"))?;
            let aggregation_param = A::AggregationParam::get_decoded(row.get("aggregation_param"))?;
            Self::aggregate_share_job_from_row(
                vdaf,
                task_id,
                batch_identifier,
                aggregation_param,
                &row,
            )
        })
        .collect()
    }

    /// Returns all aggregate share jobs for the given task with the given batch identifier.
    /// Multiple aggregate share jobs may be returned with distinct aggregation parameters.
    /// Applies only to fixed-size tasks.
    #[tracing::instrument(skip(self), err)]
    pub async fn get_aggregate_share_jobs_by_batch_id<
        const SEED_SIZE: usize,
        A: vdaf::Aggregator<SEED_SIZE, 16>,
    >(
        &self,
        vdaf: &A,
        task_id: &TaskId,
        batch_id: &BatchId,
    ) -> Result<Vec<AggregateShareJob<SEED_SIZE, FixedSize, A>>, Error> {
        let stmt = self
            .prepare_cached(
                "SELECT
                    aggregate_share_jobs.aggregation_param,
                    aggregate_share_jobs.helper_aggregate_share,
                    aggregate_share_jobs.report_count,
                    aggregate_share_jobs.checksum
                FROM aggregate_share_jobs JOIN tasks ON tasks.id = aggregate_share_jobs.task_id
                WHERE tasks.task_id = $1
                  AND aggregate_share_jobs.batch_identifier = $2
                  AND UPPER((SELECT client_timestamp_interval FROM batches WHERE batches.task_id = aggregate_share_jobs.task_id AND batches.batch_identifier = aggregate_share_jobs.batch_identifier AND batches.aggregation_param = aggregate_share_jobs.aggregation_param)) >= COALESCE($3::TIMESTAMP - tasks.report_expiry_age * '1 second'::INTERVAL, '-infinity'::TIMESTAMP)",
            )
            .await?;
        self.query(
            &stmt,
            &[
                /* task_id */ &task_id.as_ref(),
                /* batch_id */ &batch_id.get_encoded(),
                /* now */ &self.clock.now().as_naive_date_time()?,
            ],
        )
        .await?
        .into_iter()
        .map(|row| {
            let aggregation_param = A::AggregationParam::get_decoded(row.get("aggregation_param"))?;
            Self::aggregate_share_job_from_row(vdaf, task_id, *batch_id, aggregation_param, &row)
        })
        .collect()
    }

    #[cfg(feature = "test-util")]
    pub async fn get_aggregate_share_jobs_for_task<
        const SEED_SIZE: usize,
        Q: QueryType,
        A: vdaf::Aggregator<SEED_SIZE, 16>,
    >(
        &self,
        vdaf: &A,
        task_id: &TaskId,
    ) -> Result<Vec<AggregateShareJob<SEED_SIZE, Q, A>>, Error> {
        let stmt = self
            .prepare_cached(
                "SELECT
                    aggregate_share_jobs.batch_identifier,
                    aggregate_share_jobs.aggregation_param,
                    aggregate_share_jobs.helper_aggregate_share,
                    aggregate_share_jobs.report_count,
                    aggregate_share_jobs.checksum
                FROM aggregate_share_jobs
                JOIN tasks ON tasks.id = aggregate_share_jobs.task_id
                WHERE tasks.task_id = $1
                  AND COALESCE(LOWER(aggregate_share_jobs.batch_interval), UPPER((SELECT client_timestamp_interval FROM batches WHERE batches.task_id = aggregate_share_jobs.task_id AND batches.batch_identifier = aggregate_share_jobs.batch_identifier AND batches.aggregation_param = aggregate_share_jobs.aggregation_param))) >= COALESCE($2::TIMESTAMP - tasks.report_expiry_age * '1 second'::INTERVAL, '-infinity'::TIMESTAMP)",
            )
            .await?;
        self.query(
            &stmt,
            &[
                /* task_id */ &task_id.as_ref(),
                /* now */ &self.clock.now().as_naive_date_time()?,
            ],
        )
        .await?
        .into_iter()
        .map(|row| {
            let batch_identifier = Q::BatchIdentifier::get_decoded(row.get("batch_identifier"))?;
            let aggregation_param = A::AggregationParam::get_decoded(row.get("aggregation_param"))?;
            Self::aggregate_share_job_from_row(
                vdaf,
                task_id,
                batch_identifier,
                aggregation_param,
                &row,
            )
        })
        .collect()
    }

    fn aggregate_share_job_from_row<
        const SEED_SIZE: usize,
        Q: QueryType,
        A: vdaf::Aggregator<SEED_SIZE, 16>,
    >(
        vdaf: &A,
        task_id: &TaskId,
        batch_identifier: Q::BatchIdentifier,
        aggregation_param: A::AggregationParam,
        row: &Row,
    ) -> Result<AggregateShareJob<SEED_SIZE, Q, A>, Error> {
        let helper_aggregate_share =
            row.get_bytea_and_decode("helper_aggregate_share", &(vdaf, &aggregation_param))?;
        Ok(AggregateShareJob::new(
            *task_id,
            batch_identifier,
            aggregation_param,
            helper_aggregate_share,
            row.get_bigint_and_convert("report_count")?,
            ReportIdChecksum::get_decoded(row.get("checksum"))?,
        ))
    }

    /// Put an `aggregate_share_job` row into the datastore.
    #[tracing::instrument(skip(self), err)]
    pub async fn put_aggregate_share_job<
        const SEED_SIZE: usize,
        Q: CollectableQueryType,
        A: vdaf::Aggregator<SEED_SIZE, 16>,
    >(
        &self,
        aggregate_share_job: &AggregateShareJob<SEED_SIZE, Q, A>,
    ) -> Result<(), Error> {
        let batch_interval =
            Q::to_batch_interval(aggregate_share_job.batch_identifier()).map(SqlInterval::from);

        let stmt = self
            .prepare_cached(
                "INSERT INTO aggregate_share_jobs (
                    task_id, batch_identifier, batch_interval, aggregation_param,
                    helper_aggregate_share, report_count, checksum
                )
                VALUES ((SELECT id FROM tasks WHERE task_id = $1), $2, $3, $4, $5, $6, $7)
                ON CONFLICT DO NOTHING
                RETURNING COALESCE(COALESCE(LOWER(batch_interval), UPPER((SELECT client_timestamp_interval FROM batches WHERE batches.task_id = aggregate_share_jobs.task_id AND batches.batch_identifier = aggregate_share_jobs.batch_identifier AND batches.aggregation_param = aggregate_share_jobs.aggregation_param))) < COALESCE($8::TIMESTAMP - (SELECT report_expiry_age FROM tasks WHERE task_id = $1) * '1 second'::INTERVAL, '-infinity'::TIMESTAMP), FALSE) AS is_expired",
            )
            .await?;
        let rows = self
            .query(
                &stmt,
                &[
                    /* task_id */ &aggregate_share_job.task_id().as_ref(),
                    /* batch_identifier */
                    &aggregate_share_job.batch_identifier().get_encoded(),
                    /* batch_interval */ &batch_interval,
                    /* aggregation_param */
                    &aggregate_share_job.aggregation_parameter().get_encoded(),
                    /* helper_aggregate_share */
                    &aggregate_share_job.helper_aggregate_share().get_encoded(),
                    /* report_count */ &i64::try_from(aggregate_share_job.report_count())?,
                    /* checksum */ &aggregate_share_job.checksum().get_encoded(),
                    /* now */ &self.clock.now().as_naive_date_time()?,
                ],
            )
            .await?;
        let row_count = rows.len().try_into()?;

        if let Some(row) = rows.into_iter().next() {
            // We got a row back, meaning we wrote a collection job. We check that it wasn't expired
            // per the task's report_expiry_age, but otherwise we are done.
            if row.get("is_expired") {
                let stmt = self
                    .prepare_cached(
                        "DELETE FROM aggregate_share_jobs
                        USING tasks
                        WHERE aggregate_share_jobs.task_id = tasks.id
                          AND tasks.task_id = $1
                          AND aggregate_share_jobs.batch_identifier = $2
                          AND aggregate_share_jobs.aggregation_param = $3",
                    )
                    .await?;
                self.execute(
                    &stmt,
                    &[
                        /* task_id */ aggregate_share_job.task_id().as_ref(),
                        /* batch_identifier */
                        &aggregate_share_job.batch_identifier().get_encoded(),
                        /* aggregation_param */
                        &aggregate_share_job.aggregation_parameter().get_encoded(),
                    ],
                )
                .await?;
                return Ok(());
            }
        }

        check_insert(row_count)
    }

    /// Writes an outstanding batch. (This method does not take an [`OutstandingBatch`] as several
    /// of the included values are read implicitly.)
    #[tracing::instrument(skip(self), err)]
    pub async fn put_outstanding_batch(
        &self,
        task_id: &TaskId,
        batch_id: &BatchId,
        time_bucket_start: &Option<Time>,
    ) -> Result<(), Error> {
        let stmt = self
            .prepare_cached(
                "INSERT INTO outstanding_batches (task_id, batch_id, time_bucket_start)
                VALUES ((SELECT id FROM tasks WHERE task_id = $1), $2, $3)
                ON CONFLICT DO NOTHING
                RETURNING COALESCE(UPPER((SELECT client_timestamp_interval FROM batches WHERE task_id = outstanding_batches.task_id AND batch_identifier = outstanding_batches.batch_id)) < COALESCE($4::TIMESTAMP - (SELECT report_expiry_age FROM tasks WHERE task_id = $1) * '1 second'::INTERVAL, '-infinity'::TIMESTAMP), FALSE) AS is_expired",
            )
            .await?;
        let rows = self
            .query(
                &stmt,
                &[
                    /* task_id */ task_id.as_ref(),
                    /* batch_id */ batch_id.as_ref(),
                    /* time_bucket_start */
                    &time_bucket_start
                        .as_ref()
                        .map(Time::as_naive_date_time)
                        .transpose()?,
                    /* now */ &self.clock.now().as_naive_date_time()?,
                ],
            )
            .await?;
        let row_count = rows.len().try_into()?;

        if let Some(row) = rows.into_iter().next() {
            // We got a row back, meaning we wrote an outstanding batch. We check that it wasn't
            // expired per the task's report_expiry_age, but otherwise we are done.
            if row.get("is_expired") {
                let stmt = self
                    .prepare_cached(
                        "DELETE FROM outstanding_batches
                        USING tasks
                        WHERE outstanding_batches.task_id = tasks.id
                          AND tasks.task_id = $1
                          AND outstanding_batches.batch_id = $2",
                    )
                    .await?;
                self.execute(
                    &stmt,
                    &[
                        /* task_id */ task_id.as_ref(),
                        /* batch_id */ batch_id.as_ref(),
                    ],
                )
                .await?;
                return Ok(());
            }
        }

        check_insert(row_count)
    }

    /// Retrieves all [`OutstandingBatch`]es for a given task and time bucket, if applicable.
    #[tracing::instrument(skip(self), err)]
    pub async fn get_outstanding_batches(
        &self,
        task_id: &TaskId,
        time_bucket_start: &Option<Time>,
    ) -> Result<Vec<OutstandingBatch>, Error> {
        let rows = if let Some(time_bucket_start) = time_bucket_start {
            let stmt = self
                .prepare_cached(
                    "SELECT batch_id FROM outstanding_batches
                    JOIN tasks ON tasks.id = outstanding_batches.task_id
                    JOIN batches ON batches.task_id = outstanding_batches.task_id
                                AND batches.batch_identifier = outstanding_batches.batch_id
                    WHERE tasks.task_id = $1
                    AND time_bucket_start = $2
                    AND UPPER(batches.client_timestamp_interval) >= COALESCE($3::TIMESTAMP - tasks.report_expiry_age * '1 second'::INTERVAL, '-infinity'::TIMESTAMP)",
                )
                .await?;
            self.query(
                &stmt,
                &[
                    /* task_id */ task_id.as_ref(),
                    /* time_bucket_start */ &time_bucket_start.as_naive_date_time()?,
                    /* now */ &self.clock.now().as_naive_date_time()?,
                ],
            )
            .await?
        } else {
            let stmt = self
                .prepare_cached(
                    "SELECT batch_id FROM outstanding_batches
                    JOIN tasks ON tasks.id = outstanding_batches.task_id
                    JOIN batches ON batches.task_id = outstanding_batches.task_id
                                AND batches.batch_identifier = outstanding_batches.batch_id
                    WHERE tasks.task_id = $1
                    AND time_bucket_start IS NULL
                    AND UPPER(batches.client_timestamp_interval) >= COALESCE($2::TIMESTAMP - tasks.report_expiry_age * '1 second'::INTERVAL, '-infinity'::TIMESTAMP)",
                )
                .await?;
            self.query(
                &stmt,
                &[
                    /* task_id */ task_id.as_ref(),
                    /* now */ &self.clock.now().as_naive_date_time()?,
                ],
            )
            .await?
        };

        try_join_all(rows.into_iter().map(|row| async move {
            let batch_id = BatchId::get_decoded(row.get("batch_id"))?;
            let size = self.read_batch_size(task_id, &batch_id).await?;
            Ok(OutstandingBatch::new(*task_id, batch_id, size))
        }))
        .await
    }

    // Return value is an inclusive range [min_size, max_size], where:
    //  * min_size is the minimum possible number of reports included in the batch, i.e. all report
    //    aggregations in the batch which have reached the FINISHED state.
    //  * max_size is the maximum possible number of reports included in the batch, i.e. all report
    //    aggregations in the batch which are in a non-failure state (START/WAITING/FINISHED).
    async fn read_batch_size(
        &self,
        task_id: &TaskId,
        batch_id: &BatchId,
    ) -> Result<RangeInclusive<usize>, Error> {
        // TODO(#1467): fix this to work in presence of GC.
        let stmt = self
            .prepare_cached(
                "WITH batch_report_aggregation_statuses AS
                    (SELECT report_aggregations.state, COUNT(*) AS count FROM report_aggregations
                     JOIN aggregation_jobs
                        ON report_aggregations.aggregation_job_id = aggregation_jobs.id
                     WHERE aggregation_jobs.task_id = (SELECT id FROM tasks WHERE task_id = $1)
                     AND aggregation_jobs.batch_id = $2
                     GROUP BY report_aggregations.state)
                SELECT
                    (SELECT SUM(count)::BIGINT FROM batch_report_aggregation_statuses
                     WHERE state IN ('FINISHED')) AS min_size,
                    (SELECT SUM(count)::BIGINT FROM batch_report_aggregation_statuses
                     WHERE state IN ('START', 'WAITING', 'FINISHED')) AS max_size",
            )
            .await?;

        let row = self
            .query_one(
                &stmt,
                &[
                    /* task_id */ task_id.as_ref(),
                    /* batch_id */ batch_id.as_ref(),
                ],
            )
            .await?;

        Ok(RangeInclusive::new(
            row.get::<_, Option<i64>>("min_size")
                .unwrap_or_default()
                .try_into()?,
            row.get::<_, Option<i64>>("max_size")
                .unwrap_or_default()
                .try_into()?,
        ))
    }

    /// Deletes an outstanding batch.
    #[tracing::instrument(skip(self), err)]
    pub async fn delete_outstanding_batch(
        &self,
        task_id: &TaskId,
        batch_id: &BatchId,
    ) -> Result<(), Error> {
        let stmt = self
            .prepare_cached(
                "DELETE FROM outstanding_batches
                WHERE task_id = (SELECT id FROM tasks WHERE task_id = $1)
                  AND batch_id = $2",
            )
            .await?;

        self.execute(
            &stmt,
            &[
                /* task_id */ task_id.as_ref(),
                /* batch_id */ batch_id.as_ref(),
            ],
        )
        .await?;
        Ok(())
    }

    /// Retrieves an outstanding batch for the given task with at least the given number of
    /// successfully-aggregated reports.
    #[tracing::instrument(skip(self), err)]
    pub async fn get_filled_outstanding_batch(
        &self,
        task_id: &TaskId,
        min_report_count: u64,
    ) -> Result<Option<BatchId>, Error> {
        // TODO(#1467): fix this to work in presence of GC.
        let stmt = self
            .prepare_cached(
                "WITH batches AS (
                    SELECT
                        outstanding_batches.batch_id AS batch_id,
                        SUM(batch_aggregations.report_count) AS count
                    FROM outstanding_batches
                    JOIN tasks ON tasks.id = outstanding_batches.task_id
                    JOIN batch_aggregations
                      ON batch_aggregations.task_id = outstanding_batches.task_id
                     AND batch_aggregations.batch_identifier = outstanding_batches.batch_id
                    JOIN batches
                      ON batches.task_id = outstanding_batches.task_id
                     AND batches.batch_identifier = outstanding_batches.batch_id
                    WHERE tasks.task_id = $1
                      AND UPPER(batches.client_timestamp_interval) >= COALESCE($3::TIMESTAMP - tasks.report_expiry_age * '1 second'::INTERVAL, '-infinity'::TIMESTAMP)
                    GROUP BY outstanding_batches.batch_id
                )
                SELECT batch_id FROM batches WHERE count >= $2::BIGINT LIMIT 1",
            )
            .await?;
        self.query_opt(
            &stmt,
            &[
                /* task_id */ task_id.as_ref(),
                /* min_report_count */ &i64::try_from(min_report_count)?,
                /* now */ &self.clock.now().as_naive_date_time()?,
            ],
        )
        .await?
        .map(|row| Ok(BatchId::get_decoded(row.get("batch_id"))?))
        .transpose()
    }

    /// Puts a `batch` into the datastore. Returns `MutationTargetAlreadyExists` if the batch is
    /// already stored.
    #[tracing::instrument(skip(self), err)]
    pub async fn put_batch<
        const SEED_SIZE: usize,
        Q: AccumulableQueryType,
        A: vdaf::Aggregator<SEED_SIZE, 16>,
    >(
        &self,
        batch: &Batch<SEED_SIZE, Q, A>,
    ) -> Result<(), Error> {
        let stmt = self
            .prepare_cached(
                "INSERT INTO batches
                    (task_id, batch_identifier, batch_interval, aggregation_param, state,
                    outstanding_aggregation_jobs, client_timestamp_interval)
                VALUES ((SELECT id FROM tasks WHERE task_id = $1), $2, $3, $4, $5, $6, $7)
                ON CONFLICT DO NOTHING
                RETURNING COALESCE(UPPER(COALESCE(batch_interval, client_timestamp_interval)) < COALESCE($8::TIMESTAMP - (SELECT report_expiry_age FROM tasks WHERE task_id = $1) * '1 second'::INTERVAL, '-infinity'::TIMESTAMP), FALSE) AS is_expired",
            )
            .await?;
        let rows = self
            .query(
                &stmt,
                &[
                    /* task_id */ &batch.task_id().as_ref(),
                    /* batch_identifier */ &batch.batch_identifier().get_encoded(),
                    /* batch_interval */
                    &Q::to_batch_interval(batch.batch_identifier()).map(SqlInterval::from),
                    /* aggregation_param */ &batch.aggregation_parameter().get_encoded(),
                    /* state */ &batch.state(),
                    /* outstanding_aggregation_jobs */
                    &i64::try_from(batch.outstanding_aggregation_jobs())?,
                    /* client_timestamp_interval */
                    &SqlInterval::from(batch.client_timestamp_interval()),
                    /* now */ &self.clock.now().as_naive_date_time()?,
                ],
            )
            .await?;
        let row_count = rows.len().try_into()?;

        if let Some(row) = rows.into_iter().next() {
            // We got a row back, meaning we wrote a batch. We check that it wasn't expired per the
            // task's report_expiry_age, but otherwise we are done.
            if row.get("is_expired") {
                let stmt = self
                    .prepare_cached(
                        "DELETE FROM batches
                        USING tasks
                        WHERE batches.task_id = tasks.id
                          AND tasks.task_id = $1
                          AND batches.batch_identifier = $2
                          AND batches.aggregation_param = $3",
                    )
                    .await?;
                self.execute(
                    &stmt,
                    &[
                        /* task_id */ &batch.task_id().as_ref(),
                        /* batch_identifier */ &batch.batch_identifier().get_encoded(),
                        /* aggregation_param */ &batch.aggregation_parameter().get_encoded(),
                    ],
                )
                .await?;
                return Ok(());
            }
        }

        check_insert(row_count)
    }

    /// Updates a given `batch` in the datastore. Returns `MutationTargetNotFound` if no such batch
    /// is currently stored.
    #[tracing::instrument(skip(self), err)]
    pub async fn update_batch<
        const SEED_SIZE: usize,
        Q: QueryType,
        A: vdaf::Aggregator<SEED_SIZE, 16>,
    >(
        &self,
        batch: &Batch<SEED_SIZE, Q, A>,
    ) -> Result<(), Error> {
        let stmt = self
            .prepare_cached(
                "UPDATE batches
                SET state = $1, outstanding_aggregation_jobs = $2, client_timestamp_interval = $3
                FROM tasks
                WHERE batches.task_id = tasks.id
                  AND tasks.task_id = $4
                  AND batch_identifier = $5
                  AND aggregation_param = $6
                  AND UPPER(COALESCE(batch_interval, client_timestamp_interval)) >= COALESCE($7::TIMESTAMP - tasks.report_expiry_age * '1 second'::INTERVAL, '-infinity'::TIMESTAMP)",
            )
            .await?;
        check_single_row_mutation(
            self.execute(
                &stmt,
                &[
                    /* state */ &batch.state(),
                    /* outstanding_aggregation_jobs */
                    &i64::try_from(batch.outstanding_aggregation_jobs())?,
                    /* client_timestamp_interval */
                    &SqlInterval::from(batch.client_timestamp_interval()),
                    /* task_id */ &batch.task_id().as_ref(),
                    /* batch_identifier */ &batch.batch_identifier().get_encoded(),
                    /* aggregation_param */ &batch.aggregation_parameter().get_encoded(),
                    /* now */ &self.clock.now().as_naive_date_time()?,
                ],
            )
            .await?,
        )
    }

    /// Gets a given `batch` from the datastore, based on the primary key. Returns `None` if no such
    /// batch is stored in the datastore.
    #[tracing::instrument(skip(self), err)]
    pub async fn get_batch<
        const SEED_SIZE: usize,
        Q: QueryType,
        A: vdaf::Aggregator<SEED_SIZE, 16>,
    >(
        &self,
        task_id: &TaskId,
        batch_identifier: &Q::BatchIdentifier,
        aggregation_parameter: &A::AggregationParam,
    ) -> Result<Option<Batch<SEED_SIZE, Q, A>>, Error> {
        let stmt = self
            .prepare_cached(
                "SELECT state, outstanding_aggregation_jobs, client_timestamp_interval FROM batches
                JOIN tasks ON tasks.id = batches.task_id
                WHERE tasks.task_id = $1
                  AND batch_identifier = $2
                  AND aggregation_param = $3
                  AND UPPER(COALESCE(batch_interval, client_timestamp_interval)) >= COALESCE($4::TIMESTAMP - tasks.report_expiry_age * '1 second'::INTERVAL, '-infinity'::TIMESTAMP)",
            )
            .await?;
        self.query_opt(
            &stmt,
            &[
                /* task_id */ task_id.as_ref(),
                /* batch_identifier */ &batch_identifier.get_encoded(),
                /* aggregation_param */ &aggregation_parameter.get_encoded(),
                /* now */ &self.clock.now().as_naive_date_time()?,
            ],
        )
        .await?
        .map(|row| {
            Self::batch_from_row(
                *task_id,
                batch_identifier.clone(),
                aggregation_parameter.clone(),
                row,
            )
        })
        .transpose()
    }

    #[cfg(feature = "test-util")]
    pub async fn get_batches_for_task<
        const SEED_SIZE: usize,
        Q: QueryType,
        A: vdaf::Aggregator<SEED_SIZE, 16>,
    >(
        &self,
        task_id: &TaskId,
    ) -> Result<Vec<Batch<SEED_SIZE, Q, A>>, Error> {
        let stmt = self
            .prepare_cached(
                "SELECT
                    batch_identifier, aggregation_param, state, outstanding_aggregation_jobs,
                    client_timestamp_interval
                FROM batches
                JOIN tasks ON tasks.id = batches.task_id
                WHERE tasks.task_id = $1
                  AND UPPER(COALESCE(batch_interval, client_timestamp_interval)) >= COALESCE($2::TIMESTAMP - tasks.report_expiry_age * '1 second'::INTERVAL, '-infinity'::TIMESTAMP)",
            )
            .await?;
        self.query(
            &stmt,
            &[
                /* task_id */ task_id.as_ref(),
                /* now */ &self.clock.now().as_naive_date_time()?,
            ],
        )
        .await?
        .into_iter()
        .map(|row| {
            let batch_identifier = Q::BatchIdentifier::get_decoded(row.get("batch_identifier"))?;
            let aggregation_parameter =
                A::AggregationParam::get_decoded(row.get("aggregation_param"))?;
            Self::batch_from_row(*task_id, batch_identifier, aggregation_parameter, row)
        })
        .collect()
    }

    fn batch_from_row<const SEED_SIZE: usize, Q: QueryType, A: vdaf::Aggregator<SEED_SIZE, 16>>(
        task_id: TaskId,
        batch_identifier: Q::BatchIdentifier,
        aggregation_parameter: A::AggregationParam,
        row: Row,
    ) -> Result<Batch<SEED_SIZE, Q, A>, Error> {
        let state = row.get("state");
        let outstanding_aggregation_jobs = row
            .get::<_, i64>("outstanding_aggregation_jobs")
            .try_into()?;
        let client_timestamp_interval = row
            .get::<_, SqlInterval>("client_timestamp_interval")
            .as_interval();
        Ok(Batch::new(
            task_id,
            batch_identifier,
            aggregation_parameter,
            state,
            outstanding_aggregation_jobs,
            client_timestamp_interval,
        ))
    }

    /// Deletes old client reports for a given task, that is, client reports whose timestamp is
    /// older than the task's report expiry age. Up to `limit` client reports will be deleted.
    #[tracing::instrument(skip(self), err)]
    pub async fn delete_expired_client_reports(
        &self,
        task_id: &TaskId,
        limit: u64,
    ) -> Result<(), Error> {
        let stmt = self
            .prepare_cached(
                "WITH client_reports_to_delete AS (
                    SELECT client_reports.id FROM client_reports
                    JOIN tasks ON tasks.id = client_reports.task_id
                    WHERE tasks.task_id = $1
                      AND client_reports.client_timestamp < COALESCE($2::TIMESTAMP - tasks.report_expiry_age * '1 second'::INTERVAL, '-infinity'::TIMESTAMP)
                    LIMIT $3
                )
                DELETE FROM client_reports
                USING client_reports_to_delete
                WHERE client_reports.id = client_reports_to_delete.id",
            )
            .await?;
        self.execute(
            &stmt,
            &[
                /* task_id */ &task_id.get_encoded(),
                /* now */ &self.clock.now().as_naive_date_time()?,
                /* limit */ &i64::try_from(limit)?,
            ],
        )
        .await?;
        Ok(())
    }

    /// Deletes old aggregation artifacts (aggregation jobs/report aggregations) for a given task,
    /// that is, aggregation artifacts for which the aggregation job's maximum client timestamp is
    /// older than the task's report expiry age. Up to `limit` aggregation jobs will be deleted,
    /// along with all related aggregation artifacts.
    #[tracing::instrument(skip(self), err)]
    pub async fn delete_expired_aggregation_artifacts(
        &self,
        task_id: &TaskId,
        limit: u64,
    ) -> Result<(), Error> {
        let stmt = self
            .prepare_cached(
                "WITH aggregation_jobs_to_delete AS (
                    SELECT aggregation_jobs.id FROM aggregation_jobs
                    JOIN tasks ON tasks.id = aggregation_jobs.task_id
                    WHERE tasks.task_id = $1
                      AND UPPER(aggregation_jobs.client_timestamp_interval) < COALESCE($2::TIMESTAMP - tasks.report_expiry_age * '1 second'::INTERVAL, '-infinity'::TIMESTAMP)
                    LIMIT $3
                ),
                deleted_report_aggregations AS (
                    DELETE FROM report_aggregations
                    WHERE aggregation_job_id IN (SELECT id FROM aggregation_jobs_to_delete)
                )
                DELETE FROM aggregation_jobs
                WHERE id IN (SELECT id FROM aggregation_jobs_to_delete)",
            )
            .await?;
        self.execute(
            &stmt,
            &[
                /* task_id */ &task_id.get_encoded(),
                /* now */ &self.clock.now().as_naive_date_time()?,
                /* limit */ &i64::try_from(limit)?,
            ],
        )
        .await?;
        Ok(())
    }

    /// Deletes old collection artifacts (batches/outstanding batches/batch aggregations/collection
    /// jobs/aggregate share jobs) for a given task per the following policy:
    ///
    /// * batches, batch_aggregations, and outstanding_batches will be considered part of the same
    ///   entity for purposes of GC, and will be considered eligible for GC once the maximum of the
    ///   batch interval (for time-interval) or client_timestamp_interval (for fixed-size) of the
    ///   batches row is older than report_expiry_age.
    /// * collection_jobs and aggregate_share_jobs use the same rule to determine GC-eligiblity, but
    ///   this rule is query type-specific.
    ///   * For time-interval tasks, collection_jobs and aggregate_share_jobs are considered
    ///     eligible for GC if the minimum of the collection interval is older than
    ///     report_expiry_age. (The minimum is used instead of the maximum to ensure that collection
    ///     jobs are not GC'ed after their underlying aggregation information from
    ///     batch_aggregations.)
    ///   * For fixed-size tasks, collection_jobs and aggregate_share_jobs are considered eligible
    ///     for GC if the related batch is eligible for GC.
    ///
    /// Up to `limit` batches will be deleted, along with all related collection artifacts.
    #[tracing::instrument(skip(self), err)]
    pub async fn delete_expired_collection_artifacts(
        &self,
        task_id: &TaskId,
        limit: u64,
    ) -> Result<(), Error> {
        let stmt = self
            .prepare_cached(
                "WITH batches_to_delete AS (
                    SELECT batches.task_id, batch_identifier, aggregation_param
                    FROM batches
                    JOIN tasks ON tasks.id = batches.task_id
                    WHERE tasks.task_id = $1
                      AND UPPER(COALESCE(batch_interval, client_timestamp_interval)) < COALESCE($2::TIMESTAMP - tasks.report_expiry_age * '1 second'::INTERVAL, '-infinity'::TIMESTAMP)
                    LIMIT $3
                ),
                deleted_batch_aggregations AS (
                    DELETE FROM batch_aggregations
                    USING batches_to_delete
                    WHERE batch_aggregations.task_id = batches_to_delete.task_id
                      AND batch_aggregations.batch_identifier = batches_to_delete.batch_identifier
                      AND batch_aggregations.aggregation_param = batches_to_delete.aggregation_param
                ),
                deleted_outstanding_batches AS (
                    DELETE FROM outstanding_batches
                    USING batches_to_delete
                    WHERE outstanding_batches.task_id = batches_to_delete.task_id
                      AND outstanding_batches.batch_id = batches_to_delete.batch_identifier
                ),
                deleted_collection_jobs AS (
                    DELETE FROM collection_jobs
                    USING batches_to_delete, tasks
                    WHERE tasks.id = collection_jobs.task_id
                      AND tasks.task_id = $1
                      AND (LOWER(batch_interval) < COALESCE($2::TIMESTAMP - tasks.report_expiry_age * '1 second'::INTERVAL, '-infinity'::TIMESTAMP)
                        OR (collection_jobs.task_id = batches_to_delete.task_id AND collection_jobs.batch_identifier = batches_to_delete.batch_identifier AND collection_jobs.aggregation_param = batches_to_delete.aggregation_param))
                ),
                deleted_aggregate_share_jobs AS (
                    DELETE FROM aggregate_share_jobs
                    USING batches_to_delete,tasks
                    WHERE tasks.id = aggregate_share_jobs.task_id
                      AND tasks.task_id = $1
                      AND (LOWER(batch_interval) < COALESCE($2::TIMESTAMP - tasks.report_expiry_age * '1 second'::INTERVAL, '-infinity'::TIMESTAMP)
                        OR (aggregate_share_jobs.task_id = batches_to_delete.task_id AND aggregate_share_jobs.batch_identifier = batches_to_delete.batch_identifier AND aggregate_share_jobs.aggregation_param = batches_to_delete.aggregation_param))
                )
                DELETE FROM batches
                USING batches_to_delete
                WHERE batches.task_id = batches_to_delete.task_id
                  AND batches.batch_identifier = batches_to_delete.batch_identifier
                  AND batches.aggregation_param = batches_to_delete.aggregation_param",
            )
            .await?;
        self.execute(
            &stmt,
            &[
                /* task_id */ &task_id.get_encoded(),
                /* now */ &self.clock.now().as_naive_date_time()?,
                /* limit */ &i64::try_from(limit)?,
            ],
        )
        .await?;
        Ok(())
    }

    /// Retrieve all global HPKE keypairs.
    #[tracing::instrument(skip(self), err)]
    pub async fn get_global_hpke_keypairs(&self) -> Result<Vec<GlobalHpkeKeypair>, Error> {
        let stmt = self
            .prepare_cached(
                "SELECT config_id, config, private_key, state, updated_at FROM global_hpke_keys;",
            )
            .await?;
        let hpke_key_rows = self.query(&stmt, &[]).await?;

        hpke_key_rows
            .iter()
            .map(|row| self.global_hpke_keypair_from_row(row))
            .collect()
    }

    /// Retrieve a global HPKE keypair by config ID.
    #[tracing::instrument(skip(self), err)]
    pub async fn get_global_hpke_keypair(
        &self,
        config_id: &HpkeConfigId,
    ) -> Result<Option<GlobalHpkeKeypair>, Error> {
        let stmt = self
            .prepare_cached(
                "SELECT config_id, config, private_key, state, updated_at FROM global_hpke_keys
                    WHERE config_id = $1;",
            )
            .await?;
        self.query_opt(&stmt, &[&(u8::from(*config_id) as i16)])
            .await?
            .map(|row| self.global_hpke_keypair_from_row(&row))
            .transpose()
    }

    fn global_hpke_keypair_from_row(&self, row: &Row) -> Result<GlobalHpkeKeypair, Error> {
        let config = HpkeConfig::get_decoded(row.get("config"))?;
        let config_id = u8::try_from(row.get::<_, i16>("config_id"))?;

        let encrypted_private_key: Vec<u8> = row.get("private_key");
        let private_key = HpkePrivateKey::new(self.crypter.decrypt(
            "global_hpke_keys",
            &config_id.to_be_bytes(),
            "private_key",
            &encrypted_private_key,
        )?);
        Ok(GlobalHpkeKeypair::new(
            HpkeKeypair::new(config, private_key),
            row.get("state"),
            Time::from_naive_date_time(&row.get("updated_at")),
        ))
    }

    /// Unconditionally and fully drop a keypair. This is a dangerous operation,
    /// since report shares encrypted with this key will no longer be decryptable.
    #[tracing::instrument(skip(self), err)]
    pub async fn delete_global_hpke_keypair(&self, config_id: &HpkeConfigId) -> Result<(), Error> {
        let stmt = self
            .prepare_cached("DELETE FROM global_hpke_keys WHERE config_id = $1;")
            .await?;
        check_single_row_mutation(
            self.execute(&stmt, &[&(u8::from(*config_id) as i16)])
                .await?,
        )
    }

    #[tracing::instrument(skip(self), err)]
    pub async fn set_global_hpke_keypair_state(
        &self,
        config_id: &HpkeConfigId,
        state: &HpkeKeyState,
    ) -> Result<(), Error> {
        let stmt = self
            .prepare_cached(
                "UPDATE global_hpke_keys SET state = $1, updated_at = $2 WHERE config_id = $3;",
            )
            .await?;
        check_single_row_mutation(
            self.execute(
                &stmt,
                &[
                    /* state */ state,
                    /* updated_at */ &self.clock.now().as_naive_date_time()?,
                    /* config_id */ &(u8::from(*config_id) as i16),
                ],
            )
            .await?,
        )
    }

    // Inserts a new global HPKE keypair and places it in the [`HpkeKeyState::Pending`] state.
    #[tracing::instrument(skip(self), err)]
    pub async fn put_global_hpke_keypair(&self, hpke_keypair: &HpkeKeypair) -> Result<(), Error> {
        let hpke_config_id = u8::from(*hpke_keypair.config().id()) as i16;
        let hpke_config = hpke_keypair.config().get_encoded();
        let encrypted_hpke_private_key = self.crypter.encrypt(
            "global_hpke_keys",
            &u8::from(*hpke_keypair.config().id()).to_be_bytes(),
            "private_key",
            hpke_keypair.private_key().as_ref(),
        )?;

        let stmt = self
            .prepare_cached(
                "INSERT INTO global_hpke_keys (config_id, config, private_key, updated_at)
                    VALUES ($1, $2, $3, $4);",
            )
            .await?;
        check_insert(
            self.execute(
                &stmt,
                &[
                    /* config_id */ &hpke_config_id,
                    /* config */ &hpke_config,
                    /* private_key */ &encrypted_hpke_private_key,
                    /* updated_at */ &self.clock.now().as_naive_date_time()?,
                ],
            )
            .await?,
        )
    }

    #[tracing::instrument(skip(self), err)]
    pub async fn get_taskprov_peer_aggregators(&self) -> Result<Vec<PeerAggregator>, Error> {
        let stmt = self
            .prepare_cached(
                "SELECT id, endpoint, role, verify_key_init, collector_hpke_config,
                        report_expiry_age, tolerable_clock_skew
                    FROM taskprov_peer_aggregators",
            )
            .await?;
        let peer_aggregator_rows = self.query(&stmt, &[]);

        let stmt = self
            .prepare_cached(
                "SELECT (SELECT p.id FROM taskprov_peer_aggregators AS p 
                    WHERE p.id = a.peer_aggregator_id) AS peer_id,
                ord, type, token FROM taskprov_aggregator_auth_tokens AS a
                    ORDER BY ord ASC",
            )
            .await?;
        let aggregator_auth_token_rows = self.query(&stmt, &[]);

        let stmt = self
            .prepare_cached(
                "SELECT (SELECT p.id FROM taskprov_peer_aggregators AS p 
                    WHERE p.id = a.peer_aggregator_id) AS peer_id,
                ord, type, token FROM taskprov_collector_auth_tokens AS a
                    ORDER BY ord ASC",
            )
            .await?;
        let collector_auth_token_rows = self.query(&stmt, &[]);

        let (peer_aggregator_rows, aggregator_auth_token_rows, collector_auth_token_rows) = try_join!(
            peer_aggregator_rows,
            aggregator_auth_token_rows,
            collector_auth_token_rows,
        )?;

        let mut aggregator_auth_token_rows_by_peer_id: HashMap<i64, Vec<Row>> = HashMap::new();
        for row in aggregator_auth_token_rows {
            aggregator_auth_token_rows_by_peer_id
                .entry(row.get("peer_id"))
                .or_default()
                .push(row);
        }

        let mut collector_auth_token_rows_by_peer_id: HashMap<i64, Vec<Row>> = HashMap::new();
        for row in collector_auth_token_rows {
            collector_auth_token_rows_by_peer_id
                .entry(row.get("peer_id"))
                .or_default()
                .push(row);
        }

        peer_aggregator_rows
            .into_iter()
            .map(|row| (row.get("id"), row))
            .map(|(peer_id, peer_aggregator_row)| {
                self.taskprov_peer_aggregator_from_rows(
                    &peer_aggregator_row,
                    &aggregator_auth_token_rows_by_peer_id
                        .remove(&peer_id)
                        .unwrap_or_default(),
                    &collector_auth_token_rows_by_peer_id
                        .remove(&peer_id)
                        .unwrap_or_default(),
                )
            })
            .collect()
    }

    #[tracing::instrument(skip(self), err)]
    pub async fn get_taskprov_peer_aggregator(
        &self,
        aggregator_url: &Url,
        role: &Role,
    ) -> Result<Option<PeerAggregator>, Error> {
        let aggregator_url = aggregator_url.as_str();
        let role = AggregatorRole::from_role(*role)?;
        let params: &[&(dyn ToSql + Sync)] = &[&aggregator_url, &role];

        let stmt = self
            .prepare_cached(
                "SELECT id, endpoint, role, verify_key_init, collector_hpke_config,
                        report_expiry_age, tolerable_clock_skew
                    FROM taskprov_peer_aggregators WHERE endpoint = $1 AND role = $2",
            )
            .await?;
        let peer_aggregator_row = self.query_opt(&stmt, params);

        let stmt = self
            .prepare_cached(
                "SELECT ord, type, token FROM taskprov_aggregator_auth_tokens
                    WHERE peer_aggregator_id = (SELECT id FROM taskprov_peer_aggregators
                        WHERE endpoint = $1 AND role = $2)
                    ORDER BY ord ASC",
            )
            .await?;
        let aggregator_auth_token_rows = self.query(&stmt, params);

        let stmt = self
            .prepare_cached(
                "SELECT ord, type, token FROM taskprov_collector_auth_tokens
                    WHERE peer_aggregator_id = (SELECT id FROM taskprov_peer_aggregators
                        WHERE endpoint = $1 AND role = $2)
                    ORDER BY ord ASC",
            )
            .await?;
        let collector_auth_token_rows = self.query(&stmt, params);

        let (peer_aggregator_row, aggregator_auth_token_rows, collector_auth_token_rows) = try_join!(
            peer_aggregator_row,
            aggregator_auth_token_rows,
            collector_auth_token_rows,
        )?;
        peer_aggregator_row
            .map(|peer_aggregator_row| {
                self.taskprov_peer_aggregator_from_rows(
                    &peer_aggregator_row,
                    &aggregator_auth_token_rows,
                    &collector_auth_token_rows,
                )
            })
            .transpose()
    }

    fn taskprov_peer_aggregator_from_rows(
        &self,
        peer_aggregator_row: &Row,
        aggregator_auth_token_rows: &[Row],
        collector_auth_token_rows: &[Row],
    ) -> Result<PeerAggregator, Error> {
        let endpoint = Url::parse(peer_aggregator_row.get::<_, &str>("endpoint"))?;
        let endpoint_bytes = endpoint.as_str().as_ref();
        let role: AggregatorRole = peer_aggregator_row.get("role");
        let report_expiry_age = peer_aggregator_row
            .get_nullable_bigint_and_convert("report_expiry_age")?
            .map(Duration::from_seconds);
        let tolerable_clock_skew = Duration::from_seconds(
            peer_aggregator_row.get_bigint_and_convert("tolerable_clock_skew")?,
        );
        let collector_hpke_config =
            HpkeConfig::get_decoded(peer_aggregator_row.get("collector_hpke_config"))?;

        let encrypted_verify_key_init: Vec<u8> = peer_aggregator_row.get("verify_key_init");
        let verify_key_init = self
            .crypter
            .decrypt(
                "taskprov_peer_aggregator",
                endpoint_bytes,
                "verify_key_init",
                &encrypted_verify_key_init,
            )?
            .as_slice()
            .try_into()?;

        let decrypt_tokens = |rows: &[Row], table| -> Result<Vec<_>, Error> {
            rows.iter()
                .map(|row| {
                    let ord: i64 = row.get("ord");
                    let auth_token_type: AuthenticationTokenType = row.get("type");
                    let encrypted_token: Vec<u8> = row.get("token");

                    let mut row_id = Vec::new();
                    row_id.extend_from_slice(endpoint_bytes);
                    row_id.extend_from_slice(&role.as_role().get_encoded());
                    row_id.extend_from_slice(&ord.to_be_bytes());

                    auth_token_type.as_authentication(&self.crypter.decrypt(
                        table,
                        &row_id,
                        "token",
                        &encrypted_token,
                    )?)
                })
                .collect()
        };

        let aggregator_auth_tokens = decrypt_tokens(
            aggregator_auth_token_rows,
            "taskprov_aggregator_auth_tokens",
        )?;
        let collector_auth_tokens =
            decrypt_tokens(collector_auth_token_rows, "taskprov_collector_auth_tokens")?;

        Ok(PeerAggregator::new(
            endpoint,
            role.as_role(),
            verify_key_init,
            collector_hpke_config,
            report_expiry_age,
            tolerable_clock_skew,
            aggregator_auth_tokens,
            collector_auth_tokens,
        ))
    }

    #[tracing::instrument(skip(self), err)]
    pub async fn put_taskprov_peer_aggregator(
        &self,
        peer_aggregator: &PeerAggregator,
    ) -> Result<(), Error> {
        let endpoint = peer_aggregator.endpoint().as_str();
        let role = &AggregatorRole::from_role(*peer_aggregator.role())?;
        let encrypted_verify_key_init = self.crypter.encrypt(
            "taskprov_peer_aggregator",
            endpoint.as_ref(),
            "verify_key_init",
            peer_aggregator.verify_key_init().as_ref(),
        )?;

        let stmt = self
            .prepare_cached(
                "INSERT INTO taskprov_peer_aggregators (
                    endpoint, role, verify_key_init, tolerable_clock_skew, report_expiry_age,
                    collector_hpke_config
                ) VALUES ($1, $2, $3, $4, $5, $6)
                ON CONFLICT DO NOTHING",
            )
            .await?;
        check_insert(
            self.execute(
                &stmt,
                &[
                    /* endpoint */ &endpoint,
                    /* role */ role,
                    /* verify_key_init */ &encrypted_verify_key_init,
                    /* tolerable_clock_skew */
                    &i64::try_from(peer_aggregator.tolerable_clock_skew().as_seconds())?,
                    /* report_expiry_age */
                    &peer_aggregator
                        .report_expiry_age()
                        .map(Duration::as_seconds)
                        .map(i64::try_from)
                        .transpose()?,
                    /* collector_hpke_config */
                    &peer_aggregator.collector_hpke_config().get_encoded(),
                ],
            )
            .await?,
        )?;

        let encrypt_tokens = |tokens: &[AuthenticationToken], table| -> Result<_, Error> {
            let mut ords = Vec::new();
            let mut types = Vec::new();
            let mut encrypted_tokens = Vec::new();
            for (ord, token) in tokens.iter().enumerate() {
                let ord = i64::try_from(ord)?;

                let mut row_id = Vec::new();
                row_id.extend_from_slice(endpoint.as_ref());
                row_id.extend_from_slice(&role.as_role().get_encoded());
                row_id.extend_from_slice(&ord.to_be_bytes());

                let encrypted_auth_token =
                    self.crypter
                        .encrypt(table, &row_id, "token", token.as_ref())?;

                ords.push(ord);
                types.push(AuthenticationTokenType::from(token));
                encrypted_tokens.push(encrypted_auth_token);
            }
            Ok((ords, types, encrypted_tokens))
        };

        let (aggregator_auth_token_ords, aggregator_auth_token_types, aggregator_auth_tokens) =
            encrypt_tokens(
                peer_aggregator.aggregator_auth_tokens(),
                "taskprov_aggregator_auth_tokens",
            )?;
        let stmt = self
            .prepare_cached(
                "INSERT INTO taskprov_aggregator_auth_tokens (peer_aggregator_id, ord, type, token)
                SELECT
                    (SELECT id FROM taskprov_peer_aggregators WHERE endpoint = $1 AND role = $2),
                    * FROM UNNEST($3::BIGINT[], $4::AUTH_TOKEN_TYPE[], $5::BYTEA[])",
            )
            .await?;
        let aggregator_auth_tokens_params: &[&(dyn ToSql + Sync)] = &[
            /* endpoint */ &endpoint,
            /* role */ role,
            /* ords */ &aggregator_auth_token_ords,
            /* token_types */ &aggregator_auth_token_types,
            /* tokens */ &aggregator_auth_tokens,
        ];
        let aggregator_auth_tokens_future = self.execute(&stmt, aggregator_auth_tokens_params);

        let (collector_auth_token_ords, collector_auth_token_types, collector_auth_tokens) =
            encrypt_tokens(
                peer_aggregator.collector_auth_tokens(),
                "taskprov_collector_auth_tokens",
            )?;
        let stmt = self
            .prepare_cached(
                "INSERT INTO taskprov_collector_auth_tokens (peer_aggregator_id, ord, type, token)
                SELECT
                    (SELECT id FROM taskprov_peer_aggregators WHERE endpoint = $1 AND role = $2),
                    * FROM UNNEST($3::BIGINT[], $4::AUTH_TOKEN_TYPE[], $5::BYTEA[])",
            )
            .await?;
        let collector_auth_tokens_params: &[&(dyn ToSql + Sync)] = &[
            /* endpoint */ &endpoint,
            /* role */ role,
            /* ords */ &collector_auth_token_ords,
            /* token_types */ &collector_auth_token_types,
            /* tokens */ &collector_auth_tokens,
        ];
        let collector_auth_tokens_future = self.execute(&stmt, collector_auth_tokens_params);

        try_join!(aggregator_auth_tokens_future, collector_auth_tokens_future)?;
        Ok(())
    }

    #[tracing::instrument(skip(self), err)]
    pub async fn delete_taskprov_peer_aggregator(
        &self,
        aggregator_url: &Url,
        role: &Role,
    ) -> Result<(), Error> {
        let aggregator_url = aggregator_url.as_str();
        let role = AggregatorRole::from_role(*role)?;

        // Deletion of other data implemented via ON DELETE CASCADE.
        let stmt = self
            .prepare_cached(
                "DELETE FROM taskprov_peer_aggregators WHERE endpoint = $1 AND role = $2",
            )
            .await?;
        check_single_row_mutation(self.execute(&stmt, &[&aggregator_url, &role]).await?)
    }
}

fn check_insert(row_count: u64) -> Result<(), Error> {
    match row_count {
        0 => Err(Error::MutationTargetAlreadyExists),
        1 => Ok(()),
        _ => panic!(
            "insert which should have affected at most one row instead affected {row_count} rows"
        ),
    }
}

fn check_single_row_mutation(row_count: u64) -> Result<(), Error> {
    match row_count {
        0 => Err(Error::MutationTargetNotFound),
        1 => Ok(()),
        _ => panic!(
            "update which should have affected at most one row instead affected {row_count} rows"
        ),
    }
}

/// Add a [`std::time::Duration`] to a [`chrono::NaiveDateTime`].
fn add_naive_date_time_duration(
    time: &NaiveDateTime,
    duration: &StdDuration,
) -> Result<NaiveDateTime, Error> {
    time.checked_add_signed(
        chrono::Duration::from_std(*duration)
            .map_err(|_| Error::TimeOverflow("overflow converting duration to signed duration"))?,
    )
    .ok_or(Error::TimeOverflow("overflow adding duration to time"))
}

/// Extensions for [`tokio_postgres::row::Row`]
trait RowExt {
    /// Get an integer of type `P` from the row, then attempt to convert it to the desired integer
    /// type `T`.
    fn get_postgres_integer_and_convert<'a, P, I, T>(&'a self, idx: I) -> Result<T, Error>
    where
        P: FromSql<'a>,
        I: RowIndex + Display,
        T: TryFrom<P, Error = std::num::TryFromIntError>;

    /// Get a PostgreSQL `BIGINT` from the row, which is represented in Rust as
    /// i64 ([1]), then attempt to convert it to the desired integer type `T`.
    ///
    /// [1]: https://docs.rs/postgres-types/latest/postgres_types/trait.FromSql.html
    fn get_bigint_and_convert<I, T>(&self, idx: I) -> Result<T, Error>
    where
        I: RowIndex + Display,
        T: TryFrom<i64, Error = std::num::TryFromIntError>,
    {
        self.get_postgres_integer_and_convert::<i64, I, T>(idx)
    }

    /// Like [`Self::get_bigint_and_convert`] but handles nullable columns.
    fn get_nullable_bigint_and_convert<I, T>(&self, idx: I) -> Result<Option<T>, Error>
    where
        I: RowIndex + Display,
        T: TryFrom<i64, Error = std::num::TryFromIntError>;

    /// Get a PostgreSQL `BYTEA` from the row and attempt to convert it to `T`.
    fn get_bytea_and_convert<T>(&self, idx: &'static str) -> Result<T, Error>
    where
        for<'a> T: TryFrom<&'a [u8]>,
        for<'a> <T as TryFrom<&'a [u8]>>::Error: std::fmt::Debug;

    /// Get a PostgreSQL `BYTEA` from the row and attempt to decode a `T` value from it.
    fn get_bytea_and_decode<T, P>(
        &self,
        idx: &'static str,
        decoding_parameter: &P,
    ) -> Result<T, Error>
    where
        T: ParameterizedDecode<P>;
}

impl RowExt for Row {
    fn get_postgres_integer_and_convert<'a, P, I, T>(&'a self, idx: I) -> Result<T, Error>
    where
        P: FromSql<'a>,
        I: RowIndex + Display,
        T: TryFrom<P, Error = std::num::TryFromIntError>,
    {
        let postgres_integer: P = self.try_get(idx)?;
        Ok(T::try_from(postgres_integer)?)
    }

    fn get_nullable_bigint_and_convert<I, T>(&self, idx: I) -> Result<Option<T>, Error>
    where
        I: RowIndex + Display,
        T: TryFrom<i64, Error = std::num::TryFromIntError>,
    {
        let bigint: Option<i64> = self.try_get(idx)?;
        Ok(bigint.map(|bigint| T::try_from(bigint)).transpose()?)
    }

    fn get_bytea_and_convert<T>(&self, idx: &'static str) -> Result<T, Error>
    where
        for<'a> T: TryFrom<&'a [u8]>,
        for<'a> <T as TryFrom<&'a [u8]>>::Error: std::fmt::Debug,
    {
        let encoded: Vec<u8> = self.try_get(idx)?;
        T::try_from(&encoded)
            .map_err(|err| Error::DbState(format!("{idx} stored in database is invalid: {err:?}")))
    }

    fn get_bytea_and_decode<T, P>(
        &self,
        idx: &'static str,
        decoding_parameter: &P,
    ) -> Result<T, Error>
    where
        T: ParameterizedDecode<P>,
    {
        let encoded: Vec<u8> = self.try_get(idx)?;
        T::get_decoded_with_param(decoding_parameter, &encoded)
            .map_err(|err| Error::DbState(format!("{idx} stored in database is invalid: {err:?}")))
    }
}

/// A Crypter allows a Datastore to encrypt/decrypt sensitive values stored to the datastore. Values
/// are cryptographically bound to the specific location in the datastore in which they are stored.
/// Rollback protection is not provided.
pub struct Crypter {
    keys: Vec<LessSafeKey>,
}

impl Crypter {
    // The internal serialized format of a Crypter encrypted value is:
    //   ciphertext || tag || nonce
    // (the `ciphertext || tag` portion is as returned from `seal_in_place_append_tag`)

    /// Creates a new Crypter instance, using the given set of keys. The first key in the provided
    /// vector is considered to be the "primary" key, used for encryption operations; any of the
    /// provided keys can be used for decryption operations.
    ///
    /// The keys must be for the AES-128-GCM algorithm.
    pub fn new(keys: Vec<LessSafeKey>) -> Self {
        assert!(!keys.is_empty());
        for key in &keys {
            assert_eq!(key.algorithm(), &AES_128_GCM);
        }
        Self { keys }
    }

    fn encrypt(
        &self,
        table: &str,
        row: &[u8],
        column: &str,
        value: &[u8],
    ) -> Result<Vec<u8>, Error> {
        // It is safe to unwrap the key because we have already validated that keys is nonempty
        // in Crypter::new.
        Self::encrypt_with_key(self.keys.first().unwrap(), table, row, column, value)
    }

    fn encrypt_with_key(
        key: &LessSafeKey,
        table: &str,
        row: &[u8],
        column: &str,
        value: &[u8],
    ) -> Result<Vec<u8>, Error> {
        // Generate a random nonce, compute AAD.
        let nonce_bytes: [u8; aead::NONCE_LEN] = random();
        let nonce = aead::Nonce::assume_unique_for_key(nonce_bytes);
        let aad = aead::Aad::from(Self::aad_bytes_for(table, row, column)?);

        // Encrypt, append nonce.
        let mut result = value.to_vec();
        key.seal_in_place_append_tag(nonce, aad, &mut result)?;
        result.extend(nonce_bytes);
        Ok(result)
    }

    fn decrypt(
        &self,
        table: &str,
        row: &[u8],
        column: &str,
        value: &[u8],
    ) -> Result<Vec<u8>, Error> {
        if value.len() < aead::NONCE_LEN {
            return Err(Error::Crypt);
        }

        // TODO(https://github.com/rust-lang/rust/issues/90091): use `rsplit_array_ref` once it is stabilized.
        let (ciphertext_and_tag, nonce_bytes) = value.split_at(value.len() - aead::NONCE_LEN);
        let nonce_bytes: [u8; aead::NONCE_LEN] = nonce_bytes.try_into().unwrap();
        let aad_bytes = Self::aad_bytes_for(table, row, column)?;

        for key in &self.keys {
            let mut ciphertext_and_tag = ciphertext_and_tag.to_vec();
            if let Ok(plaintext) = key.open_in_place(
                aead::Nonce::assume_unique_for_key(nonce_bytes),
                aead::Aad::from(aad_bytes.clone()),
                &mut ciphertext_and_tag,
            ) {
                let len = plaintext.len();
                ciphertext_and_tag.truncate(len);
                return Ok(ciphertext_and_tag);
            }
        }
        Err(Error::Crypt)
    }

    fn aad_bytes_for(table: &str, row: &[u8], column: &str) -> Result<Vec<u8>, Error> {
        // AAD computation is based on (table, row, column).
        // The serialized AAD is:
        //   (length of table) || table || (length of row) || row || (length of column) || column.
        // Lengths are expressed as 8-byte unsigned integers.

        let aad_length = 3 * size_of::<u64>() + table.len() + row.len() + column.len();
        let mut aad_bytes = Vec::with_capacity(aad_length);
        aad_bytes.extend_from_slice(&u64::try_from(table.len())?.to_be_bytes());
        aad_bytes.extend_from_slice(table.as_ref());
        aad_bytes.extend_from_slice(&u64::try_from(row.len())?.to_be_bytes());
        aad_bytes.extend_from_slice(row);
        aad_bytes.extend_from_slice(&u64::try_from(column.len())?.to_be_bytes());
        aad_bytes.extend_from_slice(column.as_ref());
        assert_eq!(aad_bytes.len(), aad_length);

        Ok(aad_bytes)
    }
}

/// Error represents a datastore-level error.
#[derive(Debug, thiserror::Error)]
pub enum Error {
    /// An error from the underlying database library.
    #[error("DB error: {0}")]
    Db(#[from] tokio_postgres::Error),
    #[error("DB pool error: {0}")]
    Pool(#[from] deadpool_postgres::PoolError),
    #[error("crypter error")]
    Crypt,
    /// An attempt was made to mutate an entity that does not exist.
    #[error("not found in datastore")]
    MutationTargetNotFound,
    /// An attempt was made to insert an entity that already exists.
    #[error("already in datastore")]
    MutationTargetAlreadyExists,
    /// The database was in an unexpected state.
    #[error("inconsistent database state: {0}")]
    DbState(String),
    /// An error from decoding a value stored encoded in the underlying database.
    #[error("decoding error: {0}")]
    Decode(#[from] CodecError),
    #[error("base64 decoding error: {0}")]
    Base64(#[from] base64::DecodeError),
    /// An arbitrary error returned from the user callback; unrelated to DB internals. This error
    /// will never be generated by the datastore library itself.
    #[error(transparent)]
    User(#[from] Box<dyn std::error::Error + Send + Sync>),
    #[error("URL parse error: {0}")]
    Url(#[from] url::ParseError),
    #[error("invalid task parameters: {0}")]
    Task(#[from] task::Error),
    #[error("integer conversion failed: {0}")]
    TryFromInt(#[from] std::num::TryFromIntError),
    #[error(transparent)]
    Message(#[from] janus_messages::Error),
    /// An invalid parameter was provided.
    #[error("invalid parameter: {0}")]
    InvalidParameter(&'static str),
    /// An error occurred while manipulating timestamps or durations.
    #[error("{0}")]
    TimeOverflow(&'static str),
    #[error("batch already collected")]
    AlreadyCollected,
}

impl From<ring::error::Unspecified> for Error {
    fn from(_: ring::error::Unspecified) -> Self {
        Error::Crypt
    }
}<|MERGE_RESOLUTION|>--- conflicted
+++ resolved
@@ -100,11 +100,7 @@
 // version is seen, [`Datastore::new`] fails.
 //
 // Note that the latest supported version must be first in the list.
-<<<<<<< HEAD
 supported_schema_versions!(1);
-=======
-supported_schema_versions!(15);
->>>>>>> 0acef8ed
 
 /// Datastore represents a datastore for Janus, with support for transactional reads and writes.
 /// In practice, Datastore instances are currently backed by a PostgreSQL database.
