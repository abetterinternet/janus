//! Messages defined by the [Distributed Aggregation Protocol][dap] with serialization and
//! deserialization support.
//!
//! [dap]: https://datatracker.ietf.org/doc/draft-ietf-ppm-dap/

use self::query_type::{FixedSize, QueryType, TimeInterval};
use anyhow::anyhow;
use base64::{display::Base64Display, URL_SAFE_NO_PAD};
use derivative::Derivative;
use num_enum::TryFromPrimitive;
use prio::codec::{
    decode_u16_items, decode_u32_items, encode_u16_items, encode_u32_items, CodecError, Decode,
    Encode,
};
use rand::{distributions::Standard, prelude::Distribution, Rng};
use serde::{
    de::{self, Visitor},
    Deserialize, Serialize, Serializer,
};
use std::{
    fmt::{self, Debug, Display, Formatter},
    io::{Cursor, Read},
    str::FromStr,
};

pub mod problem_type;

/// Errors returned by functions and methods in this module
#[derive(Debug, thiserror::Error)]
pub enum Error {
    /// An illegal arithmetic operation on a [`Time`] or [`Duration`].
    #[error("{0}")]
    IllegalTimeArithmetic(&'static str),
}

/// DAP protocol message representing a duration with a resolution of seconds.
#[derive(Clone, Copy, Debug, Hash, PartialEq, Eq, PartialOrd, Ord, Serialize, Deserialize)]
pub struct Duration(u64);

impl Duration {
    pub const ZERO: Duration = Duration::from_seconds(0);

    /// Create a duration representing the provided number of seconds.
    pub const fn from_seconds(seconds: u64) -> Self {
        Self(seconds)
    }

    /// Get the number of seconds this duration represents.
    pub fn as_seconds(self) -> u64 {
        self.0
    }
}

impl Encode for Duration {
    fn encode(&self, bytes: &mut Vec<u8>) {
        self.0.encode(bytes);
    }
}

impl Decode for Duration {
    fn decode(bytes: &mut Cursor<&[u8]>) -> Result<Self, CodecError> {
        Ok(Self(u64::decode(bytes)?))
    }
}

impl Display for Duration {
    fn fmt(&self, f: &mut Formatter<'_>) -> std::fmt::Result {
        write!(f, "{} seconds", self.0)
    }
}

/// DAP protocol message representing an instant in time with a resolution of seconds.
#[derive(Clone, Copy, Debug, Hash, PartialEq, Eq, PartialOrd, Ord, Serialize, Deserialize)]
pub struct Time(u64);

impl Time {
    /// Construct a [`Time`] representing the instant that is a given number of seconds after
    /// January 1st, 1970, at 0:00:00 UTC (i.e., the instant with the Unix timestamp of
    /// `timestamp`).
    pub const fn from_seconds_since_epoch(timestamp: u64) -> Self {
        Self(timestamp)
    }

    /// Get the number of seconds from January 1st, 1970, at 0:00:00 UTC to the instant represented
    /// by this [`Time`] (i.e., the Unix timestamp for the instant it represents).
    pub fn as_seconds_since_epoch(&self) -> u64 {
        self.0
    }

    /// Construct a [`Time`] representing an instant in the distant future.
    pub fn distant_future() -> Self {
        // Wednesday, March 14, 2255 4 PM GMT. This is well past the time used by MockClock, and
        // past any date at which Janus is likely to be run.
        Self::from_seconds_since_epoch(9000000000)
    }
}

impl Display for Time {
    fn fmt(&self, f: &mut std::fmt::Formatter<'_>) -> std::fmt::Result {
        write!(f, "{}", self.0)
    }
}

impl Encode for Time {
    fn encode(&self, bytes: &mut Vec<u8>) {
        self.0.encode(bytes);
    }
}

impl Decode for Time {
    fn decode(bytes: &mut Cursor<&[u8]>) -> Result<Self, CodecError> {
        Ok(Self(u64::decode(bytes)?))
    }
}

/// DAP protocol message representing a half-open interval of time with a resolution of seconds;
/// the start of the interval is included while the end of the interval is excluded.
#[derive(Clone, Copy, Debug, Hash, PartialEq, Eq)]
pub struct Interval {
    /// The start of the interval.
    start: Time,
    /// The length of the interval.
    duration: Duration,
}

impl Interval {
    /// Create a new [`Interval`] from the provided start and duration. Returns an error if the end
    /// of the interval cannot be represented as a [`Time`].
    pub fn new(start: Time, duration: Duration) -> Result<Self, Error> {
        start
            .0
            .checked_add(duration.0)
            .ok_or(Error::IllegalTimeArithmetic("duration overflows time"))?;

        Ok(Self { start, duration })
    }

    /// Returns a [`Time`] representing the included start of this interval.
    pub fn start(&self) -> &Time {
        &self.start
    }

    /// Get the duration of this interval.
    pub fn duration(&self) -> &Duration {
        &self.duration
    }
}

impl Encode for Interval {
    fn encode(&self, bytes: &mut Vec<u8>) {
        self.start.encode(bytes);
        self.duration.encode(bytes);
    }
}

impl Decode for Interval {
    fn decode(bytes: &mut Cursor<&[u8]>) -> Result<Self, CodecError> {
        let start = Time::decode(bytes)?;
        let duration = Duration::decode(bytes)?;

        Self::new(start, duration).map_err(|e| CodecError::Other(Box::new(e)))
    }
}

impl Display for Interval {
    fn fmt(&self, f: &mut Formatter<'_>) -> std::fmt::Result {
        write!(f, "start: {} duration: {}", self.start, self.duration)
    }
}

/// DAP protocol message representing an ID uniquely identifying a batch, for fixed-size tasks.
#[derive(Copy, Clone, Hash, PartialEq, Eq, PartialOrd, Ord)]
pub struct BatchId([u8; Self::LEN]);

impl BatchId {
    /// LEN is the length of a batch ID in bytes.
    pub const LEN: usize = 32;
}

impl From<[u8; Self::LEN]> for BatchId {
    fn from(batch_id: [u8; Self::LEN]) -> Self {
        Self(batch_id)
    }
}

impl AsRef<[u8; Self::LEN]> for BatchId {
    fn as_ref(&self) -> &[u8; Self::LEN] {
        &self.0
    }
}

impl Debug for BatchId {
    fn fmt(&self, f: &mut Formatter<'_>) -> std::fmt::Result {
        write!(
            f,
            "BatchId({})",
            Base64Display::with_config(&self.0, URL_SAFE_NO_PAD)
        )
    }
}

impl Display for BatchId {
    fn fmt(&self, f: &mut Formatter<'_>) -> std::fmt::Result {
        write!(
            f,
            "{}",
            Base64Display::with_config(&self.0, URL_SAFE_NO_PAD)
        )
    }
}

impl Encode for BatchId {
    fn encode(&self, bytes: &mut Vec<u8>) {
        bytes.extend_from_slice(&self.0)
    }
}

impl Decode for BatchId {
    fn decode(bytes: &mut Cursor<&[u8]>) -> Result<Self, CodecError> {
        let mut batch_id = [0; Self::LEN];
        bytes.read_exact(&mut batch_id)?;
        Ok(Self(batch_id))
    }
}

impl Distribution<BatchId> for Standard {
    fn sample<R: rand::Rng + ?Sized>(&self, rng: &mut R) -> BatchId {
        BatchId(rng.gen())
    }
}

/// DAP protocol message representing an ID uniquely identifying a client report.
#[derive(Copy, Clone, Hash, PartialEq, Eq, PartialOrd, Ord)]
pub struct ReportId([u8; Self::LEN]);

impl ReportId {
    /// LEN is the length of a report ID in bytes.
    pub const LEN: usize = 16;
}

impl From<[u8; Self::LEN]> for ReportId {
    fn from(report_id: [u8; Self::LEN]) -> Self {
        Self(report_id)
    }
}

impl AsRef<[u8; Self::LEN]> for ReportId {
    fn as_ref(&self) -> &[u8; Self::LEN] {
        &self.0
    }
}

impl Debug for ReportId {
    fn fmt(&self, f: &mut Formatter<'_>) -> std::fmt::Result {
        write!(
            f,
            "ReportId({})",
            Base64Display::with_config(&self.0, URL_SAFE_NO_PAD)
        )
    }
}

impl Display for ReportId {
    fn fmt(&self, f: &mut Formatter<'_>) -> std::fmt::Result {
        write!(
            f,
            "{}",
            Base64Display::with_config(&self.0, URL_SAFE_NO_PAD)
        )
    }
}

impl Encode for ReportId {
    fn encode(&self, bytes: &mut Vec<u8>) {
        bytes.extend_from_slice(&self.0)
    }
}

impl Decode for ReportId {
    fn decode(bytes: &mut Cursor<&[u8]>) -> Result<Self, CodecError> {
        let mut report_id = [0; Self::LEN];
        bytes.read_exact(&mut report_id)?;
        Ok(Self(report_id))
    }
}

impl Distribution<ReportId> for Standard {
    fn sample<R: rand::Rng + ?Sized>(&self, rng: &mut R) -> ReportId {
        ReportId(rng.gen())
    }
}

/// Checksum over DAP report IDs, defined in §4.4.4.3.
#[derive(Copy, Clone, Debug, Default, Hash, PartialEq, Eq)]
pub struct ReportIdChecksum([u8; Self::LEN]);

impl ReportIdChecksum {
    /// LEN is the length of a report ID checksum in bytes.
    pub const LEN: usize = 32;
}

impl From<[u8; Self::LEN]> for ReportIdChecksum {
    fn from(checksum: [u8; Self::LEN]) -> Self {
        Self(checksum)
    }
}

impl AsRef<[u8]> for ReportIdChecksum {
    fn as_ref(&self) -> &[u8] {
        &self.0
    }
}
impl AsMut<[u8]> for ReportIdChecksum {
    fn as_mut(&mut self) -> &mut [u8] {
        &mut self.0
    }
}

impl Display for ReportIdChecksum {
    fn fmt(&self, f: &mut Formatter<'_>) -> std::fmt::Result {
        write!(f, "{}", hex::encode(self.0))
    }
}

impl Encode for ReportIdChecksum {
    fn encode(&self, bytes: &mut Vec<u8>) {
        bytes.extend_from_slice(&self.0)
    }
}

impl Decode for ReportIdChecksum {
    fn decode(bytes: &mut Cursor<&[u8]>) -> Result<Self, CodecError> {
        let mut checksum = Self::default();
        bytes.read_exact(&mut checksum.0)?;

        Ok(checksum)
    }
}

/// DAP protocol message representing the different roles that participants can adopt.
#[derive(Copy, Clone, Debug, PartialEq, Eq, TryFromPrimitive, Serialize, Deserialize)]
#[repr(u8)]
pub enum Role {
    Collector = 0,
    Client = 1,
    Leader = 2,
    Helper = 3,
}

impl Role {
    /// True if this [`Role`] is one of the aggregators.
    pub fn is_aggregator(&self) -> bool {
        matches!(self, Role::Leader | Role::Helper)
    }

    /// If this [`Role`] is one of the aggregators, returns the index at which
    /// that aggregator's message or data can be found in various lists, or
    /// `None` if the role is not an aggregator.
    pub fn index(&self) -> Option<usize> {
        match self {
            // draft-gpew-priv-ppm §4.2: the leader's endpoint MUST be the first
            Role::Leader => Some(0),
            Role::Helper => Some(1),
            _ => None,
        }
    }

    pub fn as_str(&self) -> &'static str {
        match self {
            Self::Collector => "collector",
            Self::Client => "client",
            Self::Leader => "leader",
            Self::Helper => "helper",
        }
    }
}

#[derive(Debug, thiserror::Error)]
#[error("unknown role {0}")]
pub struct RoleParseError(String);

impl FromStr for Role {
    type Err = RoleParseError;

    fn from_str(s: &str) -> Result<Self, Self::Err> {
        match s {
            "collector" => Ok(Self::Collector),
            "client" => Ok(Self::Client),
            "leader" => Ok(Self::Leader),
            "helper" => Ok(Self::Helper),
            _ => Err(RoleParseError(s.to_owned())),
        }
    }
}

impl Encode for Role {
    fn encode(&self, bytes: &mut Vec<u8>) {
        (*self as u8).encode(bytes);
    }
}

impl Decode for Role {
    fn decode(bytes: &mut Cursor<&[u8]>) -> Result<Self, CodecError> {
        let val = u8::decode(bytes)?;
        Self::try_from(val)
            .map_err(|_| CodecError::Other(anyhow!("unexpected Role value {}", val).into()))
    }
}

impl Display for Role {
    fn fmt(&self, f: &mut Formatter<'_>) -> std::fmt::Result {
        write!(f, "{}", self.as_str())
    }
}

/// DAP protocol message representing an identifier for an HPKE config.
#[derive(Clone, Copy, Debug, Hash, PartialEq, Eq, PartialOrd, Ord, Serialize, Deserialize)]
pub struct HpkeConfigId(u8);

impl Display for HpkeConfigId {
    fn fmt(&self, f: &mut std::fmt::Formatter<'_>) -> std::fmt::Result {
        write!(f, "{}", self.0)
    }
}

impl Encode for HpkeConfigId {
    fn encode(&self, bytes: &mut Vec<u8>) {
        self.0.encode(bytes);
    }
}

impl Decode for HpkeConfigId {
    fn decode(bytes: &mut Cursor<&[u8]>) -> Result<Self, CodecError> {
        Ok(Self(u8::decode(bytes)?))
    }
}

impl From<u8> for HpkeConfigId {
    fn from(value: u8) -> HpkeConfigId {
        HpkeConfigId(value)
    }
}

impl From<HpkeConfigId> for u8 {
    fn from(id: HpkeConfigId) -> u8 {
        id.0
    }
}

/// DAP protocol message representing an identifier for a DAP task.
#[derive(Clone, Copy, PartialEq, Eq, Hash, PartialOrd, Ord)]
pub struct TaskId([u8; Self::LEN]);

impl TaskId {
    /// LEN is the length of a task ID in bytes.
    pub const LEN: usize = 32;
}

impl Debug for TaskId {
    fn fmt(&self, f: &mut Formatter<'_>) -> std::fmt::Result {
        write!(
            f,
            "TaskId({})",
            Base64Display::with_config(&self.0, URL_SAFE_NO_PAD)
        )
    }
}

impl Display for TaskId {
    fn fmt(&self, f: &mut Formatter<'_>) -> std::fmt::Result {
        write!(
            f,
            "{}",
            Base64Display::with_config(&self.0, URL_SAFE_NO_PAD)
        )
    }
}

impl Encode for TaskId {
    fn encode(&self, bytes: &mut Vec<u8>) {
        bytes.extend_from_slice(&self.0)
    }
}

impl Decode for TaskId {
    fn decode(bytes: &mut Cursor<&[u8]>) -> Result<Self, CodecError> {
        let mut decoded = [0u8; Self::LEN];
        bytes.read_exact(&mut decoded)?;
        Ok(Self(decoded))
    }
}

impl From<[u8; Self::LEN]> for TaskId {
    fn from(task_id: [u8; TaskId::LEN]) -> Self {
        Self(task_id)
    }
}

impl AsRef<[u8; Self::LEN]> for TaskId {
    fn as_ref(&self) -> &[u8; Self::LEN] {
        &self.0
    }
}

impl Distribution<TaskId> for Standard {
    fn sample<R: rand::Rng + ?Sized>(&self, rng: &mut R) -> TaskId {
        TaskId(rng.gen())
    }
}

/// This customized implementation serializes a [`TaskId`] as a base64url-encoded string, instead
/// of as a byte array. This is more compact and ergonomic when serialized to YAML, and aligns with
/// other uses of base64url encoding in DAP.
impl Serialize for TaskId {
    fn serialize<S>(&self, serializer: S) -> Result<S::Ok, S::Error>
    where
        S: Serializer,
    {
        let encoded = base64::encode_config(self.as_ref(), URL_SAFE_NO_PAD);
        serializer.serialize_str(&encoded)
    }
}

struct TaskIdVisitor;

impl<'de> Visitor<'de> for TaskIdVisitor {
    type Value = TaskId;

    fn expecting(&self, formatter: &mut fmt::Formatter) -> fmt::Result {
        formatter.write_str("a base64url-encoded string that decodes to 32 bytes")
    }

    fn visit_str<E>(self, value: &str) -> Result<TaskId, E>
    where
        E: de::Error,
    {
        let decoded = base64::decode_config(value, URL_SAFE_NO_PAD)
            .map_err(|_| E::custom("invalid base64url value"))?;
        let byte_array: [u8; TaskId::LEN] = decoded
            .try_into()
            .map_err(|_| E::custom("incorrect TaskId length"))?;
        Ok(TaskId::from(byte_array))
    }
}

/// This customized implementation deserializes a [`TaskId`] as a base64url-encoded string, instead
/// of as a byte array. This is more compact and ergonomic when serialized to YAML, and aligns with
/// other uses of base64url encoding in DAP.
impl<'de> Deserialize<'de> for TaskId {
    fn deserialize<D>(deserializer: D) -> Result<Self, D::Error>
    where
        D: serde::Deserializer<'de>,
    {
        deserializer.deserialize_str(TaskIdVisitor)
    }
}

/// DAP protocol message representing an HPKE key encapsulation mechanism.
#[derive(Clone, Copy, Debug, PartialEq, Eq, TryFromPrimitive, Serialize, Deserialize)]
#[repr(u16)]
pub enum HpkeKemId {
    /// NIST P-256 keys and HKDF-SHA256.
    P256HkdfSha256 = 0x0010,
    /// X25519 keys and HKDF-SHA256.
    X25519HkdfSha256 = 0x0020,
}

impl Encode for HpkeKemId {
    fn encode(&self, bytes: &mut Vec<u8>) {
        (*self as u16).encode(bytes);
    }
}

impl Decode for HpkeKemId {
    fn decode(bytes: &mut Cursor<&[u8]>) -> Result<Self, CodecError> {
        let val = u16::decode(bytes)?;
        Self::try_from(val)
            .map_err(|_| CodecError::Other(anyhow!("unexpected HpkeKemId value {}", val).into()))
    }
}

/// DAP protocol message representing an HPKE key derivation function.
#[derive(Clone, Copy, Debug, PartialEq, Eq, TryFromPrimitive, Serialize, Deserialize)]
#[repr(u16)]
pub enum HpkeKdfId {
    /// HMAC Key Derivation Function SHA256.
    HkdfSha256 = 0x0001,
    /// HMAC Key Derivation Function SHA384.
    HkdfSha384 = 0x0002,
    /// HMAC Key Derivation Function SHA512.
    HkdfSha512 = 0x0003,
}

impl Encode for HpkeKdfId {
    fn encode(&self, bytes: &mut Vec<u8>) {
        (*self as u16).encode(bytes);
    }
}

impl Decode for HpkeKdfId {
    fn decode(bytes: &mut Cursor<&[u8]>) -> Result<Self, CodecError> {
        let val = u16::decode(bytes)?;
        Self::try_from(val)
            .map_err(|_| CodecError::Other(anyhow!("unexpected HpkeKdfId value {}", val).into()))
    }
}

/// DAP protocol message representing an HPKE AEAD.
#[derive(Clone, Copy, Debug, PartialEq, Eq, TryFromPrimitive, Serialize, Deserialize)]
#[repr(u16)]
pub enum HpkeAeadId {
    /// AES-128-GCM.
    Aes128Gcm = 0x0001,
    /// AES-256-GCM.
    Aes256Gcm = 0x0002,
    /// ChaCha20Poly1305.
    ChaCha20Poly1305 = 0x0003,
}

impl Encode for HpkeAeadId {
    fn encode(&self, bytes: &mut Vec<u8>) {
        (*self as u16).encode(bytes);
    }
}

impl Decode for HpkeAeadId {
    fn decode(bytes: &mut Cursor<&[u8]>) -> Result<Self, CodecError> {
        let val = u16::decode(bytes)?;
        Self::try_from(val)
            .map_err(|_| CodecError::Other(anyhow!("unexpected HpkeAeadId value {}", val).into()))
    }
}

/// DAP protocol message representing an arbitrary extension included in a client report.
#[derive(Clone, Debug, PartialEq, Eq)]
pub struct Extension {
    extension_type: ExtensionType,
    extension_data: Vec<u8>,
}

impl Extension {
    /// Construct an extension from its type and payload.
    pub fn new(extension_type: ExtensionType, extension_data: Vec<u8>) -> Extension {
        Extension {
            extension_type,
            extension_data,
        }
    }

    /// Returns the type of this extension.
    pub fn extension_type(&self) -> &ExtensionType {
        &self.extension_type
    }

    /// Returns the unparsed data representing this extension.
    pub fn extension_data(&self) -> &[u8] {
        &self.extension_data
    }
}

impl Encode for Extension {
    fn encode(&self, bytes: &mut Vec<u8>) {
        self.extension_type.encode(bytes);
        encode_u16_items(bytes, &(), &self.extension_data);
    }
}

impl Decode for Extension {
    fn decode(bytes: &mut Cursor<&[u8]>) -> Result<Self, CodecError> {
        let extension_type = ExtensionType::decode(bytes)?;
        let extension_data = decode_u16_items(&(), bytes)?;

        Ok(Self {
            extension_type,
            extension_data,
        })
    }
}

/// DAP protocol message representing the type of an extension included in a client report.
#[derive(Clone, Copy, Debug, Hash, Eq, PartialEq, TryFromPrimitive)]
#[repr(u16)]
pub enum ExtensionType {
    Tbd = 0,
}

impl Encode for ExtensionType {
    fn encode(&self, bytes: &mut Vec<u8>) {
        (*self as u16).encode(bytes);
    }
}

impl Decode for ExtensionType {
    fn decode(bytes: &mut Cursor<&[u8]>) -> Result<Self, CodecError> {
        let val = u16::decode(bytes)?;
        Self::try_from(val).map_err(|_| {
            CodecError::Other(anyhow!("unexpected ExtensionType value {}", val).into())
        })
    }
}

/// DAP protocol message representing an HPKE ciphertext.
#[derive(Clone, Derivative, Eq, PartialEq)]
#[derivative(Debug)]
pub struct HpkeCiphertext {
    /// An identifier of the HPKE configuration used to seal the message.
    config_id: HpkeConfigId,
    /// An encasulated HPKE key.
    #[derivative(Debug = "ignore")]
    encapsulated_key: Vec<u8>,
    /// An HPKE ciphertext.
    #[derivative(Debug = "ignore")]
    payload: Vec<u8>,
}

impl HpkeCiphertext {
    /// Construct a HPKE ciphertext message from its components.
    pub fn new(
        config_id: HpkeConfigId,
        encapsulated_key: Vec<u8>,
        payload: Vec<u8>,
    ) -> HpkeCiphertext {
        HpkeCiphertext {
            config_id,
            encapsulated_key,
            payload,
        }
    }

    /// Get the configuration identifier associated with this ciphertext.
    pub fn config_id(&self) -> &HpkeConfigId {
        &self.config_id
    }

    /// Get the encapsulated key from this ciphertext message.
    pub fn encapsulated_key(&self) -> &[u8] {
        &self.encapsulated_key
    }

    /// Get the encrypted payload from this ciphertext message.
    pub fn payload(&self) -> &[u8] {
        &self.payload
    }
}

impl Encode for HpkeCiphertext {
    fn encode(&self, bytes: &mut Vec<u8>) {
        self.config_id.encode(bytes);
        encode_u16_items(bytes, &(), &self.encapsulated_key);
        encode_u32_items(bytes, &(), &self.payload);
    }
}

impl Decode for HpkeCiphertext {
    fn decode(bytes: &mut Cursor<&[u8]>) -> Result<Self, CodecError> {
        let config_id = HpkeConfigId::decode(bytes)?;
        let encapsulated_key = decode_u16_items(&(), bytes)?;
        let payload = decode_u32_items(&(), bytes)?;

        Ok(Self {
            config_id,
            encapsulated_key,
            payload,
        })
    }
}

/// DAP protocol message representing an HPKE public key.
// TODO(#230): refactor HpkePublicKey & HpkeConfig to simplify usage
#[derive(Clone, PartialEq, Eq)]
pub struct HpkePublicKey(Vec<u8>);

impl From<Vec<u8>> for HpkePublicKey {
    fn from(key: Vec<u8>) -> Self {
        Self(key)
    }
}

impl AsRef<[u8]> for HpkePublicKey {
    fn as_ref(&self) -> &[u8] {
        &self.0
    }
}

impl Encode for HpkePublicKey {
    fn encode(&self, bytes: &mut Vec<u8>) {
        encode_u16_items(bytes, &(), &self.0);
    }
}

impl Decode for HpkePublicKey {
    fn decode(bytes: &mut Cursor<&[u8]>) -> Result<Self, CodecError> {
        let key = decode_u16_items(&(), bytes)?;
        Ok(Self(key))
    }
}

impl Debug for HpkePublicKey {
    fn fmt(&self, f: &mut Formatter<'_>) -> std::fmt::Result {
        write!(f, "{}", hex::encode(&self.0))
    }
}

/// This customized implementation serializes a [`HpkePublicKey`] as a base64url-encoded string,
/// instead of as a byte array. This is more compact and ergonomic when serialized to YAML.
impl Serialize for HpkePublicKey {
    fn serialize<S>(&self, serializer: S) -> Result<S::Ok, S::Error>
    where
        S: Serializer,
    {
        let encoded = base64::encode_config(self.as_ref(), URL_SAFE_NO_PAD);
        serializer.serialize_str(&encoded)
    }
}

struct HpkePublicKeyVisitor;

impl<'de> Visitor<'de> for HpkePublicKeyVisitor {
    type Value = HpkePublicKey;

    fn expecting(&self, formatter: &mut fmt::Formatter) -> fmt::Result {
        formatter.write_str("a base64url-encoded string")
    }

    fn visit_str<E>(self, value: &str) -> Result<HpkePublicKey, E>
    where
        E: de::Error,
    {
        let decoded = base64::decode_config(value, URL_SAFE_NO_PAD)
            .map_err(|_| E::custom("invalid base64url value"))?;
        Ok(HpkePublicKey::from(decoded))
    }
}

/// This customized implementation deserializes a [`HpkePublicKey`] as a base64url-encoded string,
/// instead of as a byte array. This is more compact and ergonomic when serialized to YAML.
impl<'de> Deserialize<'de> for HpkePublicKey {
    fn deserialize<D>(deserializer: D) -> Result<Self, D::Error>
    where
        D: serde::Deserializer<'de>,
    {
        deserializer.deserialize_str(HpkePublicKeyVisitor)
    }
}

/// DAP protocol message representing an HPKE config.
#[derive(Clone, Debug, PartialEq, Eq, Serialize, Deserialize)]
pub struct HpkeConfig {
    id: HpkeConfigId,
    kem_id: HpkeKemId,
    kdf_id: HpkeKdfId,
    aead_id: HpkeAeadId,
    public_key: HpkePublicKey,
}

impl HpkeConfig {
    /// The media type associated with this protocol message.
    pub const MEDIA_TYPE: &'static str = "application/dap-hpke-config";

    /// Construct a HPKE configuration message from its components.
    pub fn new(
        id: HpkeConfigId,
        kem_id: HpkeKemId,
        kdf_id: HpkeKdfId,
        aead_id: HpkeAeadId,
        public_key: HpkePublicKey,
    ) -> HpkeConfig {
        HpkeConfig {
            id,
            kem_id,
            kdf_id,
            aead_id,
            public_key,
        }
    }

    /// Returns the HPKE config ID associated with this HPKE configuration.
    pub fn id(&self) -> &HpkeConfigId {
        &self.id
    }

    /// Retrieve the key encapsulation mechanism algorithm identifier associated with this HPKE configuration.
    pub fn kem_id(&self) -> &HpkeKemId {
        &self.kem_id
    }

    /// Retrieve the key derivation function algorithm identifier associated with this HPKE configuration.
    pub fn kdf_id(&self) -> &HpkeKdfId {
        &self.kdf_id
    }

    /// Retrieve the AEAD algorithm identifier associated with this HPKE configuration.
    pub fn aead_id(&self) -> &HpkeAeadId {
        &self.aead_id
    }

    /// Retrieve the public key from this HPKE configuration.
    pub fn public_key(&self) -> &HpkePublicKey {
        &self.public_key
    }
}

impl Encode for HpkeConfig {
    fn encode(&self, bytes: &mut Vec<u8>) {
        self.id.encode(bytes);
        self.kem_id.encode(bytes);
        self.kdf_id.encode(bytes);
        self.aead_id.encode(bytes);
        self.public_key.encode(bytes);
    }
}

impl Decode for HpkeConfig {
    fn decode(bytes: &mut Cursor<&[u8]>) -> Result<Self, CodecError> {
        let id = HpkeConfigId::decode(bytes)?;
        let kem_id = HpkeKemId::decode(bytes)?;
        let kdf_id = HpkeKdfId::decode(bytes)?;
        let aead_id = HpkeAeadId::decode(bytes)?;
        let public_key = HpkePublicKey::decode(bytes)?;

        Ok(Self {
            id,
            kem_id,
            kdf_id,
            aead_id,
            public_key,
        })
    }
}

/// DAP protocol message representing client report metadata.
#[derive(Clone, Debug, PartialEq, Eq)]
pub struct ReportMetadata {
    report_id: ReportId,
    time: Time,
}

impl ReportMetadata {
    /// Construct a report's metadata from its components.
    pub fn new(report_id: ReportId, time: Time) -> Self {
        Self { report_id, time }
    }

    /// Retrieve the report ID from this report metadata.
    pub fn id(&self) -> &ReportId {
        &self.report_id
    }

    /// Retrieve the client timestamp from this report metadata.
    pub fn time(&self) -> &Time {
        &self.time
    }
}

impl Encode for ReportMetadata {
    fn encode(&self, bytes: &mut Vec<u8>) {
        self.report_id.encode(bytes);
        self.time.encode(bytes);
    }
}

impl Decode for ReportMetadata {
    fn decode(bytes: &mut Cursor<&[u8]>) -> Result<Self, CodecError> {
        let report_id = ReportId::decode(bytes)?;
        let time = Time::decode(bytes)?;

        Ok(Self { report_id, time })
    }
}

/// DAP protocol message representing the plaintext of an input share.
#[derive(Clone, Debug, PartialEq, Eq)]
pub struct PlaintextInputShare {
    extensions: Vec<Extension>,
    payload: Vec<u8>,
}

impl PlaintextInputShare {
    /// Construct a plaintext input share from its components.
    pub fn new(extensions: Vec<Extension>, payload: Vec<u8>) -> Self {
        Self {
            extensions,
            payload,
        }
    }

    /// Retrieve the extensions from this plaintext input share.
    pub fn extensions(&self) -> &[Extension] {
        &self.extensions
    }

    /// Retrieve the payload from this plaintext input share.
    pub fn payload(&self) -> &[u8] {
        &self.payload
    }
}

impl Encode for PlaintextInputShare {
    fn encode(&self, bytes: &mut Vec<u8>) {
        encode_u16_items(bytes, &(), &self.extensions);
        encode_u32_items(bytes, &(), &self.payload);
    }
}

impl Decode for PlaintextInputShare {
    fn decode(bytes: &mut Cursor<&[u8]>) -> Result<Self, CodecError> {
        let extensions = decode_u16_items(&(), bytes)?;
        let payload = decode_u32_items(&(), bytes)?;

        Ok(Self {
            extensions,
            payload,
        })
    }
}

/// DAP protocol message representing a client report.
#[derive(Clone, Debug, PartialEq, Eq)]
pub struct Report {
    task_id: TaskId,
    metadata: ReportMetadata,
    public_share: Vec<u8>,
    encrypted_input_shares: Vec<HpkeCiphertext>,
}

impl Report {
    /// The media type associated with this protocol message.
    pub const MEDIA_TYPE: &'static str = "application/dap-report";

    /// Construct a report from its components.
    pub fn new(
        task_id: TaskId,
        metadata: ReportMetadata,
        public_share: Vec<u8>,
        encrypted_input_shares: Vec<HpkeCiphertext>,
    ) -> Self {
        Self {
            task_id,
            metadata,
            public_share,
            encrypted_input_shares,
        }
    }

    /// Retrieve the task identifier from this report.
    pub fn task_id(&self) -> &TaskId {
        &self.task_id
    }

    /// Retrieve the metadata from this report.
    pub fn metadata(&self) -> &ReportMetadata {
        &self.metadata
    }

    pub fn public_share(&self) -> &[u8] {
        &self.public_share
    }

    /// Get this report's encrypted input shares.
    pub fn encrypted_input_shares(&self) -> &[HpkeCiphertext] {
        &self.encrypted_input_shares
    }
}

impl Encode for Report {
    fn encode(&self, bytes: &mut Vec<u8>) {
        self.task_id.encode(bytes);
        self.metadata.encode(bytes);
        encode_u32_items(bytes, &(), &self.public_share);
        encode_u32_items(bytes, &(), &self.encrypted_input_shares);
    }
}

impl Decode for Report {
    fn decode(bytes: &mut Cursor<&[u8]>) -> Result<Self, CodecError> {
        let task_id = TaskId::decode(bytes)?;
        let metadata = ReportMetadata::decode(bytes)?;
        let public_share = decode_u32_items(&(), bytes)?;
        let encrypted_input_shares = decode_u32_items(&(), bytes)?;

        Ok(Self {
            task_id,
            metadata,
            public_share,
            encrypted_input_shares,
        })
    }
}

/// Represents a query for a specific batch identifier, received from a Collector as part of the
/// collection flow.
#[derive(Clone, Debug, PartialEq, Eq)]
pub struct Query<Q: QueryType> {
    batch_identifier: Q::BatchIdentifier,
}

impl<Q: QueryType> Query<Q> {
    /// Constructs a new query from its components.
    ///
    /// This method would typically be used for code which is generic over the query type.
    /// Query-type specific code will typically call one of [`Self::new_time_interval`] or
    /// [`Self::new_fixed_size`].
    pub fn new(batch_identifier: Q::BatchIdentifier) -> Self {
        Self { batch_identifier }
    }

    /// Gets the batch identifier included in this query.
    ///
    /// This method would typically be used for code which is generic over the query type.
    /// Query-type specific code will typically call one of [`Self::batch_interval`] or
    /// [`Self::batch_id`].
    pub fn batch_identifier(&self) -> &Q::BatchIdentifier {
        &self.batch_identifier
    }
}

impl Query<TimeInterval> {
    /// Constructs a new query for a time-interval task.
    pub fn new_time_interval(batch_interval: Interval) -> Self {
        Self::new(batch_interval)
    }

    /// Gets the batch interval associated with this query.
    pub fn batch_interval(&self) -> &Interval {
        self.batch_identifier()
    }
}

impl Query<FixedSize> {
    /// Constructs a new query for a fixed-size task.
    pub fn new_fixed_size(batch_id: BatchId) -> Self {
        Self::new(batch_id)
    }

    /// Gets the batch ID associated with this query.
    pub fn batch_id(&self) -> &BatchId {
        self.batch_identifier()
    }
}

impl<Q: QueryType> Encode for Query<Q> {
    fn encode(&self, bytes: &mut Vec<u8>) {
        Q::CODE.encode(bytes);
        self.batch_identifier.encode(bytes);
    }
}

impl<Q: QueryType> Decode for Query<Q> {
    fn decode(bytes: &mut Cursor<&[u8]>) -> Result<Self, CodecError> {
        query_type::Code::decode_expecting_value(bytes, Q::CODE)?;
        let batch_identifier = Q::BatchIdentifier::decode(bytes)?;

        Ok(Self { batch_identifier })
    }
}

/// DAP protocol message representing a request from the collector to the leader to provide
/// aggregate shares for a given batch.
#[derive(Clone, Derivative, PartialEq, Eq)]
#[derivative(Debug)]
pub struct CollectReq<Q: QueryType> {
    task_id: TaskId,
    query: Query<Q>,
    #[derivative(Debug = "ignore")]
    aggregation_parameter: Vec<u8>,
}

impl<Q: QueryType> CollectReq<Q> {
    /// The media type associated with this protocol message.
    pub const MEDIA_TYPE: &'static str = "application/dap-collect-req";

    /// Constructs a new collect request from its components.
    pub fn new(task_id: TaskId, query: Query<Q>, aggregation_parameter: Vec<u8>) -> Self {
        Self {
            task_id,
            query,
            aggregation_parameter,
        }
    }

    /// Gets the task ID associated with this collect request.
    pub fn task_id(&self) -> &TaskId {
        &self.task_id
    }

    /// Gets the query associated with this collect request.
    pub fn query(&self) -> &Query<Q> {
        &self.query
    }

    /// Gets the aggregation parameter associated with this collect request.
    pub fn aggregation_parameter(&self) -> &[u8] {
        &self.aggregation_parameter
    }
}

impl<Q: QueryType> Encode for CollectReq<Q> {
    fn encode(&self, bytes: &mut Vec<u8>) {
        self.task_id.encode(bytes);
        self.query.encode(bytes);
        encode_u32_items(bytes, &(), &self.aggregation_parameter);
    }
}

impl<Q: QueryType> Decode for CollectReq<Q> {
    fn decode(bytes: &mut Cursor<&[u8]>) -> Result<Self, CodecError> {
        let task_id = TaskId::decode(bytes)?;
        let query = Query::decode(bytes)?;
        let aggregation_parameter = decode_u32_items(&(), bytes)?;

        Ok(Self {
            task_id,
            query,
            aggregation_parameter,
        })
    }
}

/// DAP protocol message representing a partial batch selector, identifying a batch of interest in
/// cases where some query types can infer the selector.
#[derive(Clone, Debug, PartialEq, Eq)]
pub struct PartialBatchSelector<Q: QueryType> {
    batch_identifier: Q::PartialBatchIdentifier,
}

impl<Q: QueryType> PartialBatchSelector<Q> {
    /// Constructs a new partial batch selector.
    ///
    /// This method would typically be used for code which is generic over the query type.
    /// Query-type specific code will typically call one of [`Self::new_time_interval`] or
    /// [`Self::new_fixed_size`].
    pub fn new(batch_identifier: Q::PartialBatchIdentifier) -> Self {
        Self { batch_identifier }
    }

    /// Gets the batch identifier associated with this collect response.
    ///
    /// This method would typically be used for code which is generic over the query type.
    /// Query-type specific code will typically call [`Self::batch_id`].
    pub fn batch_identifier(&self) -> &Q::PartialBatchIdentifier {
        &self.batch_identifier
    }
}

impl PartialBatchSelector<TimeInterval> {
    /// Constructs a new partial batch selector for a time-interval task.
    pub fn new_time_interval() -> Self {
        Self::new(())
    }
}

impl PartialBatchSelector<FixedSize> {
    /// Constructs a new partial batch selector for a fixed-size task.
    pub fn new_fixed_size(batch_id: BatchId) -> Self {
        Self::new(batch_id)
    }

    /// Gets the batch ID associated with this partial batch selector.
    pub fn batch_id(&self) -> &BatchId {
        self.batch_identifier()
    }
}

impl<Q: QueryType> Encode for PartialBatchSelector<Q> {
    fn encode(&self, bytes: &mut Vec<u8>) {
        Q::CODE.encode(bytes);
        self.batch_identifier.encode(bytes);
    }
}

impl<Q: QueryType> Decode for PartialBatchSelector<Q> {
    fn decode(bytes: &mut Cursor<&[u8]>) -> Result<Self, CodecError> {
        query_type::Code::decode_expecting_value(bytes, Q::CODE)?;
        let batch_identifier = Q::PartialBatchIdentifier::decode(bytes)?;

        Ok(Self { batch_identifier })
    }
}

/// DAP protocol message representing a leader's response to the collector's request to provide
/// aggregate shares for a given batch interval.
#[derive(Clone, Debug, PartialEq, Eq)]
pub struct CollectResp<Q: QueryType> {
    partial_batch_selector: PartialBatchSelector<Q>,
    report_count: u64,
    encrypted_aggregate_shares: Vec<HpkeCiphertext>,
}

impl<Q: QueryType> CollectResp<Q> {
    /// The media type associated with this protocol message.
    pub const MEDIA_TYPE: &'static str = "application/dap-collect-resp";

    /// Constructs a new collect response.
    pub fn new(
        partial_batch_selector: PartialBatchSelector<Q>,
        report_count: u64,
        encrypted_aggregate_shares: Vec<HpkeCiphertext>,
    ) -> Self {
        Self {
            partial_batch_selector,
            report_count,
            encrypted_aggregate_shares,
        }
    }

    /// Gets the batch selector associated with this collect response.
    pub fn partial_batch_selector(&self) -> &PartialBatchSelector<Q> {
        &self.partial_batch_selector
    }

    /// Gets the report count associated with this collect response.
    pub fn report_count(&self) -> u64 {
        self.report_count
    }

    /// Gets the encrypted aggregate shares associated with this collect response.
    pub fn encrypted_aggregate_shares(&self) -> &[HpkeCiphertext] {
        &self.encrypted_aggregate_shares
    }
}

impl<Q: QueryType> Encode for CollectResp<Q> {
    fn encode(&self, bytes: &mut Vec<u8>) {
        self.partial_batch_selector.encode(bytes);
        self.report_count.encode(bytes);
        encode_u32_items(bytes, &(), &self.encrypted_aggregate_shares);
    }
}

impl<Q: QueryType> Decode for CollectResp<Q> {
    fn decode(bytes: &mut Cursor<&[u8]>) -> Result<Self, CodecError> {
        let partial_batch_selector = PartialBatchSelector::decode(bytes)?;
        let report_count = u64::decode(bytes)?;
        let encrypted_aggregate_shares = decode_u32_items(&(), bytes)?;

        Ok(Self {
            partial_batch_selector,
            report_count,
            encrypted_aggregate_shares,
        })
    }
}

/// DAP message representing the additional associated data for an input share encryption operation.
#[derive(Clone, Debug, PartialEq, Eq)]
pub struct InputShareAad {
    task_id: TaskId,
    metadata: ReportMetadata,
    public_share: Vec<u8>,
}

impl InputShareAad {
    /// Constructs a new input share AAD.
    pub fn new(task_id: TaskId, metadata: ReportMetadata, public_share: Vec<u8>) -> Self {
        Self {
            task_id,
            metadata,
            public_share,
        }
    }

    /// Retrieves the task ID associated with this input share AAD.
    pub fn task_id(&self) -> &TaskId {
        &self.task_id
    }

    /// Retrieves the report metadata associated with this input share AAD.
    pub fn metadata(&self) -> &ReportMetadata {
        &self.metadata
    }

    /// Retrieves the public share associated with this input share AAD.
    pub fn public_share(&self) -> &[u8] {
        &self.public_share
    }
}

impl Encode for InputShareAad {
    fn encode(&self, bytes: &mut Vec<u8>) {
        self.task_id.encode(bytes);
        self.metadata.encode(bytes);
        encode_u32_items(bytes, &(), &self.public_share);
    }
}

impl Decode for InputShareAad {
    fn decode(bytes: &mut Cursor<&[u8]>) -> Result<Self, CodecError> {
        let task_id = TaskId::decode(bytes)?;
        let metadata = ReportMetadata::decode(bytes)?;
        let public_share = decode_u32_items(&(), bytes)?;

        Ok(Self {
            task_id,
            metadata,
            public_share,
        })
    }
}

/// DAP message representing the additional associated data for an aggregate share encryption
/// operation.
#[derive(Clone, Debug, PartialEq, Eq)]
pub struct AggregateShareAad<Q: QueryType> {
    task_id: TaskId,
    batch_selector: BatchSelector<Q>,
}

impl<Q: QueryType> AggregateShareAad<Q> {
    /// Constructs a new aggregate share AAD.
    pub fn new(task_id: TaskId, batch_selector: BatchSelector<Q>) -> Self {
        Self {
            task_id,
            batch_selector,
        }
    }

    /// Retrieves the task ID associated with this aggregate share AAD.
    pub fn task_id(&self) -> &TaskId {
        &self.task_id
    }

    /// Retrieves the batch selector associated with this aggregate share AAD.
    pub fn batch_selector(&self) -> &BatchSelector<Q> {
        &self.batch_selector
    }
}

impl<Q: QueryType> Encode for AggregateShareAad<Q> {
    fn encode(&self, bytes: &mut Vec<u8>) {
        self.task_id.encode(bytes);
        self.batch_selector.encode(bytes);
    }
}

impl<Q: QueryType> Decode for AggregateShareAad<Q> {
    fn decode(bytes: &mut Cursor<&[u8]>) -> Result<Self, CodecError> {
        let task_id = TaskId::decode(bytes)?;
        let batch_selector = BatchSelector::decode(bytes)?;

        Ok(Self {
            task_id,
            batch_selector,
        })
    }
}

pub mod query_type {
    use super::{BatchId, Interval};
    use anyhow::anyhow;
    use num_enum::TryFromPrimitive;
    use prio::codec::{CodecError, Decode, Encode};
    use serde::{Deserialize, Serialize};
    use std::{
        fmt::{Debug, Display},
        hash::Hash,
        io::Cursor,
    };

    /// QueryType represents a DAP query type. This is a task-level configuration setting which
    /// determines how individual client reports are grouped together into batches for collection.
    pub trait QueryType: Clone + Debug + PartialEq + Eq + Send + Sync + 'static {
        /// The [`Code`] associated with this query type.
        const CODE: Code;

        /// The type of a batch identifier.
        type BatchIdentifier: Display
            + Debug
            + Clone
            + Hash
            + PartialEq
            + Eq
            + Encode
            + Decode
            + Send
            + Sync;

        /// The type of a batch identifier as it appears in a `PartialBatchSelector`. Will be either
        /// the same type as `BatchIdentifier`, or `()`.
        type PartialBatchIdentifier: Debug
            + Clone
            + Hash
            + PartialEq
            + Eq
            + Encode
            + Decode
            + Send
            + Sync;

        /// Computes the `PartialBatchIdentifier` corresponding to the given
        /// `BatchIdentifier`.
        fn partial_batch_identifier(
            batch_identifier: &Self::BatchIdentifier,
        ) -> &Self::PartialBatchIdentifier;
    }

    /// Represents a `time-interval` DAP query type.
    #[derive(Copy, Clone, Debug, PartialEq, Eq)]
    pub struct TimeInterval;

    impl QueryType for TimeInterval {
        const CODE: Code = Code::TimeInterval;

        type BatchIdentifier = Interval;
        type PartialBatchIdentifier = ();

        fn partial_batch_identifier(_: &Self::BatchIdentifier) -> &Self::PartialBatchIdentifier {
            &()
        }
    }

    /// Represents a `fixed-size` DAP query type.
    #[derive(Copy, Clone, Debug, PartialEq, Eq)]
    pub struct FixedSize;

    impl QueryType for FixedSize {
        const CODE: Code = Code::FixedSize;

        type BatchIdentifier = BatchId;
        type PartialBatchIdentifier = BatchId;

        fn partial_batch_identifier(
            batch_identifier: &Self::BatchIdentifier,
        ) -> &Self::PartialBatchIdentifier {
            batch_identifier
        }
    }

    /// DAP protocol message representing the type of a query.
    #[derive(Copy, Clone, Debug, PartialEq, Eq, TryFromPrimitive, Serialize, Deserialize)]
    #[repr(u8)]
    pub enum Code {
        Reserved = 0,
        TimeInterval = 1,
        FixedSize = 2,
    }

    impl Code {
        pub fn decode_expecting_value(
            bytes: &mut Cursor<&[u8]>,
            expected_code: Code,
        ) -> Result<(), CodecError> {
            let code = Self::decode(bytes)?;
            if code != expected_code {
                return Err(CodecError::Other(
                    format!("unexpected query_type: {code:?} (expected {expected_code:?})").into(),
                ));
            }
            Ok(())
        }
    }

    impl Encode for Code {
        fn encode(&self, bytes: &mut Vec<u8>) {
            (*self as u8).encode(bytes);
        }
    }

    impl Decode for Code {
        fn decode(bytes: &mut Cursor<&[u8]>) -> Result<Self, CodecError> {
            let val = u8::decode(bytes)?;
            Self::try_from(val).map_err(|_| {
                CodecError::Other(anyhow!("unexpected QueryType value {}", val).into())
            })
        }
    }
}

/// DAP protocol message representing one aggregator's share of a single client report.
#[derive(Derivative, Clone, PartialEq, Eq)]
#[derivative(Debug)]
pub struct ReportShare {
    metadata: ReportMetadata,
    #[derivative(Debug = "ignore")]
    public_share: Vec<u8>,
    encrypted_input_share: HpkeCiphertext,
}

impl ReportShare {
    /// Constructs a new report share from its components.
    pub fn new(
        metadata: ReportMetadata,
        public_share: Vec<u8>,
        encrypted_input_share: HpkeCiphertext,
    ) -> Self {
        Self {
            metadata,
            public_share,
            encrypted_input_share,
        }
    }

    /// Gets the metadata associated with this report share.
    pub fn metadata(&self) -> &ReportMetadata {
        &self.metadata
    }

    /// Gets the public share associated with this report share.
    pub fn public_share(&self) -> &[u8] {
        &self.public_share
    }

    /// Gets the encrypted input share associated with this report share.
    pub fn encrypted_input_share(&self) -> &HpkeCiphertext {
        &self.encrypted_input_share
    }
}

impl Encode for ReportShare {
    fn encode(&self, bytes: &mut Vec<u8>) {
        self.metadata.encode(bytes);
        encode_u32_items(bytes, &(), &self.public_share);
        self.encrypted_input_share.encode(bytes);
    }
}

impl Decode for ReportShare {
    fn decode(bytes: &mut Cursor<&[u8]>) -> Result<Self, CodecError> {
        let metadata = ReportMetadata::decode(bytes)?;
        let public_share = decode_u32_items(&(), bytes)?;
        let encrypted_input_share = HpkeCiphertext::decode(bytes)?;

        Ok(Self {
            metadata,
            public_share,
            encrypted_input_share,
        })
    }
}

/// DAP protocol message representing the result of a preparation step in a VDAF evaluation.
#[derive(Clone, Debug, PartialEq, Eq)]
pub struct PrepareStep {
    report_id: ReportId,
    result: PrepareStepResult,
}

impl PrepareStep {
    /// Constructs a new prepare step from its components.
    pub fn new(report_id: ReportId, result: PrepareStepResult) -> Self {
        Self { report_id, result }
    }

    /// Gets the report ID associated with this prepare step.
    pub fn report_id(&self) -> &ReportId {
        &self.report_id
    }

    /// Gets the result associated with this prepare step.
    pub fn result(&self) -> &PrepareStepResult {
        &self.result
    }
}

impl Encode for PrepareStep {
    fn encode(&self, bytes: &mut Vec<u8>) {
        self.report_id.encode(bytes);
        self.result.encode(bytes);
    }
}

impl Decode for PrepareStep {
    fn decode(bytes: &mut Cursor<&[u8]>) -> Result<Self, CodecError> {
        let report_id = ReportId::decode(bytes)?;
        let result = PrepareStepResult::decode(bytes)?;

        Ok(Self { report_id, result })
    }
}

/// DAP protocol message representing result-type-specific data associated with a preparation step
/// in a VDAF evaluation. Included in a PrepareStep message.
#[derive(Clone, Derivative, PartialEq, Eq)]
#[derivative(Debug)]
pub enum PrepareStepResult {
    Continued(#[derivative(Debug = "ignore")] Vec<u8>), // content is a serialized preparation message
    Finished,
    Failed(ReportShareError),
}

impl Encode for PrepareStepResult {
    fn encode(&self, bytes: &mut Vec<u8>) {
        // The encoding includes an implicit discriminator byte, called PrepareStepResult in the
        // DAP spec.
        match self {
            Self::Continued(vdaf_msg) => {
                0u8.encode(bytes);
                encode_u32_items(bytes, &(), vdaf_msg);
            }
            Self::Finished => 1u8.encode(bytes),
            Self::Failed(error) => {
                2u8.encode(bytes);
                error.encode(bytes);
            }
        }
    }
}

impl Decode for PrepareStepResult {
    fn decode(bytes: &mut Cursor<&[u8]>) -> Result<Self, CodecError> {
        let val = u8::decode(bytes)?;
        Ok(match val {
            0 => Self::Continued(decode_u32_items(&(), bytes)?),
            1 => Self::Finished,
            2 => Self::Failed(ReportShareError::decode(bytes)?),
            _ => return Err(CodecError::UnexpectedValue),
        })
    }
}

/// DAP protocol message representing an error while preparing a report share for aggregation.
#[derive(Clone, Copy, Debug, PartialEq, Eq, TryFromPrimitive)]
#[repr(u8)]
pub enum ReportShareError {
    BatchCollected = 0,
    ReportReplayed = 1,
    ReportDropped = 2,
    HpkeUnknownConfigId = 3,
    HpkeDecryptError = 4,
    VdafPrepError = 5,
    BatchSaturated = 6,
    TaskExpired = 7,
    UnrecognizedMessage = 8,
}

impl Encode for ReportShareError {
    fn encode(&self, bytes: &mut Vec<u8>) {
        (*self as u8).encode(bytes);
    }
}

impl Decode for ReportShareError {
    fn decode(bytes: &mut Cursor<&[u8]>) -> Result<Self, CodecError> {
        let val = u8::decode(bytes)?;
        Self::try_from(val).map_err(|_| {
            CodecError::Other(anyhow!("unexpected ReportShareError value {}", val).into())
        })
    }
}

/// DAP protocol message representing an identifier for an aggregation job.
#[derive(Clone, Copy, PartialEq, Eq, PartialOrd, Ord, Hash)]
pub struct AggregationJobId([u8; Self::LEN]);

impl AggregationJobId {
    /// LEN is the length of an aggregation job ID in bytes.
    pub const LEN: usize = 32;
}

impl AsRef<[u8; Self::LEN]> for AggregationJobId {
    fn as_ref(&self) -> &[u8; Self::LEN] {
        &self.0
    }
}

impl Debug for AggregationJobId {
    fn fmt(&self, f: &mut Formatter<'_>) -> std::fmt::Result {
        write!(
            f,
            "AggregationJobId({})",
            Base64Display::with_config(&self.0, base64::URL_SAFE_NO_PAD)
        )
    }
}

impl Display for AggregationJobId {
    fn fmt(&self, f: &mut Formatter<'_>) -> std::fmt::Result {
        write!(
            f,
            "{}",
            Base64Display::with_config(&self.0, base64::URL_SAFE_NO_PAD)
        )
    }
}

impl Encode for AggregationJobId {
    fn encode(&self, bytes: &mut Vec<u8>) {
        bytes.extend_from_slice(&self.0)
    }
}

impl Decode for AggregationJobId {
    fn decode(bytes: &mut Cursor<&[u8]>) -> Result<Self, CodecError> {
        let mut decoded = [0u8; Self::LEN];
        bytes.read_exact(&mut decoded)?;
        Ok(Self(decoded))
    }
}

impl Distribution<AggregationJobId> for Standard {
    fn sample<R: Rng + ?Sized>(&self, rng: &mut R) -> AggregationJobId {
        AggregationJobId(rng.gen())
    }
}

/// DAP protocol message representing an aggregation initialization request from leader to helper.
#[derive(Clone, Derivative, PartialEq, Eq)]
#[derivative(Debug)]
pub struct AggregateInitializeReq<Q: QueryType> {
    task_id: TaskId,
    job_id: AggregationJobId,
    #[derivative(Debug = "ignore")]
    aggregation_parameter: Vec<u8>,
    partial_batch_selector: PartialBatchSelector<Q>,
    report_shares: Vec<ReportShare>,
}

impl<Q: QueryType> AggregateInitializeReq<Q> {
    /// The media type associated with this protocol message.
    pub const MEDIA_TYPE: &'static str = "application/dap-aggregate-initialize-req";

    /// Constructs an aggregate initialization request from its components.
    pub fn new(
        task_id: TaskId,
        job_id: AggregationJobId,
        aggregation_parameter: Vec<u8>,
        partial_batch_selector: PartialBatchSelector<Q>,
        report_shares: Vec<ReportShare>,
    ) -> Self {
        Self {
            task_id,
            job_id,
            aggregation_parameter,
            partial_batch_selector,
            report_shares,
        }
    }

    /// Gets the task ID associated with this aggregate initialization request.
    pub fn task_id(&self) -> &TaskId {
        &self.task_id
    }

    /// Gets the aggregation job ID associated with this aggregate initialization request.
    pub fn job_id(&self) -> &AggregationJobId {
        &self.job_id
    }

    /// Gets the aggregation parameter associated with this aggregate initialization request.
    pub fn aggregation_parameter(&self) -> &[u8] {
        &self.aggregation_parameter
    }

    /// Gets the partial batch selector associated with this aggregate initialization request.
    pub fn batch_selector(&self) -> &PartialBatchSelector<Q> {
        &self.partial_batch_selector
    }

    /// Gets the report shares associated with this aggregate initialization request.
    pub fn report_shares(&self) -> &[ReportShare] {
        &self.report_shares
    }
}

impl<Q: QueryType> Encode for AggregateInitializeReq<Q> {
    fn encode(&self, bytes: &mut Vec<u8>) {
        self.task_id.encode(bytes);
        self.job_id.encode(bytes);
        encode_u32_items(bytes, &(), &self.aggregation_parameter);
        self.partial_batch_selector.encode(bytes);
        encode_u32_items(bytes, &(), &self.report_shares);
    }
}

impl<Q: QueryType> Decode for AggregateInitializeReq<Q> {
    fn decode(bytes: &mut Cursor<&[u8]>) -> Result<Self, CodecError> {
        let task_id = TaskId::decode(bytes)?;
        let job_id = AggregationJobId::decode(bytes)?;
        let aggregation_parameter = decode_u32_items(&(), bytes)?;
        let partial_batch_selector = PartialBatchSelector::decode(bytes)?;
        let report_shares = decode_u32_items(&(), bytes)?;

        Ok(Self {
            task_id,
            job_id,
            aggregation_parameter,
            partial_batch_selector,
            report_shares,
        })
    }
}

/// DAP protocol message representing an aggregation initialization response from helper to leader.
#[derive(Clone, Debug, PartialEq, Eq)]
pub struct AggregateInitializeResp {
    prepare_steps: Vec<PrepareStep>,
}

impl AggregateInitializeResp {
    /// The media type associated with this protocol message.
    pub const MEDIA_TYPE: &'static str = "application/dap-aggregate-initialize-resp";

    /// Constructs a new aggregate initialization response from its components.
    pub fn new(prepare_steps: Vec<PrepareStep>) -> Self {
        Self { prepare_steps }
    }

    /// Gets the prepare steps associated with this aggregate initialization response.
    pub fn prepare_steps(&self) -> &[PrepareStep] {
        &self.prepare_steps
    }
}

impl Encode for AggregateInitializeResp {
    fn encode(&self, bytes: &mut Vec<u8>) {
        encode_u32_items(bytes, &(), &self.prepare_steps);
    }
}

impl Decode for AggregateInitializeResp {
    fn decode(bytes: &mut Cursor<&[u8]>) -> Result<Self, CodecError> {
        let prepare_steps = decode_u32_items(&(), bytes)?;
        Ok(Self { prepare_steps })
    }
}

/// DAP protocol message representing an aggregation continuation request from leader to helper.
#[derive(Clone, Debug, PartialEq, Eq)]
pub struct AggregateContinueReq {
    task_id: TaskId,
    job_id: AggregationJobId,
    prepare_steps: Vec<PrepareStep>,
}

impl AggregateContinueReq {
    /// The media type associated with this protocol message.
    pub const MEDIA_TYPE: &'static str = "application/dap-aggregate-continue-req";

    /// Constructs a new aggregate continuation request from its components.
    pub fn new(task_id: TaskId, job_id: AggregationJobId, prepare_steps: Vec<PrepareStep>) -> Self {
        Self {
            task_id,
            job_id,
            prepare_steps,
        }
    }

    /// Gets the task ID associated with this aggregate continuation request.
    pub fn task_id(&self) -> &TaskId {
        &self.task_id
    }

    /// Gets the aggregation job ID associated with this aggregate continuation request.
    pub fn job_id(&self) -> &AggregationJobId {
        &self.job_id
    }

    /// Gets the prepare steps associated with this aggregate continuation request.
    pub fn prepare_steps(&self) -> &[PrepareStep] {
        &self.prepare_steps
    }
}

impl Encode for AggregateContinueReq {
    fn encode(&self, bytes: &mut Vec<u8>) {
        self.task_id.encode(bytes);
        self.job_id.encode(bytes);
        encode_u32_items(bytes, &(), &self.prepare_steps);
    }
}

impl Decode for AggregateContinueReq {
    fn decode(bytes: &mut Cursor<&[u8]>) -> Result<Self, CodecError> {
        let task_id = TaskId::decode(bytes)?;
        let job_id = AggregationJobId::decode(bytes)?;
        let prepare_steps = decode_u32_items(&(), bytes)?;
        Ok(Self {
            task_id,
            job_id,
            prepare_steps,
        })
    }
}

/// DAP protocol message representing an aggregation continue response from helper to leader.
#[derive(Clone, Debug, PartialEq, Eq)]
pub struct AggregateContinueResp {
    prepare_steps: Vec<PrepareStep>,
}

impl AggregateContinueResp {
    /// The media type associated with this protocol message.
    pub const MEDIA_TYPE: &'static str = "application/dap-aggregate-continue-resp";

    /// Constructs a new aggregate continuation response from its components.
    pub fn new(prepare_steps: Vec<PrepareStep>) -> Self {
        Self { prepare_steps }
    }

    /// Gets the prepare steps associated with this aggregate continuation response.
    pub fn prepare_steps(&self) -> &[PrepareStep] {
        &self.prepare_steps
    }
}

impl Encode for AggregateContinueResp {
    fn encode(&self, bytes: &mut Vec<u8>) {
        encode_u32_items(bytes, &(), &self.prepare_steps);
    }
}

impl Decode for AggregateContinueResp {
    fn decode(bytes: &mut Cursor<&[u8]>) -> Result<Self, CodecError> {
        let prepare_steps = decode_u32_items(&(), bytes)?;
        Ok(Self { prepare_steps })
    }
}

/// DAP protocol message identifying a batch of interest.
#[derive(Clone, Debug, PartialEq, Eq)]
pub struct BatchSelector<Q: QueryType> {
    batch_identifier: Q::BatchIdentifier,
}

impl<Q: QueryType> BatchSelector<Q> {
    /// Constructs a new batch selector from its components.
    ///
    /// This method would typically be used for code which is generic over the query type.
    /// Query-type specific code will typically call one of [`Self::new_time_interval`] or
    /// [`Self::new_fixed_size`].
    pub fn new(batch_identifier: Q::BatchIdentifier) -> Self {
        Self { batch_identifier }
    }

    /// Gets the batch identifier associated with this batch selector.
    ///
    /// This method would typically be used for code which is generic over the query type.
    /// Query-type specific code will typically call one of [`Self::batch_interval`] or
    /// [`Self::batch_id`].
    pub fn batch_identifier(&self) -> &Q::BatchIdentifier {
        &self.batch_identifier
    }
}

impl BatchSelector<TimeInterval> {
    /// Constructs a new batch selector for time-interval tasks.
    pub fn new_time_interval(batch_interval: Interval) -> Self {
        Self::new(batch_interval)
    }

    /// Gets the batch interval associated with this batch selector.
    pub fn batch_interval(&self) -> &Interval {
        self.batch_identifier()
    }
}

impl BatchSelector<FixedSize> {
    /// Constructs a new batch selector for fixed-size tasks.
    pub fn new_fixed_size(batch_id: BatchId) -> Self {
        Self::new(batch_id)
    }

    /// Gets the batch ID associated with this batch selector.
    pub fn batch_id(&self) -> &BatchId {
        self.batch_identifier()
    }
}

impl<Q: QueryType> Encode for BatchSelector<Q> {
    fn encode(&self, bytes: &mut Vec<u8>) {
        Q::CODE.encode(bytes);
        self.batch_identifier.encode(bytes);
    }
}

impl<Q: QueryType> Decode for BatchSelector<Q> {
    fn decode(bytes: &mut Cursor<&[u8]>) -> Result<Self, CodecError> {
        query_type::Code::decode_expecting_value(bytes, Q::CODE)?;
        let batch_identifier = Q::BatchIdentifier::decode(bytes)?;

        Ok(Self { batch_identifier })
    }
}

/// DAP protocol message representing a request from the leader to a helper to provide an
/// encrypted aggregate of its share of data for a given batch interval.
#[derive(Clone, Derivative, PartialEq, Eq)]
#[derivative(Debug)]
pub struct AggregateShareReq<Q: QueryType> {
    task_id: TaskId,
    batch_selector: BatchSelector<Q>,
    #[derivative(Debug = "ignore")]
    aggregation_parameter: Vec<u8>,
    report_count: u64,
    checksum: ReportIdChecksum,
}

impl<Q: QueryType> AggregateShareReq<Q> {
    /// The media type associated with this protocol message.
    pub const MEDIA_TYPE: &'static str = "application/dap-aggregate-share-req";

    /// Constructs a new aggregate share request from its components.
    pub fn new(
        task_id: TaskId,
        batch_selector: BatchSelector<Q>,
        aggregation_parameter: Vec<u8>,
        report_count: u64,
        checksum: ReportIdChecksum,
    ) -> Self {
        Self {
            task_id,
            batch_selector,
            aggregation_parameter,
            report_count,
            checksum,
        }
    }

    /// Gets the task ID associated with this aggregate share request.
    pub fn task_id(&self) -> &TaskId {
        &self.task_id
    }

    /// Gets the batch selector associated with this aggregate share request.
    pub fn batch_selector(&self) -> &BatchSelector<Q> {
        &self.batch_selector
    }

    /// Gets the aggregation parameter associated with this aggregate share request.
    pub fn aggregation_parameter(&self) -> &[u8] {
        &self.aggregation_parameter
    }

    /// Gets the report count associated with this aggregate share request.
    pub fn report_count(&self) -> u64 {
        self.report_count
    }

    /// Gets the checksum associated with this aggregate share request.
    pub fn checksum(&self) -> &ReportIdChecksum {
        &self.checksum
    }
}

impl<Q: QueryType> Encode for AggregateShareReq<Q> {
    fn encode(&self, bytes: &mut Vec<u8>) {
        self.task_id.encode(bytes);
        self.batch_selector.encode(bytes);
        encode_u32_items(bytes, &(), &self.aggregation_parameter);
        self.report_count.encode(bytes);
        self.checksum.encode(bytes);
    }
}

impl<Q: QueryType> Decode for AggregateShareReq<Q> {
    fn decode(bytes: &mut Cursor<&[u8]>) -> Result<Self, CodecError> {
        let task_id = TaskId::decode(bytes)?;
        let batch_selector = BatchSelector::decode(bytes)?;
        let aggregation_parameter = decode_u32_items(&(), bytes)?;
        let report_count = u64::decode(bytes)?;
        let checksum = ReportIdChecksum::decode(bytes)?;

        Ok(Self {
            task_id,
            batch_selector,
            aggregation_parameter,
            report_count,
            checksum,
        })
    }
}

/// DAP protocol message representing a helper's response to the leader's request to provide an
/// encrypted aggregate of its share of data for a given batch interval.
#[derive(Clone, Debug, PartialEq, Eq)]
pub struct AggregateShareResp {
    encrypted_aggregate_share: HpkeCiphertext,
}

impl AggregateShareResp {
    /// The media type associated with this protocol message.
    pub const MEDIA_TYPE: &'static str = "application/dap-aggregate-share-resp";

    /// Constructs a new aggregate share response from its components.
    pub fn new(encrypted_aggregate_share: HpkeCiphertext) -> Self {
        Self {
            encrypted_aggregate_share,
        }
    }

    /// Gets the encrypted aggregate share associated with this aggregate share response.
    pub fn encrypted_aggregate_share(&self) -> &HpkeCiphertext {
        &self.encrypted_aggregate_share
    }
}

impl Encode for AggregateShareResp {
    fn encode(&self, bytes: &mut Vec<u8>) {
        self.encrypted_aggregate_share.encode(bytes);
    }
}

impl Decode for AggregateShareResp {
    fn decode(bytes: &mut Cursor<&[u8]>) -> Result<Self, CodecError> {
        let encrypted_aggregate_share = HpkeCiphertext::decode(bytes)?;

        Ok(Self {
            encrypted_aggregate_share,
        })
    }
}

#[cfg(test)]
mod tests {
    use crate::{
        query_type::{self, FixedSize, TimeInterval},
        AggregateContinueReq, AggregateContinueResp, AggregateInitializeReq,
        AggregateInitializeResp, AggregateShareAad, AggregateShareReq, AggregateShareResp,
        AggregationJobId, BatchId, BatchSelector, CollectReq, CollectResp, Duration, Extension,
        ExtensionType, HpkeAeadId, HpkeCiphertext, HpkeConfig, HpkeConfigId, HpkeKdfId, HpkeKemId,
        HpkePublicKey, InputShareAad, Interval, PartialBatchSelector, PlaintextInputShare,
        PrepareStep, PrepareStepResult, Query, Report, ReportId, ReportIdChecksum, ReportMetadata,
        ReportShare, ReportShareError, Role, TaskId, Time,
    };
    use assert_matches::assert_matches;
    use prio::codec::{CodecError, Decode, Encode};
    use serde_test::{assert_de_tokens_error, assert_tokens, Token};
    use std::{fmt::Debug, io::Cursor};

    fn roundtrip_encoding<T>(vals_and_encodings: &[(T, &str)])
    where
        T: Encode + Decode + Debug + Eq,
    {
        for (val, hex_encoding) in vals_and_encodings {
            let mut encoded_val = Vec::new();
            val.encode(&mut encoded_val);
            let encoding = hex::decode(hex_encoding).unwrap();
            assert_eq!(
                encoding, encoded_val,
                "Couldn't roundtrip (encoded value differs): {val:?}"
            );
            let decoded_val = T::decode(&mut Cursor::new(&encoded_val)).unwrap();
            assert_eq!(
                val, &decoded_val,
                "Couldn't roundtrip (decoded value differs): {val:?}"
            );
        }
    }

    #[test]
    fn roundtrip_duration() {
        roundtrip_encoding(&[
            (Duration::from_seconds(u64::MIN), "0000000000000000"),
            (Duration::from_seconds(12345), "0000000000003039"),
            (Duration::from_seconds(u64::MAX), "FFFFFFFFFFFFFFFF"),
        ])
    }

    #[test]
    fn roundtrip_time() {
        roundtrip_encoding(&[
            (Time::from_seconds_since_epoch(u64::MIN), "0000000000000000"),
            (Time::from_seconds_since_epoch(12345), "0000000000003039"),
            (Time::from_seconds_since_epoch(u64::MAX), "FFFFFFFFFFFFFFFF"),
        ])
    }

    #[test]
    fn roundtrip_interval() {
        Interval::new(
            Time::from_seconds_since_epoch(1),
            Duration::from_seconds(u64::MAX),
        )
        .unwrap_err();

        let encoded = Interval {
            start: Time::from_seconds_since_epoch(1),
            duration: Duration::from_seconds(u64::MAX),
        }
        .get_encoded();
        assert_eq!(
            encoded,
            hex::decode(concat!(
                "0000000000000001", // start
                "FFFFFFFFFFFFFFFF", // duration))
            ))
            .unwrap()
        );

        assert_matches!(Interval::get_decoded(&encoded), Err(CodecError::Other(_)));

        roundtrip_encoding(&[
            (
                Interval {
                    start: Time::from_seconds_since_epoch(u64::MIN),
                    duration: Duration::from_seconds(u64::MAX),
                },
                concat!(
                    "0000000000000000", // start
                    "FFFFFFFFFFFFFFFF", // duration
                ),
            ),
            (
                Interval {
                    start: Time::from_seconds_since_epoch(54321),
                    duration: Duration::from_seconds(12345),
                },
                concat!(
                    "000000000000D431", // start
                    "0000000000003039", // duration
                ),
            ),
            (
                Interval {
                    start: Time::from_seconds_since_epoch(u64::MAX),
                    duration: Duration::from_seconds(u64::MIN),
                },
                concat!(
                    "FFFFFFFFFFFFFFFF", // start
                    "0000000000000000", // duration
                ),
            ),
        ])
    }

    #[test]
    fn roundtrip_batch_id() {
        roundtrip_encoding(&[
            (
                BatchId::from([u8::MIN; BatchId::LEN]),
                "0000000000000000000000000000000000000000000000000000000000000000",
            ),
            (
                BatchId::from([
                    0, 1, 2, 3, 4, 5, 6, 7, 8, 9, 10, 11, 12, 13, 14, 15, 16, 17, 18, 19, 20, 21,
                    22, 23, 24, 25, 26, 27, 28, 29, 30, 31,
                ]),
                "000102030405060708090A0B0C0D0E0F101112131415161718191A1B1C1D1E1F",
            ),
            (
                BatchId::from([u8::MAX; TaskId::LEN]),
                "FFFFFFFFFFFFFFFFFFFFFFFFFFFFFFFFFFFFFFFFFFFFFFFFFFFFFFFFFFFFFFFF",
            ),
        ])
    }

    #[test]
    fn roundtrip_report_id() {
        roundtrip_encoding(&[
            (
                ReportId::from([1, 2, 3, 4, 5, 6, 7, 8, 9, 10, 11, 12, 13, 14, 15, 16]),
                "0102030405060708090a0b0c0d0e0f10",
            ),
            (
                ReportId::from([16, 15, 14, 13, 12, 11, 10, 9, 8, 7, 6, 5, 4, 3, 2, 1]),
                "100f0e0d0c0b0a090807060504030201",
            ),
        ])
    }

    #[test]
    fn roundtrip_role() {
        roundtrip_encoding(&[
            (Role::Collector, "00"),
            (Role::Client, "01"),
            (Role::Leader, "02"),
            (Role::Helper, "03"),
        ]);
    }

    #[test]
    fn roundtrip_hpke_config_id() {
        roundtrip_encoding(&[
            (HpkeConfigId(u8::MIN), "00"),
            (HpkeConfigId(10), "0A"),
            (HpkeConfigId(u8::MAX), "FF"),
        ])
    }

    #[test]
    fn roundtrip_task_id() {
        roundtrip_encoding(&[
            (
                TaskId::from([u8::MIN; TaskId::LEN]),
                "0000000000000000000000000000000000000000000000000000000000000000",
            ),
            (
                TaskId::from([
                    0, 1, 2, 3, 4, 5, 6, 7, 8, 9, 10, 11, 12, 13, 14, 15, 16, 17, 18, 19, 20, 21,
                    22, 23, 24, 25, 26, 27, 28, 29, 30, 31,
                ]),
                "000102030405060708090A0B0C0D0E0F101112131415161718191A1B1C1D1E1F",
            ),
            (
                TaskId::from([u8::MAX; TaskId::LEN]),
                "FFFFFFFFFFFFFFFFFFFFFFFFFFFFFFFFFFFFFFFFFFFFFFFFFFFFFFFFFFFFFFFF",
            ),
        ])
    }

    #[test]
    fn roundtrip_hpke_kem_id() {
        roundtrip_encoding(&[
            (HpkeKemId::P256HkdfSha256, "0010"),
            (HpkeKemId::X25519HkdfSha256, "0020"),
        ])
    }

    #[test]
    fn roundtrip_hpke_kdf_id() {
        roundtrip_encoding(&[
            (HpkeKdfId::HkdfSha256, "0001"),
            (HpkeKdfId::HkdfSha384, "0002"),
            (HpkeKdfId::HkdfSha512, "0003"),
        ])
    }

    #[test]
    fn roundtrip_hpke_aead_id() {
        roundtrip_encoding(&[
            (HpkeAeadId::Aes128Gcm, "0001"),
            (HpkeAeadId::Aes256Gcm, "0002"),
            (HpkeAeadId::ChaCha20Poly1305, "0003"),
        ])
    }

    #[test]
    fn roundtrip_extension() {
        roundtrip_encoding(&[
            (
                Extension::new(ExtensionType::Tbd, Vec::new()),
                concat!(
                    "0000", // extension_type
                    concat!(
                        // extension_data
                        "0000", // length
                        "",     // opaque data
                    ),
                ),
            ),
            (
                Extension::new(ExtensionType::Tbd, Vec::from("0123")),
                concat!(
                    "0000", // extension_type
                    concat!(
                        // extension_data
                        "0004",     // length
                        "30313233", // opaque data
                    ),
                ),
            ),
        ])
    }

    #[test]
    fn roundtrip_extension_type() {
        roundtrip_encoding(&[(ExtensionType::Tbd, "0000")])
    }

    #[test]
    fn roundtrip_hpke_ciphertext() {
        roundtrip_encoding(&[
            (
                HpkeCiphertext::new(HpkeConfigId::from(10), Vec::from("0123"), Vec::from("4567")),
                concat!(
                    "0A", // config_id
                    concat!(
                        // encapsulated_key
                        "0004",     // length
                        "30313233", // opaque data
                    ),
                    concat!(
                        // payload
                        "00000004", // length
                        "34353637", // opaque data
                    ),
                ),
            ),
            (
                HpkeCiphertext::new(HpkeConfigId::from(12), Vec::from("01234"), Vec::from("567")),
                concat!(
                    "0C", // config_id
                    concat!(
                        // encapsulated_key
                        "0005",       // length
                        "3031323334", // opaque data
                    ),
                    concat!(
                        // payload
                        "00000003", // length
                        "353637",   // opaque data
                    ),
                ),
            ),
        ])
    }

    #[test]
    fn roundtrip_hpke_public_key() {
        roundtrip_encoding(&[
            (
                HpkePublicKey::from(Vec::new()),
                concat!(
                    "0000", // length
                    "",     // opaque data
                ),
            ),
            (
                HpkePublicKey::from(Vec::from("0123456789abcdef")),
                concat!(
                    "0010",                             // length
                    "30313233343536373839616263646566"  // opaque data
                ),
            ),
        ])
    }

    #[test]
    fn roundtrip_hpke_config() {
        roundtrip_encoding(&[
            (
                HpkeConfig::new(
                    HpkeConfigId::from(12),
                    HpkeKemId::P256HkdfSha256,
                    HpkeKdfId::HkdfSha512,
                    HpkeAeadId::Aes256Gcm,
                    HpkePublicKey::from(Vec::new()),
                ),
                concat!(
                    "0C",   // id
                    "0010", // kem_id
                    "0003", // kdf_id
                    "0002", // aead_id
                    concat!(
                        // public_key
                        "0000", // length
                        "",     // opaque data
                    )
                ),
            ),
            (
                HpkeConfig::new(
                    HpkeConfigId::from(23),
                    HpkeKemId::X25519HkdfSha256,
                    HpkeKdfId::HkdfSha256,
                    HpkeAeadId::ChaCha20Poly1305,
                    HpkePublicKey::from(Vec::from("0123456789abcdef")),
                ),
                concat!(
                    "17",   // id
                    "0020", // kem_id
                    "0001", // kdf_id
                    "0003", // aead_id
                    concat!(
                        // public_key
                        "0010",                             // length
                        "30313233343536373839616263646566", // opaque data
                    )
                ),
            ),
        ])
    }

    #[test]
    fn roundtrip_report_metadata() {
        roundtrip_encoding(&[
            (
                ReportMetadata::new(
                    ReportId::from([1, 2, 3, 4, 5, 6, 7, 8, 9, 10, 11, 12, 13, 14, 15, 16]),
                    Time::from_seconds_since_epoch(12345),
                ),
                concat!(
                    "0102030405060708090A0B0C0D0E0F10", // report_id
                    "0000000000003039",                 // time
                ),
            ),
            (
                ReportMetadata::new(
                    ReportId::from([16, 15, 14, 13, 12, 11, 10, 9, 8, 7, 6, 5, 4, 3, 2, 1]),
                    Time::from_seconds_since_epoch(54321),
                ),
                concat!(
                    "100F0E0D0C0B0A090807060504030201", // report_id
                    "000000000000D431",                 // time
                ),
            ),
        ])
    }

    #[test]
    fn roundtrip_plaintext_input_share() {
        roundtrip_encoding(&[
            (
                PlaintextInputShare::new(Vec::new(), Vec::from("0123")),
                concat!(
                    concat!(
                        // extensions
                        "0000", // length
                    ),
                    concat!(
                        // payload
                        "00000004", // length
                        "30313233", // opaque data
                    )
                ),
            ),
            (
                PlaintextInputShare::new(
                    Vec::from([Extension::new(ExtensionType::Tbd, Vec::from("0123"))]),
                    Vec::from("4567"),
                ),
                concat!(
                    concat!(
                        // extensions
                        "0008", // length
                        concat!(
                            "0000", // extension_type
                            concat!(
                                // extension_data
                                "0004",     // length
                                "30313233", // opaque data
                            ),
                        ),
                    ),
                    concat!(
                        // payload
                        "00000004", // length
                        "34353637", // opaque data
                    ),
                ),
            ),
        ])
    }

    #[test]
    fn roundtrip_report() {
        roundtrip_encoding(&[
            (
                Report::new(
                    TaskId::from([u8::MIN; TaskId::LEN]),
                    ReportMetadata::new(
                        ReportId::from([1, 2, 3, 4, 5, 6, 7, 8, 9, 10, 11, 12, 13, 14, 15, 16]),
                        Time::from_seconds_since_epoch(12345),
                    ),
                    Vec::new(),
                    Vec::new(),
                ),
                concat!(
                    "0000000000000000000000000000000000000000000000000000000000000000", // task_id
                    concat!(
                        // metadata
                        "0102030405060708090A0B0C0D0E0F10", // report_id
                        "0000000000003039",                 // time
                    ),
                    concat!(
                        // public_share
                        "00000000", // length
                    ),
                    concat!(
                        // encrypted_input_shares
                        "00000000", // length
                    )
                ),
            ),
            (
                Report::new(
                    TaskId::from([u8::MAX; TaskId::LEN]),
                    ReportMetadata::new(
                        ReportId::from([16, 15, 14, 13, 12, 11, 10, 9, 8, 7, 6, 5, 4, 3, 2, 1]),
                        Time::from_seconds_since_epoch(54321),
                    ),
                    Vec::from("3210"),
                    Vec::from([
                        HpkeCiphertext::new(
                            HpkeConfigId::from(42),
                            Vec::from("012345"),
                            Vec::from("543210"),
                        ),
                        HpkeCiphertext::new(
                            HpkeConfigId::from(13),
                            Vec::from("abce"),
                            Vec::from("abfd"),
                        ),
                    ]),
                ),
                concat!(
                    "FFFFFFFFFFFFFFFFFFFFFFFFFFFFFFFFFFFFFFFFFFFFFFFFFFFFFFFFFFFFFFFF", // task_id
                    concat!(
                        // metadata
                        "100F0E0D0C0B0A090807060504030201", // report_id
                        "000000000000D431",                 // time
                    ),
                    concat!(
                        // public_share
                        "00000004", // length
                        "33323130", // opaque data
                    ),
                    concat!(
                        // encrypted_input_shares
                        "00000022", // length
                        concat!(
                            "2A", // config_id
                            concat!(
                                // encapsulated_context
                                "0006",         // length
                                "303132333435"  // opaque data
                            ),
                            concat!(
                                // payload
                                "00000006",     // length
                                "353433323130", // opaque data
                            ),
                        ),
                        concat!(
                            "0D", // config_id
                            concat!(
                                // encapsulated_context
                                "0004",     // length
                                "61626365", // opaque data
                            ),
                            concat!(
                                // payload
                                "00000004", // length
                                "61626664", // opaque data
                            ),
                        ),
                    ),
                ),
            ),
        ])
    }

    #[test]
    fn roundtrip_query() {
        // TimeInterval.
        roundtrip_encoding(&[
            (
                Query::<TimeInterval> {
                    batch_identifier: Interval::new(
                        Time::from_seconds_since_epoch(54321),
                        Duration::from_seconds(12345),
                    )
                    .unwrap(),
                },
                concat!(
                    "01", // query_type
                    concat!(
                        // batch_interval
                        "000000000000D431", // start
                        "0000000000003039", // duration
                    ),
                ),
            ),
            (
                Query::<TimeInterval> {
                    batch_identifier: Interval::new(
                        Time::from_seconds_since_epoch(48913),
                        Duration::from_seconds(44721),
                    )
                    .unwrap(),
                },
                concat!(
                    "01", // query_type
                    concat!(
                        // batch_interval
                        "000000000000BF11", // start
                        "000000000000AEB1", // duration
                    ),
                ),
            ),
        ]);

        // FixedSize.
        roundtrip_encoding(&[
            (
                Query::<FixedSize> {
                    batch_identifier: BatchId::from([10u8; 32]),
                },
                concat!(
                    "02",                                                               // query_type
                    "0A0A0A0A0A0A0A0A0A0A0A0A0A0A0A0A0A0A0A0A0A0A0A0A0A0A0A0A0A0A0A0A", // batch_id
                ),
            ),
            (
                Query::<FixedSize> {
                    batch_identifier: BatchId::from([8u8; 32]),
                },
                concat!(
                    "02",                                                               // query_type
                    "0808080808080808080808080808080808080808080808080808080808080808", // batch_id
                ),
            ),
        ])
    }

    #[test]
    fn roundtrip_collect_req() {
        // TimeInterval.
        roundtrip_encoding(&[
            (
                CollectReq::<TimeInterval> {
                    task_id: TaskId::from([u8::MIN; 32]),
                    query: Query {
                        batch_identifier: Interval::new(
                            Time::from_seconds_since_epoch(54321),
                            Duration::from_seconds(12345),
                        )
                        .unwrap(),
                    },
                    aggregation_parameter: Vec::new(),
                },
                concat!(
                    "0000000000000000000000000000000000000000000000000000000000000000", // task_id,
                    concat!(
                        // query
                        "01", // query_type
                        concat!(
                            // batch_interval
                            "000000000000D431", // start
                            "0000000000003039", // duration
                        ),
                    ),
                    concat!(
                        // aggregation_parameter
                        "00000000", // length
                        "",         // opaque data
                    ),
                ),
            ),
            (
                CollectReq::<TimeInterval> {
                    task_id: TaskId::from([13u8; 32]),
                    query: Query {
                        batch_identifier: Interval::new(
                            Time::from_seconds_since_epoch(48913),
                            Duration::from_seconds(44721),
                        )
                        .unwrap(),
                    },
                    aggregation_parameter: Vec::from("012345"),
                },
                concat!(
                    "0D0D0D0D0D0D0D0D0D0D0D0D0D0D0D0D0D0D0D0D0D0D0D0D0D0D0D0D0D0D0D0D", // task_id
                    concat!(
                        // query
                        "01", // query_type
                        concat!(
                            // batch_interval
                            "000000000000BF11", // start
                            "000000000000AEB1", // duration
                        ),
                    ),
                    concat!(
                        // aggregation_parameter
                        "00000006",     // length
                        "303132333435", // opaque data
                    ),
                ),
            ),
        ]);

        // FixedSize.
        roundtrip_encoding(&[
            (
                CollectReq::<FixedSize> {
                    task_id: TaskId::from([u8::MIN; 32]),
                    query: Query {
                        batch_identifier: BatchId::from([10u8; 32]),
                    },
                    aggregation_parameter: Vec::new(),
                },
                concat!(
                    "0000000000000000000000000000000000000000000000000000000000000000", // task_id,
                    concat!(
                        // query
                        "02", // query_type
                        "0A0A0A0A0A0A0A0A0A0A0A0A0A0A0A0A0A0A0A0A0A0A0A0A0A0A0A0A0A0A0A0A", // batch_id
                    ),
                    concat!(
                        // aggregation_parameter
                        "00000000", // length
                        "",         // opaque data
                    ),
                ),
            ),
            (
                CollectReq::<FixedSize> {
                    task_id: TaskId::from([13u8; 32]),
                    query: Query {
                        batch_identifier: BatchId::from([8u8; 32]),
                    },
                    aggregation_parameter: Vec::from("012345"),
                },
                concat!(
                    "0D0D0D0D0D0D0D0D0D0D0D0D0D0D0D0D0D0D0D0D0D0D0D0D0D0D0D0D0D0D0D0D", // task_id
                    concat!(
                        // query
                        "02", // query_type
                        "0808080808080808080808080808080808080808080808080808080808080808", // batch_id
                    ),
                    concat!(
                        // aggregation_parameter
                        "00000006",     // length
                        "303132333435", // opaque data
                    ),
                ),
            ),
        ]);
    }

    #[test]
    fn roundtrip_partial_batch_selector() {
        // TimeInterval.
        roundtrip_encoding(&[(
            PartialBatchSelector::new_time_interval(),
            concat!(
                "01", // query_type
            ),
        )]);

        // FixedSize.
        roundtrip_encoding(&[
            (
                PartialBatchSelector::new_fixed_size(BatchId::from([3u8; 32])),
                concat!(
                    "02",                                                               // query_type
                    "0303030303030303030303030303030303030303030303030303030303030303", // batch_id
                ),
            ),
            (
                PartialBatchSelector::new_fixed_size(BatchId::from([4u8; 32])),
                concat!(
                    "02",                                                               // query_type
                    "0404040404040404040404040404040404040404040404040404040404040404", // batch_id
                ),
            ),
        ])
    }

    #[test]
    fn roundtrip_collect_resp() {
        // TimeInterval.
        roundtrip_encoding(&[
            (
                CollectResp {
                    partial_batch_selector: PartialBatchSelector::new_time_interval(),
                    report_count: 0,
                    encrypted_aggregate_shares: Vec::new(),
                },
                concat!(
                    concat!(
                        // partial_batch_selector
                        "01", // query_type
                    ),
                    "0000000000000000", // report_count
                    concat!(
                        // encrypted_aggregate_shares
                        "00000000", // length
                    )
                ),
            ),
            (
                CollectResp {
                    partial_batch_selector: PartialBatchSelector::new_time_interval(),
                    report_count: 23,
                    encrypted_aggregate_shares: Vec::from([
                        HpkeCiphertext::new(
                            HpkeConfigId::from(10),
                            Vec::from("0123"),
                            Vec::from("4567"),
                        ),
                        HpkeCiphertext::new(
                            HpkeConfigId::from(12),
                            Vec::from("01234"),
                            Vec::from("567"),
                        ),
                    ]),
                },
                concat!(
                    concat!(
                        // partial_batch_selector
                        "01", // query_type
                    ),
                    "0000000000000017", // report_count
                    concat!(
                        // encrypted_aggregate_shares
                        "0000001E", // length
                        concat!(
                            "0A", // config_id
                            concat!(
                                // encapsulated_context
                                "0004",     // length
                                "30313233", // opaque data
                            ),
                            concat!(
                                // payload
                                "00000004", // length
                                "34353637", // opaque data
                            ),
                        ),
                        concat!(
                            "0C", // config_id
                            concat!(
                                // encapsulated_context
                                "0005",       // length
                                "3031323334", // opaque data
                            ),
                            concat!(
                                // payload
                                "00000003", // length
                                "353637",   // opaque data
                            ),
                        )
                    )
                ),
            ),
        ]);

        // FixedSize.
        roundtrip_encoding(&[
            (
                CollectResp {
                    partial_batch_selector: PartialBatchSelector::new_fixed_size(BatchId::from(
                        [3u8; 32],
                    )),
                    report_count: 0,
                    encrypted_aggregate_shares: Vec::new(),
                },
                concat!(
                    concat!(
                        // partial_batch_selector
                        "02", // query_type
                        "0303030303030303030303030303030303030303030303030303030303030303", // batch_id
                    ),
                    "0000000000000000", // report_count
                    concat!(
                        // encrypted_aggregate_shares
                        "00000000", // length
                    )
                ),
            ),
            (
                CollectResp {
                    partial_batch_selector: PartialBatchSelector::new_fixed_size(BatchId::from(
                        [4u8; 32],
                    )),
                    report_count: 23,
                    encrypted_aggregate_shares: Vec::from([
                        HpkeCiphertext::new(
                            HpkeConfigId::from(10),
                            Vec::from("0123"),
                            Vec::from("4567"),
                        ),
                        HpkeCiphertext::new(
                            HpkeConfigId::from(12),
                            Vec::from("01234"),
                            Vec::from("567"),
                        ),
                    ]),
                },
                concat!(
                    concat!(
                        // partial_batch_selector
                        "02", // query_type
                        "0404040404040404040404040404040404040404040404040404040404040404", // batch_id
                    ),
                    "0000000000000017", // report_count
                    concat!(
                        // encrypted_aggregate_shares
                        "0000001E", // length
                        concat!(
                            "0A", // config_id
                            concat!(
                                // encapsulated_context
                                "0004",     // length
                                "30313233", // opaque data
                            ),
                            concat!(
                                // payload
                                "00000004", // length
                                "34353637", // opaque data
                            ),
                        ),
                        concat!(
                            "0C", // config_id
                            concat!(
                                // encapsulated_context
                                "0005",       // length
                                "3031323334", // opaque data
                            ),
                            concat!(
                                // payload
                                "00000003", // length
                                "353637",   // opaque data
                            ),
                        )
                    )
                ),
            ),
        ]);
    }

    #[test]
    fn roundtrip_code() {
        roundtrip_encoding(&[
            (query_type::Code::Reserved, "00"),
            (query_type::Code::TimeInterval, "01"),
            (query_type::Code::FixedSize, "02"),
        ])
    }

    #[test]
    fn roundtrip_prepare_step() {
        roundtrip_encoding(&[
            (
                PrepareStep {
                    report_id: ReportId::from([
                        1, 2, 3, 4, 5, 6, 7, 8, 9, 10, 11, 12, 13, 14, 15, 16,
                    ]),
                    result: PrepareStepResult::Continued(Vec::from("012345")),
                },
                concat!(
                    "0102030405060708090A0B0C0D0E0F10", // report_id
                    "00",                               // prepare_step_result
                    concat!(
                        // vdaf_msg
                        "00000006",     // length
                        "303132333435", // opaque data
                    ),
                ),
            ),
            (
                PrepareStep {
                    report_id: ReportId::from([
                        16, 15, 14, 13, 12, 11, 10, 9, 8, 7, 6, 5, 4, 3, 2, 1,
                    ]),
                    result: PrepareStepResult::Finished,
                },
                concat!(
                    "100F0E0D0C0B0A090807060504030201", // report_id
                    "01",                               // prepare_step_result
                ),
            ),
            (
                PrepareStep {
                    report_id: ReportId::from([255; 16]),
                    result: PrepareStepResult::Failed(ReportShareError::VdafPrepError),
                },
                concat!(
                    "FFFFFFFFFFFFFFFFFFFFFFFFFFFFFFFF", // report_id
                    "02",                               // prepare_step_result
                    "05",                               // report_share_error
                ),
            ),
        ])
    }

    #[test]
    fn roundtrip_report_share_error() {
        roundtrip_encoding(&[
            (ReportShareError::BatchCollected, "00"),
            (ReportShareError::ReportReplayed, "01"),
            (ReportShareError::ReportDropped, "02"),
            (ReportShareError::HpkeUnknownConfigId, "03"),
            (ReportShareError::HpkeDecryptError, "04"),
            (ReportShareError::VdafPrepError, "05"),
        ])
    }

    #[test]
    fn roundtrip_aggregation_job_id() {
        roundtrip_encoding(&[
            (
                AggregationJobId([u8::MIN; 32]),
                "0000000000000000000000000000000000000000000000000000000000000000",
            ),
            (
                AggregationJobId([
                    0, 1, 2, 3, 4, 5, 6, 7, 8, 9, 10, 11, 12, 13, 14, 15, 16, 17, 18, 19, 20, 21,
                    22, 23, 24, 25, 26, 27, 28, 29, 30, 31,
                ]),
                "000102030405060708090A0B0C0D0E0F101112131415161718191A1B1C1D1E1F",
            ),
            (
                AggregationJobId([u8::MAX; 32]),
                "FFFFFFFFFFFFFFFFFFFFFFFFFFFFFFFFFFFFFFFFFFFFFFFFFFFFFFFFFFFFFFFF",
            ),
        ])
    }

    #[test]
    fn roundtrip_aggregate_initialize_req() {
        // TimeInterval.
        roundtrip_encoding(&[(
            AggregateInitializeReq {
                task_id: TaskId::from([u8::MAX; 32]),
                job_id: AggregationJobId([u8::MIN; 32]),
                aggregation_parameter: Vec::from("012345"),
                partial_batch_selector: PartialBatchSelector::new_time_interval(),
                report_shares: Vec::from([
                    ReportShare {
                        metadata: ReportMetadata::new(
                            ReportId::from([1, 2, 3, 4, 5, 6, 7, 8, 9, 10, 11, 12, 13, 14, 15, 16]),
                            Time::from_seconds_since_epoch(54321),
                        ),
                        public_share: Vec::new(),
                        encrypted_input_share: HpkeCiphertext::new(
                            HpkeConfigId::from(42),
                            Vec::from("012345"),
                            Vec::from("543210"),
                        ),
                    },
                    ReportShare {
                        metadata: ReportMetadata::new(
                            ReportId::from([16, 15, 14, 13, 12, 11, 10, 9, 8, 7, 6, 5, 4, 3, 2, 1]),
                            Time::from_seconds_since_epoch(73542),
                        ),
                        public_share: Vec::from("0123"),
                        encrypted_input_share: HpkeCiphertext::new(
                            HpkeConfigId::from(13),
                            Vec::from("abce"),
                            Vec::from("abfd"),
                        ),
                    },
                ]),
            },
            concat!(
                "FFFFFFFFFFFFFFFFFFFFFFFFFFFFFFFFFFFFFFFFFFFFFFFFFFFFFFFFFFFFFFFF", // task_id
                "0000000000000000000000000000000000000000000000000000000000000000", // job_id
                concat!(
                    // aggregation_parameter
                    "00000006",     // length
                    "303132333435", // opaque data
                ),
                concat!(
                    // partial_batch_selector
                    "01", // query_type
                ),
                concat!(
                    // report_shares
                    "0000005E", // length
                    concat!(
                        concat!(
                            // metadata
                            "0102030405060708090A0B0C0D0E0F10", // report_id
                            "000000000000D431",                 // time
                        ),
                        concat!(
                            // public_share
                            "00000000", // length
                            "",         // opaque data
                        ),
                        concat!(
                            // encrypted_input_share
                            "2A", // config_id
                            concat!(
                                // encapsulated_context
                                "0006",         // length
                                "303132333435", // opaque data
                            ),
                            concat!(
                                // payload
                                "00000006",     // length
                                "353433323130", // opaque data
                            ),
                        ),
                    ),
                    concat!(
                        concat!(
                            // metadata
                            "100F0E0D0C0B0A090807060504030201", // report_id
                            "0000000000011F46",                 // time
                        ),
                        concat!(
                            "00000004", // payload
                            "30313233", // opaque data
                        ),
                        concat!(
                            // encrypted_input_share
                            "0D", // config_id
                            concat!(
                                // encapsulated_context
                                "0004",     // length
                                "61626365", // opaque data
                            ),
                            concat!(
                                // payload
                                "00000004", // length
                                "61626664", // opaque data
                            ),
                        ),
                    ),
                ),
            ),
        )]);

        // FixedSize.
        roundtrip_encoding(&[(
            AggregateInitializeReq::<FixedSize> {
                task_id: TaskId::from([u8::MAX; 32]),
                job_id: AggregationJobId([u8::MIN; 32]),
                aggregation_parameter: Vec::from("012345"),
                partial_batch_selector: PartialBatchSelector::new_fixed_size(BatchId::from(
                    [2u8; 32],
                )),
                report_shares: Vec::from([
                    ReportShare {
                        metadata: ReportMetadata::new(
                            ReportId::from([1, 2, 3, 4, 5, 6, 7, 8, 9, 10, 11, 12, 13, 14, 15, 16]),
                            Time::from_seconds_since_epoch(54321),
                        ),
                        public_share: Vec::new(),
                        encrypted_input_share: HpkeCiphertext::new(
                            HpkeConfigId::from(42),
                            Vec::from("012345"),
                            Vec::from("543210"),
                        ),
                    },
                    ReportShare {
                        metadata: ReportMetadata::new(
                            ReportId::from([16, 15, 14, 13, 12, 11, 10, 9, 8, 7, 6, 5, 4, 3, 2, 1]),
                            Time::from_seconds_since_epoch(73542),
                        ),
                        public_share: Vec::from("0123"),
                        encrypted_input_share: HpkeCiphertext::new(
                            HpkeConfigId::from(13),
                            Vec::from("abce"),
                            Vec::from("abfd"),
                        ),
                    },
                ]),
            },
            concat!(
                "FFFFFFFFFFFFFFFFFFFFFFFFFFFFFFFFFFFFFFFFFFFFFFFFFFFFFFFFFFFFFFFF", // task_id
                "0000000000000000000000000000000000000000000000000000000000000000", // job_id
                concat!(
                    // aggregation_parameter
                    "00000006",     // length
                    "303132333435", // opaque data
                ),
                concat!(
                    // partial_batch_selector
                    "02", // query_type
                    "0202020202020202020202020202020202020202020202020202020202020202", // batch_id
                ),
                concat!(
                    // report_shares
                    "0000005E", // length
                    concat!(
                        concat!(
                            // metadata
                            "0102030405060708090A0B0C0D0E0F10", // report_id
                            "000000000000D431",                 // time
                        ),
                        concat!(
                            // public_share
                            "00000000", // length
                            "",         // opaque data
                        ),
                        concat!(
                            // encrypted_input_share
                            "2A", // config_id
                            concat!(
                                // encapsulated_context
                                "0006",         // length
                                "303132333435", // opaque data
                            ),
                            concat!(
                                // payload
                                "00000006",     // length
                                "353433323130", // opaque data
                            ),
                        ),
                    ),
                    concat!(
                        concat!(
                            // metadata
                            "100F0E0D0C0B0A090807060504030201", // report_id
                            "0000000000011F46",                 // time
                        ),
                        concat!(
                            // public_share
                            "00000004", // length
                            "30313233", // opaque data
                        ),
                        concat!(
                            // encrypted_input_share
                            "0D", // config_id
                            concat!(
                                // encapsulated_context
                                "0004",     // length
                                "61626365", // opaque data
                            ),
                            concat!(
                                // payload
                                "00000004", // length
                                "61626664", // opaque data
                            ),
                        ),
                    ),
                ),
            ),
        )])
    }

    #[test]
    fn roundtrip_aggregate_initialize_resp() {
        roundtrip_encoding(&[
            (
                AggregateInitializeResp {
                    prepare_steps: Vec::new(),
                },
                concat!(concat!(
                    // prepare_steps
                    "00000000", // length
                ),),
            ),
            (
                AggregateInitializeResp {
                    prepare_steps: Vec::from([
                        PrepareStep {
                            report_id: ReportId::from([
                                1, 2, 3, 4, 5, 6, 7, 8, 9, 10, 11, 12, 13, 14, 15, 16,
                            ]),
                            result: PrepareStepResult::Continued(Vec::from("012345")),
                        },
                        PrepareStep {
                            report_id: ReportId::from([
                                16, 15, 14, 13, 12, 11, 10, 9, 8, 7, 6, 5, 4, 3, 2, 1,
                            ]),
                            result: PrepareStepResult::Finished,
                        },
                    ]),
                },
                concat!(concat!(
                    // prepare_steps
                    "0000002C", // length
                    concat!(
                        "0102030405060708090A0B0C0D0E0F10", // report_id
                        "00",                               // prepare_step_result
                        concat!(
                            // payload
                            "00000006",     // length
                            "303132333435", // opaque data
                        ),
                    ),
                    concat!(
                        "100F0E0D0C0B0A090807060504030201", // report_id
                        "01",                               // prepare_step_result
                    ),
                )),
            ),
        ])
    }

    #[test]
    fn roundtrip_aggregate_continue_req() {
        roundtrip_encoding(&[(
            AggregateContinueReq {
                task_id: TaskId::from([u8::MIN; 32]),
                job_id: AggregationJobId([u8::MAX; 32]),
                prepare_steps: Vec::from([
                    PrepareStep {
                        report_id: ReportId::from([
                            1, 2, 3, 4, 5, 6, 7, 8, 9, 10, 11, 12, 13, 14, 15, 16,
                        ]),
                        result: PrepareStepResult::Continued(Vec::from("012345")),
                    },
                    PrepareStep {
                        report_id: ReportId::from([
                            16, 15, 14, 13, 12, 11, 10, 9, 8, 7, 6, 5, 4, 3, 2, 1,
                        ]),
                        result: PrepareStepResult::Finished,
                    },
                ]),
            },
            concat!(
                "0000000000000000000000000000000000000000000000000000000000000000", // task_id
                "FFFFFFFFFFFFFFFFFFFFFFFFFFFFFFFFFFFFFFFFFFFFFFFFFFFFFFFFFFFFFFFF", // job_id
                concat!(
                    // prepare_steps
                    "0000002C", // length
                    concat!(
                        "0102030405060708090A0B0C0D0E0F10", // report_id
                        "00",                               // prepare_step_result
                        concat!(
                            // payload
                            "00000006",     // length
                            "303132333435", // opaque data
                        ),
                    ),
                    concat!(
                        "100F0E0D0C0B0A090807060504030201", // report_id
                        "01",                               // prepare_step_result
                    )
                ),
            ),
        )])
    }

    #[test]
    fn roundtrip_aggregate_continue_resp() {
        roundtrip_encoding(&[
            (
                AggregateContinueResp {
                    prepare_steps: Vec::new(),
                },
                concat!(concat!(
                    // prepare_steps
                    "00000000", // length
                ),),
            ),
            (
                AggregateContinueResp {
                    prepare_steps: Vec::from([
                        PrepareStep {
                            report_id: ReportId::from([
                                1, 2, 3, 4, 5, 6, 7, 8, 9, 10, 11, 12, 13, 14, 15, 16,
                            ]),
                            result: PrepareStepResult::Continued(Vec::from("012345")),
                        },
                        PrepareStep {
                            report_id: ReportId::from([
                                16, 15, 14, 13, 12, 11, 10, 9, 8, 7, 6, 5, 4, 3, 2, 1,
                            ]),
                            result: PrepareStepResult::Finished,
                        },
                    ]),
                },
                concat!(concat!(
                    // prepare_steps
                    "0000002C", // length
                    concat!(
                        "0102030405060708090A0B0C0D0E0F10", // report_id
                        "00",                               // prepare_step_result
                        concat!(
                            // payload
                            "00000006",     // length
                            "303132333435", // opaque data
                        ),
                    ),
                    concat!(
                        "100F0E0D0C0B0A090807060504030201", // report_id
                        "01",                               // prepare_step_result
                    ),
                )),
            ),
        ])
    }

    #[test]
    fn roundtrip_batch_selector() {
        // TimeInterval.
        roundtrip_encoding(&[
            (
                BatchSelector::<TimeInterval> {
                    batch_identifier: Interval::new(
                        Time::from_seconds_since_epoch(54321),
                        Duration::from_seconds(12345),
                    )
                    .unwrap(),
                },
                concat!(
                    "01", // query_type
                    concat!(
                        // batch_interval
                        "000000000000D431", // start
                        "0000000000003039", // duration
                    ),
                ),
            ),
            (
                BatchSelector::<TimeInterval> {
                    batch_identifier: Interval::new(
                        Time::from_seconds_since_epoch(50821),
                        Duration::from_seconds(84354),
                    )
                    .unwrap(),
                },
                concat!(
                    "01", // query_type
                    concat!(
                        // batch_interval
                        "000000000000C685", // start
                        "0000000000014982", // duration
                    ),
                ),
            ),
        ]);

        // FixedSize.
        roundtrip_encoding(&[
            (
                BatchSelector::<FixedSize> {
                    batch_identifier: BatchId::from([12u8; 32]),
                },
                concat!(
                    // batch_selector
                    "02", // query_type
                    "0C0C0C0C0C0C0C0C0C0C0C0C0C0C0C0C0C0C0C0C0C0C0C0C0C0C0C0C0C0C0C0C", // batch_id
                ),
            ),
            (
                BatchSelector::<FixedSize> {
                    batch_identifier: BatchId::from([7u8; 32]),
                },
                concat!(
                    "02",                                                               // query_type
                    "0707070707070707070707070707070707070707070707070707070707070707", // batch_id
                ),
            ),
        ])
    }

    #[test]
    fn roundtrip_aggregate_share_req() {
        // TimeInterval.
        roundtrip_encoding(&[
            (
                AggregateShareReq::<TimeInterval> {
                    task_id: TaskId::from([u8::MIN; 32]),
                    batch_selector: BatchSelector {
                        batch_identifier: Interval::new(
                            Time::from_seconds_since_epoch(54321),
                            Duration::from_seconds(12345),
                        )
                        .unwrap(),
                    },
                    aggregation_parameter: Vec::new(),
                    report_count: 439,
                    checksum: ReportIdChecksum::get_decoded(&[u8::MIN; 32]).unwrap(),
                },
                concat!(
                    "0000000000000000000000000000000000000000000000000000000000000000", // task_id
                    concat!(
                        // batch_selector
                        "01", // query_type
                        concat!(
                            // batch_interval
                            "000000000000D431", // start
                            "0000000000003039", // duration
                        ),
                    ),
                    concat!(
                        // aggregation_parameter
                        "00000000", // length
                        "",         // opaque data
                    ),
                    "00000000000001B7", // report_count
                    "0000000000000000000000000000000000000000000000000000000000000000", // checksum
                ),
            ),
            (
                AggregateShareReq::<TimeInterval> {
                    task_id: TaskId::from([12u8; 32]),
                    batch_selector: BatchSelector {
                        batch_identifier: Interval::new(
                            Time::from_seconds_since_epoch(50821),
                            Duration::from_seconds(84354),
                        )
                        .unwrap(),
                    },
                    aggregation_parameter: Vec::from("012345"),
                    report_count: 8725,
                    checksum: ReportIdChecksum::get_decoded(&[u8::MAX; 32]).unwrap(),
                },
                concat!(
                    "0C0C0C0C0C0C0C0C0C0C0C0C0C0C0C0C0C0C0C0C0C0C0C0C0C0C0C0C0C0C0C0C", // task_id
                    concat!(
                        // batch_selector
                        "01", // query_type
                        concat!(
                            // batch_interval
                            "000000000000C685", // start
                            "0000000000014982", // duration
                        ),
                    ),
                    concat!(
                        // aggregation_parameter
                        "00000006",     // length
                        "303132333435", // opaque data
                    ),
                    "0000000000002215", // report_count
                    "FFFFFFFFFFFFFFFFFFFFFFFFFFFFFFFFFFFFFFFFFFFFFFFFFFFFFFFFFFFFFFFF", // checksum
                ),
            ),
        ]);

        // FixedSize.
        roundtrip_encoding(&[
            (
                AggregateShareReq::<FixedSize> {
                    task_id: TaskId::from([u8::MIN; 32]),
                    batch_selector: BatchSelector {
                        batch_identifier: BatchId::from([12u8; 32]),
                    },
                    aggregation_parameter: Vec::new(),
                    report_count: 439,
                    checksum: ReportIdChecksum::get_decoded(&[u8::MIN; 32]).unwrap(),
                },
                concat!(
                    "0000000000000000000000000000000000000000000000000000000000000000", // task_id
                    concat!(
                        // batch_selector
                        "02", // query_type
                        "0C0C0C0C0C0C0C0C0C0C0C0C0C0C0C0C0C0C0C0C0C0C0C0C0C0C0C0C0C0C0C0C", // batch_id
                    ),
                    concat!(
                        // aggregation_parameter
                        "00000000", // length
                        "",         // opaque data
                    ),
                    "00000000000001B7", // report_count
                    "0000000000000000000000000000000000000000000000000000000000000000", // checksum
                ),
            ),
            (
                AggregateShareReq::<FixedSize> {
                    task_id: TaskId::from([12u8; 32]),
                    batch_selector: BatchSelector {
                        batch_identifier: BatchId::from([7u8; 32]),
                    },
                    aggregation_parameter: Vec::from("012345"),
                    report_count: 8725,
                    checksum: ReportIdChecksum::get_decoded(&[u8::MAX; 32]).unwrap(),
                },
                concat!(
                    "0C0C0C0C0C0C0C0C0C0C0C0C0C0C0C0C0C0C0C0C0C0C0C0C0C0C0C0C0C0C0C0C", // task_id
                    concat!(
                        // batch_selector
                        "02", // query_type
                        "0707070707070707070707070707070707070707070707070707070707070707", // batch_id
                    ),
                    concat!(
                        // aggregation_parameter
                        "00000006",     // length
                        "303132333435", // opaque data
                    ),
                    "0000000000002215", // report_count
                    "FFFFFFFFFFFFFFFFFFFFFFFFFFFFFFFFFFFFFFFFFFFFFFFFFFFFFFFFFFFFFFFF", // checksum
                ),
            ),
        ]);
    }

    #[test]
    fn roundtrip_aggregate_share_resp() {
        roundtrip_encoding(&[
            (
                AggregateShareResp {
                    encrypted_aggregate_share: HpkeCiphertext::new(
                        HpkeConfigId::from(10),
                        Vec::from("0123"),
                        Vec::from("4567"),
                    ),
                },
                concat!(concat!(
                    // encrypted_aggregate_share
                    "0A", // config_id
                    concat!(
                        // encapsulated_context
                        "0004",     // length
                        "30313233", // opaque data
                    ),
                    concat!(
                        // payload
                        "00000004", // length
                        "34353637", // opaque data
                    ),
                )),
            ),
            (
                AggregateShareResp {
                    encrypted_aggregate_share: HpkeCiphertext::new(
                        HpkeConfigId::from(12),
                        Vec::from("01234"),
                        Vec::from("567"),
                    ),
                },
                concat!(concat!(
                    // encrypted_aggregate_share
                    "0C", // config_id
                    concat!(
                        // encapsulated_context
                        "0005",       // length
                        "3031323334", // opaque data
                    ),
                    concat!(
                        "00000003", // length
                        "353637",   // opaque data
                    ),
                )),
            ),
        ])
    }

    #[test]
<<<<<<< HEAD
    fn taskid_serde() {
        assert_tokens(
            &TaskId::from([0; 32]),
            &[Token::Str("AAAAAAAAAAAAAAAAAAAAAAAAAAAAAAAAAAAAAAAAAAA")],
        );
        assert_de_tokens_error::<TaskId>(
            &[Token::Str("/AAAAAAAAAAAAAAAAAAAAAAAAAAAAAAAAAAAAAAAAAA")],
            "invalid base64url value",
        );
        assert_de_tokens_error::<TaskId>(
            &[Token::Str("AAAAAAAAAAAAAAAAAAAAAAAAAAAAAAAAAAAAAAAAAA")],
            "incorrect TaskId length",
        );
        assert_de_tokens_error::<TaskId>(
            &[Token::Str("AAAAAAAAAAAAAAAAAAAAAAAAAAAAAAAAAAAAAAAAAAAA")],
            "incorrect TaskId length",
        );
    }

    #[test]
    fn hpke_public_key_serde() {
        assert_tokens(
            &HpkePublicKey::from(Vec::from([1, 2, 3, 4])),
            &[Token::Str("AQIDBA")],
        );
        assert_de_tokens_error::<HpkePublicKey>(&[Token::Str("/AAAA")], "invalid base64url value");
=======
    fn roundtrip_input_share_aad() {
        roundtrip_encoding(&[(
            InputShareAad {
                task_id: TaskId::from([12u8; 32]),
                metadata: ReportMetadata::new(
                    ReportId::from([1, 2, 3, 4, 5, 6, 7, 8, 9, 10, 11, 12, 13, 14, 15, 16]),
                    Time::from_seconds_since_epoch(54321),
                ),
                public_share: Vec::from("0123"),
            },
            concat!(
                "0C0C0C0C0C0C0C0C0C0C0C0C0C0C0C0C0C0C0C0C0C0C0C0C0C0C0C0C0C0C0C0C", // task_id
                concat!(
                    // metadata
                    "0102030405060708090A0B0C0D0E0F10", // report_id
                    "000000000000D431",                 // time
                ),
                concat!(
                    // public_share
                    "00000004", // length
                    "30313233", // opaque data
                ),
            ),
        )])
    }

    #[test]
    fn roundtrip_aggregate_share_aad() {
        // TimeInterval.
        roundtrip_encoding(&[(
            AggregateShareAad::<TimeInterval> {
                task_id: TaskId::from([12u8; 32]),
                batch_selector: BatchSelector {
                    batch_identifier: Interval::new(
                        Time::from_seconds_since_epoch(54321),
                        Duration::from_seconds(12345),
                    )
                    .unwrap(),
                },
            },
            concat!(
                "0C0C0C0C0C0C0C0C0C0C0C0C0C0C0C0C0C0C0C0C0C0C0C0C0C0C0C0C0C0C0C0C", // task_id
                concat!(
                    // batch_selector
                    "01", // query_type
                    concat!(
                        // batch_interval
                        "000000000000D431", // start
                        "0000000000003039", // duration
                    ),
                ),
            ),
        )]);

        // FixedSize.
        roundtrip_encoding(&[(
            AggregateShareAad::<FixedSize> {
                task_id: TaskId::from([u8::MIN; 32]),
                batch_selector: BatchSelector {
                    batch_identifier: BatchId::from([7u8; 32]),
                },
            },
            concat!(
                "0000000000000000000000000000000000000000000000000000000000000000", // task_id
                concat!(
                    // batch_selector
                    "02", // query_type
                    "0707070707070707070707070707070707070707070707070707070707070707", // batch_id
                ),
            ),
        )])
>>>>>>> b393dd1c
    }
}<|MERGE_RESOLUTION|>--- conflicted
+++ resolved
@@ -3784,7 +3784,80 @@
     }
 
     #[test]
-<<<<<<< HEAD
+    fn roundtrip_input_share_aad() {
+        roundtrip_encoding(&[(
+            InputShareAad {
+                task_id: TaskId::from([12u8; 32]),
+                metadata: ReportMetadata::new(
+                    ReportId::from([1, 2, 3, 4, 5, 6, 7, 8, 9, 10, 11, 12, 13, 14, 15, 16]),
+                    Time::from_seconds_since_epoch(54321),
+                ),
+                public_share: Vec::from("0123"),
+            },
+            concat!(
+                "0C0C0C0C0C0C0C0C0C0C0C0C0C0C0C0C0C0C0C0C0C0C0C0C0C0C0C0C0C0C0C0C", // task_id
+                concat!(
+                    // metadata
+                    "0102030405060708090A0B0C0D0E0F10", // report_id
+                    "000000000000D431",                 // time
+                ),
+                concat!(
+                    // public_share
+                    "00000004", // length
+                    "30313233", // opaque data
+                ),
+            ),
+        )])
+    }
+
+    #[test]
+    fn roundtrip_aggregate_share_aad() {
+        // TimeInterval.
+        roundtrip_encoding(&[(
+            AggregateShareAad::<TimeInterval> {
+                task_id: TaskId::from([12u8; 32]),
+                batch_selector: BatchSelector {
+                    batch_identifier: Interval::new(
+                        Time::from_seconds_since_epoch(54321),
+                        Duration::from_seconds(12345),
+                    )
+                    .unwrap(),
+                },
+            },
+            concat!(
+                "0C0C0C0C0C0C0C0C0C0C0C0C0C0C0C0C0C0C0C0C0C0C0C0C0C0C0C0C0C0C0C0C", // task_id
+                concat!(
+                    // batch_selector
+                    "01", // query_type
+                    concat!(
+                        // batch_interval
+                        "000000000000D431", // start
+                        "0000000000003039", // duration
+                    ),
+                ),
+            ),
+        )]);
+
+        // FixedSize.
+        roundtrip_encoding(&[(
+            AggregateShareAad::<FixedSize> {
+                task_id: TaskId::from([u8::MIN; 32]),
+                batch_selector: BatchSelector {
+                    batch_identifier: BatchId::from([7u8; 32]),
+                },
+            },
+            concat!(
+                "0000000000000000000000000000000000000000000000000000000000000000", // task_id
+                concat!(
+                    // batch_selector
+                    "02", // query_type
+                    "0707070707070707070707070707070707070707070707070707070707070707", // batch_id
+                ),
+            ),
+        )])
+    }
+
+    #[test]
     fn taskid_serde() {
         assert_tokens(
             &TaskId::from([0; 32]),
@@ -3811,78 +3884,5 @@
             &[Token::Str("AQIDBA")],
         );
         assert_de_tokens_error::<HpkePublicKey>(&[Token::Str("/AAAA")], "invalid base64url value");
-=======
-    fn roundtrip_input_share_aad() {
-        roundtrip_encoding(&[(
-            InputShareAad {
-                task_id: TaskId::from([12u8; 32]),
-                metadata: ReportMetadata::new(
-                    ReportId::from([1, 2, 3, 4, 5, 6, 7, 8, 9, 10, 11, 12, 13, 14, 15, 16]),
-                    Time::from_seconds_since_epoch(54321),
-                ),
-                public_share: Vec::from("0123"),
-            },
-            concat!(
-                "0C0C0C0C0C0C0C0C0C0C0C0C0C0C0C0C0C0C0C0C0C0C0C0C0C0C0C0C0C0C0C0C", // task_id
-                concat!(
-                    // metadata
-                    "0102030405060708090A0B0C0D0E0F10", // report_id
-                    "000000000000D431",                 // time
-                ),
-                concat!(
-                    // public_share
-                    "00000004", // length
-                    "30313233", // opaque data
-                ),
-            ),
-        )])
-    }
-
-    #[test]
-    fn roundtrip_aggregate_share_aad() {
-        // TimeInterval.
-        roundtrip_encoding(&[(
-            AggregateShareAad::<TimeInterval> {
-                task_id: TaskId::from([12u8; 32]),
-                batch_selector: BatchSelector {
-                    batch_identifier: Interval::new(
-                        Time::from_seconds_since_epoch(54321),
-                        Duration::from_seconds(12345),
-                    )
-                    .unwrap(),
-                },
-            },
-            concat!(
-                "0C0C0C0C0C0C0C0C0C0C0C0C0C0C0C0C0C0C0C0C0C0C0C0C0C0C0C0C0C0C0C0C", // task_id
-                concat!(
-                    // batch_selector
-                    "01", // query_type
-                    concat!(
-                        // batch_interval
-                        "000000000000D431", // start
-                        "0000000000003039", // duration
-                    ),
-                ),
-            ),
-        )]);
-
-        // FixedSize.
-        roundtrip_encoding(&[(
-            AggregateShareAad::<FixedSize> {
-                task_id: TaskId::from([u8::MIN; 32]),
-                batch_selector: BatchSelector {
-                    batch_identifier: BatchId::from([7u8; 32]),
-                },
-            },
-            concat!(
-                "0000000000000000000000000000000000000000000000000000000000000000", // task_id
-                concat!(
-                    // batch_selector
-                    "02", // query_type
-                    "0707070707070707070707070707070707070707070707070707070707070707", // batch_id
-                ),
-            ),
-        )])
->>>>>>> b393dd1c
     }
 }