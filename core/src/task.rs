--- conflicted
+++ resolved
@@ -1,11 +1,7 @@
 use base64::{engine::general_purpose::URL_SAFE_NO_PAD, Engine};
 use derivative::Derivative;
-<<<<<<< HEAD
 use http::header::{HeaderValue, AUTHORIZATION};
 use janus_messages::taskprov;
-=======
-use http::header::AUTHORIZATION;
->>>>>>> d4dde004
 use rand::{distributions::Standard, prelude::Distribution};
 use reqwest::Url;
 use ring::constant_time;
@@ -626,7 +622,15 @@
         }
     }
 
-<<<<<<< HEAD
+    /// Returns the token as a string.
+    pub fn as_str(&self) -> &str {
+        match self {
+            Self::DapAuth(token) => token.as_str(),
+            Self::Bearer(token) => token.as_str(),
+        }
+    }
+}
+
 impl PartialEq for AuthenticationToken {
     fn eq(&self, other: &Self) -> bool {
         let (own, other) = match (self, other) {
@@ -641,16 +645,10 @@
         // acceptable because we expect the content of the tokens to provide enough randomness that
         // needs to be guessed even if the length is known.
         constant_time::verify_slices_are_equal(own, other).is_ok()
-=======
-    /// Returns the token as a string.
-    pub fn as_str(&self) -> &str {
-        match self {
-            Self::DapAuth(token) => token.as_str(),
-            Self::Bearer(token) => token.as_str(),
-        }
->>>>>>> d4dde004
-    }
-}
+    }
+}
+
+impl Eq for AuthenticationToken {}
 
 impl AsRef<[u8]> for AuthenticationToken {
     fn as_ref(&self) -> &[u8] {
